--- conflicted
+++ resolved
@@ -32,15 +32,6 @@
 			buffer_copy_bytes(buf, strtouint32(arg));
 			return;
 		}
-<<<<<<< HEAD
-	case 'r':
-		if (!prefixcmp(command, "read ")) {
-			const char *s = buffer_read_string(buf, strtouint32(arg));
-			fputs(s, stdout);
-			return;
-		}
-=======
->>>>>>> be919d50
 	case 's':
 		if (!prefixcmp(command, "skip ")) {
 			buffer_skip_bytes(buf, strtouint32(arg));
