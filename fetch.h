--- conflicted
+++ resolved
@@ -27,12 +27,6 @@
 
 /* If set additional text will appear in the ref log. */
 extern const char *write_ref_log_details;
-<<<<<<< HEAD
-
-/* If set, the hash that the current value of write_ref must be. */
-extern const unsigned char *current_ref;
-=======
->>>>>>> a5c8a98c
 
 /* Set to fetch the target tree. */
 extern int get_tree;
