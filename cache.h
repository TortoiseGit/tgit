--- conflicted
+++ resolved
@@ -116,12 +116,9 @@
 extern unsigned int active_nr, active_alloc, active_cache_changed;
 extern struct cache_tree *active_cache_tree;
 extern int cache_errno;
-<<<<<<< HEAD
 
 extern void setup_git(char *new_git_dir, char *new_git_object_dir,
                       char *new_git_index_file, char *new_git_graft_file);
-=======
->>>>>>> ac64a722
 
 #define GIT_DIR_ENVIRONMENT "GIT_DIR"
 #define DEFAULT_GIT_DIR_ENVIRONMENT ".git"
