--- conflicted
+++ resolved
@@ -25,18 +25,10 @@
 int pager_in_use;
 int pager_use_color = 1;
 
-<<<<<<< HEAD
-static int dyn_git_object_dir, dyn_git_index_file, dyn_git_graft_file;
 static const char *git_dir;
 static char *git_object_dir, *git_index_file, *git_refs_dir, *git_graft_file;
 
-void setup_git(char *new_git_dir, char *new_git_object_dir,
-               char *new_git_index_file, char *new_git_graft_file)
-=======
-static char *git_dir, *git_object_dir, *git_index_file, *git_refs_dir,
-	*git_graft_file;
 static void setup_git_env(void)
->>>>>>> 81a71734
 {
 	git_dir = getenv(GIT_DIR_ENVIRONMENT);
 	if (!git_dir)
@@ -53,30 +45,9 @@
 		git_index_file = xmalloc(strlen(git_dir) + 7);
 		sprintf(git_index_file, "%s/index", git_dir);
 	}
-<<<<<<< HEAD
-
-	if (dyn_git_graft_file)
-		free(git_graft_file);
-	git_graft_file = new_git_graft_file;
-	if (!git_graft_file) {
-		git_graft_file = xstrdup(git_path("info/grafts"));
-		dyn_git_graft_file = 1;
-	} else {
-		dyn_git_graft_file = 0;
-	}
-}
-
-static void setup_git_env(void)
-{
-	setup_git(getenv(GIT_DIR_ENVIRONMENT),
-	          getenv(DB_ENVIRONMENT),
-	          getenv(INDEX_ENVIRONMENT),
-	          getenv(GRAFT_ENVIRONMENT));
-=======
 	git_graft_file = getenv(GRAFT_ENVIRONMENT);
 	if (!git_graft_file)
-		git_graft_file = strdup(git_path("info/grafts"));
->>>>>>> 81a71734
+		git_graft_file = xstrdup(git_path("info/grafts"));
 }
 
 const char *get_git_dir(void)
