--- conflicted
+++ resolved
@@ -36,11 +36,8 @@
 	 */
 	struct tree *maybe_tree;
 	uint32_t graph_pos;
-<<<<<<< HEAD
+	uint32_t generation;
 	unsigned int index;
-=======
-	uint32_t generation;
->>>>>>> 33286dcd
 };
 
 extern int save_commit_buffer;
