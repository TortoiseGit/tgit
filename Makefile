# The default target of this Makefile is...
all:

# Define NO_OPENSSL environment variable if you do not have OpenSSL.
# This also implies MOZILLA_SHA1.
#
# Define NO_CURL if you do not have curl installed.  git-http-pull and
# git-http-push are not built, and you cannot use http:// and https://
# transports.
#
# Define CURLDIR=/foo/bar if your curl header and library files are in
# /foo/bar/include and /foo/bar/lib directories.
#
# Define NO_EXPAT if you do not have expat installed.  git-http-push is
# not built, and you cannot push using http:// and https:// transports.
#
# Define NO_D_INO_IN_DIRENT if you don't have d_ino in your struct dirent.
#
# Define NO_D_TYPE_IN_DIRENT if your platform defines DT_UNKNOWN but lacks
# d_type in struct dirent (latest Cygwin -- will be fixed soonish).
#
# Define NO_STRCASESTR if you don't have strcasestr.
#
# Define NO_STRLCPY if you don't have strlcpy.
#
# Define NO_SETENV if you don't have setenv in the C library.
#
# Define NO_SYMLINK_HEAD if you never want .git/HEAD to be a symbolic link.
# Enable it on Windows.  By default, symrefs are still used.
#
# Define NO_SVN_TESTS if you want to skip time-consuming SVN interoperability
# tests.  These tests take up a significant amount of the total test time
# but are not needed unless you plan to talk to SVN repos.
#
# Define NO_FINK if you are building on Darwin/Mac OS X, have Fink
# installed in /sw, but don't want GIT to link against any libraries
# installed there.  If defined you may specify your own (or Fink's)
# include directories and library directories by defining CFLAGS
# and LDFLAGS appropriately.
#
# Define NO_DARWIN_PORTS if you are building on Darwin/Mac OS X,
# have DarwinPorts installed in /opt/local, but don't want GIT to
# link against any libraries installed there.  If defined you may
# specify your own (or DarwinPort's) include directories and
# library directories by defining CFLAGS and LDFLAGS appropriately.
#
# Define PPC_SHA1 environment variable when running make to make use of
# a bundled SHA1 routine optimized for PowerPC.
#
# Define ARM_SHA1 environment variable when running make to make use of
# a bundled SHA1 routine optimized for ARM.
#
# Define MOZILLA_SHA1 environment variable when running make to make use of
# a bundled SHA1 routine coming from Mozilla. It is GPL'd and should be fast
# on non-x86 architectures (e.g. PowerPC), while the OpenSSL version (default
# choice) has very fast version optimized for i586.
#
# Define USE_PIC if you need the main git objects to be built with -fPIC
# in order to build and link perl/Git.so.  x86-64 seems to need this.
#
# Define NEEDS_SSL_WITH_CRYPTO if you need -lcrypto with -lssl (Darwin).
#
# Define NEEDS_LIBICONV if linking with libc is not enough (Darwin).
#
# Define NEEDS_SOCKET if linking with libc is not enough (SunOS,
# Patrick Mauritz).
#
# Define NO_MMAP if you want to avoid mmap.
#
# Define WITH_OWN_SUBPROCESS_PY if you want to use with python 2.3.
#
# Define NO_IPV6 if you lack IPv6 support and getaddrinfo().
#
# Define NO_SOCKADDR_STORAGE if your platform does not have struct
# sockaddr_storage.
#
# Define NO_ICONV if your libc does not properly support iconv.
#
# Define NO_ACCURATE_DIFF if your diff program at least sometimes misses
# a missing newline at the end of the file.
#
# Define NO_PYTHON if you want to lose all benefits of the recursive merge.
#
# Define COLLISION_CHECK below if you believe that SHA1's
# 1461501637330902918203684832716283019655932542976 hashes do not give you
# sufficient guarantee that no collisions between objects will ever happen.
#
# Define USE_NSEC below if you want git to care about sub-second file mtimes
# and ctimes. Note that you need recent glibc (at least 2.2.4) for this, and
# it will BREAK YOUR LOCAL DIFFS! show-diff and anything using it will likely
# randomly break unless your underlying filesystem supports those sub-second
# times (my ext3 doesn't).
#
# Define USE_STDEV below if you want git to care about the underlying device
# change being considered an inode change from the update-cache perspective.

GIT-VERSION-FILE: .FORCE-GIT-VERSION-FILE
	@$(SHELL_PATH) ./GIT-VERSION-GEN
-include GIT-VERSION-FILE

uname_S := $(shell sh -c 'uname -s 2>/dev/null || echo not')
uname_M := $(shell sh -c 'uname -m 2>/dev/null || echo not')
uname_O := $(shell sh -c 'uname -o 2>/dev/null || echo not')
uname_R := $(shell sh -c 'uname -r 2>/dev/null || echo not')
uname_P := $(shell sh -c 'uname -p 2>/dev/null || echo not')

# CFLAGS and LDFLAGS are for the users to override from the command line.

CFLAGS = -g -O2 -Wall
LDFLAGS =
ALL_CFLAGS = $(CFLAGS)
ALL_LDFLAGS = $(LDFLAGS)
PERL_CFLAGS =
PERL_LDFLAGS =
STRIP ?= strip

prefix = $(HOME)
bindir = $(prefix)/bin
gitexecdir = $(bindir)
template_dir = $(prefix)/share/git-core/templates/
GIT_PYTHON_DIR = $(prefix)/share/git-core/python
# DESTDIR=

export prefix bindir gitexecdir template_dir GIT_PYTHON_DIR

CC = gcc
AR = ar
TAR = tar
INSTALL = install
RPMBUILD = rpmbuild

# sparse is architecture-neutral, which means that we need to tell it
# explicitly what architecture to check for. Fix this up for yours..
SPARSE_FLAGS = -D__BIG_ENDIAN__ -D__powerpc__



### --- END CONFIGURATION SECTION ---

# Those must not be GNU-specific; they are shared with perl/ which may
# be built by a different compiler.
BASIC_CFLAGS = $(PERL_CFLAGS)
BASIC_LDFLAGS = $(PERL_LDFLAGS)

SCRIPT_SH = \
	git-bisect.sh git-branch.sh git-checkout.sh \
	git-cherry.sh git-clean.sh git-clone.sh git-commit.sh \
	git-fetch.sh \
	git-ls-remote.sh \
	git-merge-one-file.sh git-parse-remote.sh \
	git-pull.sh git-rebase.sh \
	git-repack.sh git-request-pull.sh git-reset.sh \
	git-resolve.sh git-revert.sh git-sh-setup.sh \
	git-tag.sh git-verify-tag.sh \
	git-applymbox.sh git-applypatch.sh git-am.sh \
	git-merge.sh git-merge-stupid.sh git-merge-octopus.sh \
	git-merge-resolve.sh git-merge-ours.sh \
	git-lost-found.sh git-quiltimport.sh

SCRIPT_PERL = \
	git-archimport.perl git-cvsimport.perl git-relink.perl \
	git-shortlog.perl git-rerere.perl \
	git-annotate.perl git-cvsserver.perl \
	git-svnimport.perl git-mv.perl git-cvsexportcommit.perl \
	git-send-email.perl git-svn.perl

SCRIPT_PYTHON = \
	git-merge-recursive.py

SCRIPTS = $(patsubst %.sh,%,$(SCRIPT_SH)) \
	  $(patsubst %.perl,%,$(SCRIPT_PERL)) \
	  $(patsubst %.py,%,$(SCRIPT_PYTHON)) \
	  git-cherry-pick git-status git-instaweb

# The ones that do not have to link with lcrypto, lz nor xdiff.
SIMPLE_PROGRAMS = \
	git-daemon$X

# ... and all the rest that could be moved out of bindir to gitexecdir
PROGRAMS = \
	git-checkout-index$X \
	git-convert-objects$X git-fetch-pack$X git-fsck-objects$X \
	git-hash-object$X git-index-pack$X git-local-fetch$X \
	git-merge-base$X \
	git-merge-index$X git-mktag$X git-mktree$X git-pack-objects$X git-patch-id$X \
	git-peek-remote$X git-prune-packed$X git-receive-pack$X \
	git-send-pack$X git-shell$X \
	git-show-index$X git-ssh-fetch$X \
	git-ssh-upload$X git-unpack-file$X \
	git-unpack-objects$X git-update-server-info$X \
	git-upload-pack$X git-verify-pack$X \
	git-symbolic-ref$X \
	git-name-rev$X git-pack-redundant$X git-repo-config$X git-var$X \
	git-describe$X git-merge-tree$X git-blame$X git-imap-send$X \
	git-merge-recur$X

BUILT_INS = git-log$X git-whatchanged$X git-show$X git-update-ref$X \
	git-count-objects$X git-diff$X git-push$X git-mailsplit$X \
	git-grep$X git-add$X git-rm$X git-rev-list$X git-stripspace$X \
	git-check-ref-format$X git-rev-parse$X git-mailinfo$X \
	git-init-db$X git-tar-tree$X git-upload-tar$X git-format-patch$X \
	git-ls-files$X git-ls-tree$X git-get-tar-commit-id$X \
	git-read-tree$X git-commit-tree$X git-write-tree$X \
	git-apply$X git-show-branch$X git-diff-files$X git-update-index$X \
	git-diff-index$X git-diff-stages$X git-diff-tree$X git-cat-file$X \
	git-fmt-merge-msg$X git-prune$X

# what 'all' will build and 'install' will install, in gitexecdir
ALL_PROGRAMS = $(PROGRAMS) $(SIMPLE_PROGRAMS) $(SCRIPTS)

# Backward compatibility -- to be removed after 1.0
PROGRAMS += git-ssh-pull$X git-ssh-push$X

# Set paths to tools early so that they can be used for version tests.
ifndef SHELL_PATH
	SHELL_PATH = /bin/sh
endif
ifndef PERL_PATH
	PERL_PATH = /usr/bin/perl
endif
ifndef PYTHON_PATH
	PYTHON_PATH = /usr/bin/python
endif

PYMODULES = \
	gitMergeCommon.py

LIB_FILE=libgit.a
XDIFF_LIB=xdiff/lib.a

LIB_H = \
	blob.h cache.h commit.h csum-file.h delta.h \
	diff.h object.h pack.h pkt-line.h quote.h refs.h \
	run-command.h strbuf.h tag.h tree.h git-compat-util.h revision.h \
	tree-walk.h log-tree.h dir.h

DIFF_OBJS = \
	diff.o diff-lib.o diffcore-break.o diffcore-order.o \
	diffcore-pickaxe.o diffcore-rename.o tree-diff.o combine-diff.o \
	diffcore-delta.o log-tree.o

LIB_OBJS = \
	blob.o commit.o connect.o csum-file.o cache-tree.o base85.o \
	date.o diff-delta.o entry.o exec_cmd.o ident.o lockfile.o \
	object.o pack-check.o patch-delta.o path.o pkt-line.o \
	quote.o read-cache.o refs.o run-command.o dir.o object-refs.o \
	server-info.o setup.o sha1_file.o sha1_name.o strbuf.o \
	tag.o tree.o usage.o config.o environment.o ctype.o copy.o \
	fetch-clone.o revision.o pager.o tree-walk.o xdiff-interface.o \
	alloc.o merge-file.o $(DIFF_OBJS)

BUILTIN_OBJS = \
	builtin-log.o builtin-help.o builtin-count.o builtin-diff.o builtin-push.o \
	builtin-grep.o builtin-add.o builtin-rev-list.o builtin-check-ref-format.o \
	builtin-rm.o builtin-init-db.o builtin-rev-parse.o \
	builtin-tar-tree.o builtin-upload-tar.o builtin-update-index.o \
	builtin-ls-files.o builtin-ls-tree.o builtin-write-tree.o \
	builtin-read-tree.o builtin-commit-tree.o builtin-mailinfo.o \
	builtin-apply.o builtin-show-branch.o builtin-diff-files.o \
	builtin-diff-index.o builtin-diff-stages.o builtin-diff-tree.o \
	builtin-cat-file.o builtin-mailsplit.o builtin-stripspace.o \
	builtin-update-ref.o builtin-fmt-merge-msg.o builtin-prune.o

GITLIBS = $(LIB_FILE) $(XDIFF_LIB)
EXTLIBS = -lz

#
# Platform specific tweaks
#

# We choose to avoid "if .. else if .. else .. endif endif"
# because maintaining the nesting to match is a pain.  If
# we had "elif" things would have been much nicer...

ifeq ($(uname_S),Linux)
	NO_STRLCPY = YesPlease
endif
ifeq ($(uname_S),Darwin)
	NEEDS_SSL_WITH_CRYPTO = YesPlease
	NEEDS_LIBICONV = YesPlease
	NO_STRLCPY = YesPlease
<<<<<<< HEAD
	## fink
	ifeq ($(shell test -d /sw/lib && echo y),y)
		BASIC_CFLAGS += -I/sw/include
		BASIC_LDFLAGS += -L/sw/lib
	endif
	## darwinports
	ifeq ($(shell test -d /opt/local/lib && echo y),y)
		BASIC_CFLAGS += -I/opt/local/include
		BASIC_LDFLAGS += -L/opt/local/lib
=======
	ifndef NO_FINK
		ifeq ($(shell test -d /sw/lib && echo y),y)
			BASIC_CFLAGS += -I/sw/include
			BASIC_LDFLAGS += -L/sw/lib
		endif
	endif
	ifndef NO_DARWIN_PORTS
		ifeq ($(shell test -d /opt/local/lib && echo y),y)
			BASIC_CFLAGS += -I/opt/local/include
			BASIC_LDFLAGS += -L/opt/local/lib
		endif
>>>>>>> 5e4d4957
	endif
endif
ifeq ($(uname_S),SunOS)
	NEEDS_SOCKET = YesPlease
	NEEDS_NSL = YesPlease
	SHELL_PATH = /bin/bash
	NO_STRCASESTR = YesPlease
	NO_STRLCPY = YesPlease
	ifeq ($(uname_R),5.8)
		NEEDS_LIBICONV = YesPlease
		NO_UNSETENV = YesPlease
		NO_SETENV = YesPlease
	endif
	ifeq ($(uname_R),5.9)
		NO_UNSETENV = YesPlease
		NO_SETENV = YesPlease
	endif
	INSTALL = ginstall
	TAR = gtar
	BASIC_CFLAGS += -D__EXTENSIONS__
endif
ifeq ($(uname_O),Cygwin)
	NO_D_TYPE_IN_DIRENT = YesPlease
	NO_D_INO_IN_DIRENT = YesPlease
	NO_STRCASESTR = YesPlease
	NO_STRLCPY = YesPlease
	NO_SYMLINK_HEAD = YesPlease
	NEEDS_LIBICONV = YesPlease
	# There are conflicting reports about this.
	# On some boxes NO_MMAP is needed, and not so elsewhere.
	# Try uncommenting this if you see things break -- YMMV.
	# NO_MMAP = YesPlease
	NO_IPV6 = YesPlease
	X = .exe
endif
ifeq ($(uname_S),FreeBSD)
	NEEDS_LIBICONV = YesPlease
	BASIC_CFLAGS += -I/usr/local/include
	BASIC_LDFLAGS += -L/usr/local/lib
endif
ifeq ($(uname_S),OpenBSD)
	NO_STRCASESTR = YesPlease
	NEEDS_LIBICONV = YesPlease
	BASIC_CFLAGS += -I/usr/local/include
	BASIC_LDFLAGS += -L/usr/local/lib
endif
ifeq ($(uname_S),NetBSD)
	ifeq ($(shell expr "$(uname_R)" : '[01]\.'),2)
		NEEDS_LIBICONV = YesPlease
	endif
	BASIC_CFLAGS += -I/usr/pkg/include
	BASIC_LDFLAGS += -L/usr/pkg/lib
	ALL_LDFLAGS += -Wl,-rpath,/usr/pkg/lib
endif
ifeq ($(uname_S),AIX)
	NO_STRCASESTR=YesPlease
	NO_STRLCPY = YesPlease
	NEEDS_LIBICONV=YesPlease
endif
ifeq ($(uname_S),IRIX64)
	NO_IPV6=YesPlease
	NO_SETENV=YesPlease
	NO_STRCASESTR=YesPlease
	NO_STRLCPY = YesPlease
	NO_SOCKADDR_STORAGE=YesPlease
	SHELL_PATH=/usr/gnu/bin/bash
	BASIC_CFLAGS += -DPATH_MAX=1024
	# for now, build 32-bit version
	BASIC_LDFLAGS += -L/usr/lib32
endif
ifneq (,$(findstring arm,$(uname_M)))
	ARM_SHA1 = YesPlease
endif
ifeq ($(uname_M),x86_64)
	USE_PIC = YesPlease
endif

-include config.mak.autogen
-include config.mak

ifdef WITH_OWN_SUBPROCESS_PY
	PYMODULES += compat/subprocess.py
else
	ifeq ($(NO_PYTHON),)
		ifneq ($(shell $(PYTHON_PATH) -c 'import subprocess;print"OK"' 2>/dev/null),OK)
			PYMODULES += compat/subprocess.py
		endif
	endif
endif

ifndef NO_CURL
	ifdef CURLDIR
		# This is still problematic -- gcc does not always want -R.
		BASIC_CFLAGS += -I$(CURLDIR)/include
		CURL_LIBCURL = -L$(CURLDIR)/lib -R$(CURLDIR)/lib -lcurl
	else
		CURL_LIBCURL = -lcurl
	endif
	PROGRAMS += git-http-fetch$X
	curl_check := $(shell (echo 070908; curl-config --vernum) | sort -r | sed -ne 2p)
	ifeq "$(curl_check)" "070908"
		ifndef NO_EXPAT
			PROGRAMS += git-http-push$X
		endif
	endif
	ifndef NO_EXPAT
		EXPAT_LIBEXPAT = -lexpat
	endif
endif

ifndef NO_OPENSSL
	OPENSSL_LIBSSL = -lssl
	ifdef OPENSSLDIR
		# Again this may be problematic -- gcc does not always want -R.
		BASIC_CFLAGS += -I$(OPENSSLDIR)/include
		OPENSSL_LINK = -L$(OPENSSLDIR)/lib -R$(OPENSSLDIR)/lib
	else
		OPENSSL_LINK =
	endif
else
	BASIC_CFLAGS += -DNO_OPENSSL
	MOZILLA_SHA1 = 1
	OPENSSL_LIBSSL =
endif
ifdef NEEDS_SSL_WITH_CRYPTO
	LIB_4_CRYPTO = $(OPENSSL_LINK) -lcrypto -lssl
else
	LIB_4_CRYPTO = $(OPENSSL_LINK) -lcrypto
endif
ifdef NEEDS_LIBICONV
	ifdef ICONVDIR
		# Again this may be problematic -- gcc does not always want -R.
		BASIC_CFLAGS += -I$(ICONVDIR)/include
		ICONV_LINK = -L$(ICONVDIR)/lib -R$(ICONVDIR)/lib
	else
		ICONV_LINK =
	endif
	EXTLIBS += $(ICONV_LINK) -liconv
endif
ifdef NEEDS_SOCKET
	EXTLIBS += -lsocket
	SIMPLE_LIB += -lsocket
endif
ifdef NEEDS_NSL
	EXTLIBS += -lnsl
	SIMPLE_LIB += -lnsl
endif
ifdef NO_D_TYPE_IN_DIRENT
	BASIC_CFLAGS += -DNO_D_TYPE_IN_DIRENT
endif
ifdef NO_D_INO_IN_DIRENT
	BASIC_CFLAGS += -DNO_D_INO_IN_DIRENT
endif
ifdef NO_SYMLINK_HEAD
	BASIC_CFLAGS += -DNO_SYMLINK_HEAD
endif
ifdef NO_STRCASESTR
	COMPAT_CFLAGS += -DNO_STRCASESTR
	COMPAT_OBJS += compat/strcasestr.o
endif
ifdef NO_STRLCPY
	COMPAT_CFLAGS += -DNO_STRLCPY
	COMPAT_OBJS += compat/strlcpy.o
endif
ifdef NO_SETENV
	COMPAT_CFLAGS += -DNO_SETENV
	COMPAT_OBJS += compat/setenv.o
endif
ifdef NO_SETENV
	COMPAT_CFLAGS += -DNO_UNSETENV
	COMPAT_OBJS += compat/unsetenv.o
endif
ifdef NO_MMAP
	COMPAT_CFLAGS += -DNO_MMAP
	COMPAT_OBJS += compat/mmap.o
endif
ifdef NO_IPV6
	BASIC_CFLAGS += -DNO_IPV6
endif
ifdef NO_SOCKADDR_STORAGE
ifdef NO_IPV6
	BASIC_CFLAGS += -Dsockaddr_storage=sockaddr_in
else
	BASIC_CFLAGS += -Dsockaddr_storage=sockaddr_in6
endif
endif
ifdef NO_INET_NTOP
	LIB_OBJS += compat/inet_ntop.o
endif

ifdef NO_ICONV
	BASIC_CFLAGS += -DNO_ICONV
endif

ifdef PPC_SHA1
	SHA1_HEADER = "ppc/sha1.h"
	LIB_OBJS += ppc/sha1.o ppc/sha1ppc.o
else
ifdef ARM_SHA1
	SHA1_HEADER = "arm/sha1.h"
	LIB_OBJS += arm/sha1.o arm/sha1_arm.o
else
ifdef MOZILLA_SHA1
	SHA1_HEADER = "mozilla-sha1/sha1.h"
	LIB_OBJS += mozilla-sha1/sha1.o
else
	SHA1_HEADER = <openssl/sha.h>
	EXTLIBS += $(LIB_4_CRYPTO)
<<<<<<< HEAD
=======
endif
>>>>>>> 5e4d4957
endif
endif
ifdef USE_PIC
	ALL_CFLAGS += -fPIC
endif
ifdef USE_PIC
	ALL_CFLAGS += -fPIC
endif
ifdef NO_ACCURATE_DIFF
	BASIC_CFLAGS += -DNO_ACCURATE_DIFF
endif

# Shell quote (do not use $(call) to accommodate ancient setups);

SHA1_HEADER_SQ = $(subst ','\'',$(SHA1_HEADER))

DESTDIR_SQ = $(subst ','\'',$(DESTDIR))
bindir_SQ = $(subst ','\'',$(bindir))
gitexecdir_SQ = $(subst ','\'',$(gitexecdir))
template_dir_SQ = $(subst ','\'',$(template_dir))
prefix_SQ = $(subst ','\'',$(prefix))

SHELL_PATH_SQ = $(subst ','\'',$(SHELL_PATH))
PERL_PATH_SQ = $(subst ','\'',$(PERL_PATH))
PYTHON_PATH_SQ = $(subst ','\'',$(PYTHON_PATH))
GIT_PYTHON_DIR_SQ = $(subst ','\'',$(GIT_PYTHON_DIR))

LIBS = $(GITLIBS) $(EXTLIBS)

BASIC_CFLAGS += -DSHA1_HEADER='$(SHA1_HEADER_SQ)' $(COMPAT_CFLAGS)
LIB_OBJS += $(COMPAT_OBJS)

ALL_CFLAGS += $(BASIC_CFLAGS)
ALL_LDFLAGS += $(BASIC_LDFLAGS)

export prefix TAR INSTALL DESTDIR SHELL_PATH template_dir


### Build rules

all: $(ALL_PROGRAMS) $(BUILT_INS) git$X gitk

all: perl/Makefile
	$(MAKE) -C perl
	$(MAKE) -C templates

strip: $(PROGRAMS) git$X
	$(STRIP) $(STRIP_OPTS) $(PROGRAMS) git$X

git$X: git.c common-cmds.h $(BUILTIN_OBJS) $(GITLIBS) GIT-CFLAGS
	$(CC) -DGIT_VERSION='"$(GIT_VERSION)"' \
		$(ALL_CFLAGS) -o $@ $(filter %.c,$^) \
		$(BUILTIN_OBJS) $(ALL_LDFLAGS) $(LIBS)

builtin-help.o: common-cmds.h

$(BUILT_INS): git$X
	rm -f $@ && ln git$X $@

common-cmds.h: Documentation/git-*.txt
	./generate-cmdlist.sh > $@+
	mv $@+ $@

$(patsubst %.sh,%,$(SCRIPT_SH)) : % : %.sh
	rm -f $@ $@+
	sed -e '1s|#!.*/sh|#!$(SHELL_PATH_SQ)|' \
	    -e 's|@@PERL@@|$(PERL_PATH_SQ)|g' \
	    -e 's/@@GIT_VERSION@@/$(GIT_VERSION)/g' \
	    -e 's/@@NO_CURL@@/$(NO_CURL)/g' \
	    -e 's/@@NO_PYTHON@@/$(NO_PYTHON)/g' \
	    $@.sh >$@+
	chmod +x $@+
	mv $@+ $@

$(patsubst %.perl,%,$(SCRIPT_PERL)): perl/Makefile
$(patsubst %.perl,%,$(SCRIPT_PERL)): % : %.perl
	rm -f $@ $@+
	INSTLIBDIR=`$(MAKE) -C perl -s --no-print-directory instlibdir` && \
	sed -e '1{' \
	    -e '	s|#!.*perl|#!$(PERL_PATH_SQ)|' \
	    -e '	h' \
	    -e '	s=.*=use lib (split(/:/, $$ENV{GITPERLLIB} || "@@INSTLIBDIR@@"));=' \
	    -e '	H' \
	    -e '	x' \
	    -e '}' \
	    -e 's|@@INSTLIBDIR@@|'"$$INSTLIBDIR"'|g' \
	    -e 's/@@GIT_VERSION@@/$(GIT_VERSION)/g' \
	    $@.perl >$@+
	chmod +x $@+
	mv $@+ $@

$(patsubst %.py,%,$(SCRIPT_PYTHON)) : % : %.py GIT-CFLAGS
	rm -f $@ $@+
	sed -e '1s|#!.*python|#!$(PYTHON_PATH_SQ)|' \
	    -e 's|@@GIT_PYTHON_PATH@@|$(GIT_PYTHON_DIR_SQ)|g' \
	    -e 's/@@GIT_VERSION@@/$(GIT_VERSION)/g' \
	    $@.py >$@+
	chmod +x $@+
	mv $@+ $@

git-cherry-pick: git-revert
	cp $< $@+
	mv $@+ $@

git-status: git-commit
	cp $< $@+
	mv $@+ $@

git-instaweb: git-instaweb.sh gitweb/gitweb.cgi gitweb/gitweb.css
	rm -f $@ $@+
	sed -e '1s|#!.*/sh|#!$(SHELL_PATH_SQ)|' \
	    -e 's/@@GIT_VERSION@@/$(GIT_VERSION)/g' \
	    -e 's/@@NO_CURL@@/$(NO_CURL)/g' \
	    -e 's/@@NO_PYTHON@@/$(NO_PYTHON)/g' \
	    -e '/@@GITWEB_CGI@@/r gitweb/gitweb.cgi' \
	    -e '/@@GITWEB_CGI@@/d' \
	    -e '/@@GITWEB_CSS@@/r gitweb/gitweb.css' \
	    -e '/@@GITWEB_CSS@@/d' \
	    $@.sh > $@+
	chmod +x $@+
	mv $@+ $@

# These can record GIT_VERSION
git$X git.spec \
	$(patsubst %.sh,%,$(SCRIPT_SH)) \
	$(patsubst %.perl,%,$(SCRIPT_PERL)) \
	$(patsubst %.py,%,$(SCRIPT_PYTHON)) \
	: GIT-VERSION-FILE

%.o: %.c GIT-CFLAGS
	$(CC) -o $*.o -c $(ALL_CFLAGS) $<
%.o: %.S
	$(CC) -o $*.o -c $(ALL_CFLAGS) $<

exec_cmd.o: exec_cmd.c GIT-CFLAGS
	$(CC) -o $*.o -c $(ALL_CFLAGS) '-DGIT_EXEC_PATH="$(gitexecdir_SQ)"' $<
builtin-init-db.o: builtin-init-db.c GIT-CFLAGS
	$(CC) -o $*.o -c $(ALL_CFLAGS) -DDEFAULT_GIT_TEMPLATE_DIR='"$(template_dir_SQ)"' $<

http.o: http.c GIT-CFLAGS
	$(CC) -o $*.o -c $(ALL_CFLAGS) -DGIT_USER_AGENT='"git/$(GIT_VERSION)"' $<

ifdef NO_EXPAT
http-fetch.o: http-fetch.c http.h GIT-CFLAGS
	$(CC) -o $*.o -c $(ALL_CFLAGS) -DNO_EXPAT $<
endif

git-%$X: %.o $(GITLIBS)
	$(CC) $(ALL_CFLAGS) -o $@ $(ALL_LDFLAGS) $(filter %.o,$^) $(LIBS)

$(SIMPLE_PROGRAMS) : $(LIB_FILE)
$(SIMPLE_PROGRAMS) : git-%$X : %.o
	$(CC) $(ALL_CFLAGS) -o $@ $(ALL_LDFLAGS) $(filter %.o,$^) \
		$(LIB_FILE) $(SIMPLE_LIB)

git-local-fetch$X: fetch.o
git-ssh-fetch$X: rsh.o fetch.o
git-ssh-upload$X: rsh.o
git-ssh-pull$X: rsh.o fetch.o
git-ssh-push$X: rsh.o

git-imap-send$X: imap-send.o $(LIB_FILE)

http.o http-fetch.o http-push.o: http.h
git-http-fetch$X: fetch.o http.o http-fetch.o $(GITLIBS)
	$(CC) $(ALL_CFLAGS) -o $@ $(ALL_LDFLAGS) $(filter %.o,$^) \
		$(LIBS) $(CURL_LIBCURL) $(EXPAT_LIBEXPAT)

git-http-push$X: revision.o http.o http-push.o $(GITLIBS)
	$(CC) $(ALL_CFLAGS) -o $@ $(ALL_LDFLAGS) $(filter %.o,$^) \
		$(LIBS) $(CURL_LIBCURL) $(EXPAT_LIBEXPAT)

merge-recursive.o path-list.o: path-list.h
git-merge-recur$X: merge-recursive.o path-list.o $(LIB_FILE)
	$(CC) $(ALL_CFLAGS) -o $@ $(ALL_LDFLAGS) $(filter %.o,$^) \
		$(LIBS)

$(LIB_OBJS) $(BUILTIN_OBJS): $(LIB_H)
$(patsubst git-%$X,%.o,$(PROGRAMS)): $(LIB_H) $(wildcard */*.h)
$(DIFF_OBJS): diffcore.h

$(LIB_FILE): $(LIB_OBJS)
	rm -f $@ && $(AR) rcs $@ $(LIB_OBJS)

XDIFF_OBJS=xdiff/xdiffi.o xdiff/xprepare.o xdiff/xutils.o xdiff/xemit.o

$(XDIFF_LIB): $(XDIFF_OBJS)
	rm -f $@ && $(AR) rcs $@ $(XDIFF_OBJS)


PERL_DEFINE = $(BASIC_CFLAGS) -DGIT_VERSION='"$(GIT_VERSION)"'
PERL_DEFINE_SQ = $(subst ','\'',$(PERL_DEFINE))
PERL_LIBS = $(BASIC_LDFLAGS) $(EXTLIBS)
PERL_LIBS_SQ = $(subst ','\'',$(PERL_LIBS))
perl/Makefile: perl/Git.pm perl/Makefile.PL GIT-CFLAGS
	(cd perl && $(PERL_PATH) Makefile.PL \
		PREFIX='$(prefix_SQ)' \
		DEFINE='$(PERL_DEFINE_SQ)' \
		LIBS='$(PERL_LIBS_SQ)')

doc:
	$(MAKE) -C Documentation all

TAGS:
	rm -f TAGS
	find . -name '*.[hcS]' -print | xargs etags -a

tags:
	rm -f tags
	find . -name '*.[hcS]' -print | xargs ctags -a

### Detect prefix changes
TRACK_CFLAGS = $(subst ','\'',$(ALL_CFLAGS)):$(GIT_PYTHON_DIR_SQ):\
             $(bindir_SQ):$(gitexecdir_SQ):$(template_dir_SQ):$(prefix_SQ)

GIT-CFLAGS: .FORCE-GIT-CFLAGS
	@FLAGS='$(TRACK_CFLAGS)'; \
	    if test x"$$FLAGS" != x"`cat GIT-CFLAGS 2>/dev/null`" ; then \
		echo 1>&2 "    * new build flags or prefix"; \
		echo "$$FLAGS" >GIT-CFLAGS; \
            fi

### Testing rules

# GNU make supports exporting all variables by "export" without parameters.
# However, the environment gets quite big, and some programs have problems
# with that.

export NO_PYTHON
export NO_SVN_TESTS

test: all
	$(MAKE) -C t/ all

test-date$X: test-date.c date.o ctype.o
	$(CC) $(ALL_CFLAGS) -o $@ $(ALL_LDFLAGS) test-date.c date.o ctype.o

test-delta$X: test-delta.c diff-delta.o patch-delta.o
	$(CC) $(ALL_CFLAGS) -o $@ $(ALL_LDFLAGS) $^

test-dump-cache-tree$X: dump-cache-tree.o $(GITLIBS)
	$(CC) $(ALL_CFLAGS) -o $@ $(ALL_LDFLAGS) $(filter %.o,$^) $(LIBS)

test-sha1$X: test-sha1.o $(GITLIBS)
	$(CC) $(ALL_CFLAGS) -o $@ $(ALL_LDFLAGS) $(filter %.o,$^) $(LIBS)

check-sha1:: test-sha1$X
	./test-sha1.sh

check:
	for i in *.c; do sparse $(ALL_CFLAGS) $(SPARSE_FLAGS) $$i || exit; done



### Installation rules

install: all
	$(INSTALL) -d -m755 '$(DESTDIR_SQ)$(bindir_SQ)'
	$(INSTALL) -d -m755 '$(DESTDIR_SQ)$(gitexecdir_SQ)'
	$(INSTALL) $(ALL_PROGRAMS) '$(DESTDIR_SQ)$(gitexecdir_SQ)'
	$(INSTALL) git$X gitk '$(DESTDIR_SQ)$(bindir_SQ)'
	$(MAKE) -C templates install
	$(MAKE) -C perl install
	$(INSTALL) -d -m755 '$(DESTDIR_SQ)$(GIT_PYTHON_DIR_SQ)'
	$(INSTALL) $(PYMODULES) '$(DESTDIR_SQ)$(GIT_PYTHON_DIR_SQ)'
	if test 'z$(bindir_SQ)' != 'z$(gitexecdir_SQ)'; \
	then \
		ln -f '$(DESTDIR_SQ)$(bindir_SQ)/git$X' \
			'$(DESTDIR_SQ)$(gitexecdir_SQ)/git$X' || \
		cp '$(DESTDIR_SQ)$(bindir_SQ)/git$X' \
			'$(DESTDIR_SQ)$(gitexecdir_SQ)/git$X'; \
	fi
	$(foreach p,$(BUILT_INS), rm -f '$(DESTDIR_SQ)$(gitexecdir_SQ)/$p' && ln '$(DESTDIR_SQ)$(gitexecdir_SQ)/git$X' '$(DESTDIR_SQ)$(gitexecdir_SQ)/$p' ;)

install-doc:
	$(MAKE) -C Documentation install




### Maintainer's dist rules

git.spec: git.spec.in
	sed -e 's/@@VERSION@@/$(GIT_VERSION)/g' < $< > $@+
	mv $@+ $@

GIT_TARNAME=git-$(GIT_VERSION)
dist: git.spec git-tar-tree
	./git-tar-tree HEAD^{tree} $(GIT_TARNAME) > $(GIT_TARNAME).tar
	@mkdir -p $(GIT_TARNAME)
	@cp git.spec $(GIT_TARNAME)
	@echo $(GIT_VERSION) > $(GIT_TARNAME)/version
	$(TAR) rf $(GIT_TARNAME).tar \
		$(GIT_TARNAME)/git.spec $(GIT_TARNAME)/version
	@rm -rf $(GIT_TARNAME)
	gzip -f -9 $(GIT_TARNAME).tar

rpm: dist
	$(RPMBUILD) -ta $(GIT_TARNAME).tar.gz

htmldocs = git-htmldocs-$(GIT_VERSION)
manpages = git-manpages-$(GIT_VERSION)
dist-doc:
	rm -fr .doc-tmp-dir
	mkdir .doc-tmp-dir
	$(MAKE) -C Documentation WEBDOC_DEST=../.doc-tmp-dir install-webdoc
	cd .doc-tmp-dir && $(TAR) cf ../$(htmldocs).tar .
	gzip -n -9 -f $(htmldocs).tar
	:
	rm -fr .doc-tmp-dir
	mkdir .doc-tmp-dir .doc-tmp-dir/man1 .doc-tmp-dir/man7
	$(MAKE) -C Documentation DESTDIR=./ \
		man1dir=../.doc-tmp-dir/man1 \
		man7dir=../.doc-tmp-dir/man7 \
		install
	cd .doc-tmp-dir && $(TAR) cf ../$(manpages).tar .
	gzip -n -9 -f $(manpages).tar
	rm -fr .doc-tmp-dir

### Cleaning rules

clean:
	rm -f *.o mozilla-sha1/*.o arm/*.o ppc/*.o compat/*.o xdiff/*.o \
		$(LIB_FILE) $(XDIFF_LIB)
	rm -f $(ALL_PROGRAMS) $(BUILT_INS) git$X
	rm -f *.spec *.pyc *.pyo */*.pyc */*.pyo common-cmds.h TAGS tags
	rm -rf autom4te.cache
	rm -f config.log config.mak.autogen configure config.status config.cache
	rm -rf $(GIT_TARNAME) .doc-tmp-dir
	rm -f $(GIT_TARNAME).tar.gz git-core_$(GIT_VERSION)-*.tar.gz
	rm -f $(htmldocs).tar.gz $(manpages).tar.gz
	$(MAKE) -C Documentation/ clean
	[ ! -f perl/Makefile ] || $(MAKE) -C perl/ clean || $(MAKE) -C perl/ clean
	rm -f perl/ppport.h perl/Makefile.old
	$(MAKE) -C templates/ clean
	$(MAKE) -C t/ clean
	rm -f GIT-VERSION-FILE GIT-CFLAGS

.PHONY: all install clean strip
.PHONY: .FORCE-GIT-VERSION-FILE TAGS tags .FORCE-GIT-CFLAGS

### Check documentation
#
check-docs::
	@for v in $(ALL_PROGRAMS) $(BUILT_INS) git$X gitk; \
	do \
		case "$$v" in \
		git-merge-octopus | git-merge-ours | git-merge-recursive | \
		git-merge-resolve | git-merge-stupid | \
		git-ssh-pull | git-ssh-push ) continue ;; \
		esac ; \
		test -f "Documentation/$$v.txt" || \
		echo "no doc: $$v"; \
		grep -q "^gitlink:$$v\[[0-9]\]::" Documentation/git.txt || \
		case "$$v" in \
		git) ;; \
		*) echo "no link: $$v";; \
		esac ; \
	done | sort<|MERGE_RESOLUTION|>--- conflicted
+++ resolved
@@ -279,17 +279,6 @@
 	NEEDS_SSL_WITH_CRYPTO = YesPlease
 	NEEDS_LIBICONV = YesPlease
 	NO_STRLCPY = YesPlease
-<<<<<<< HEAD
-	## fink
-	ifeq ($(shell test -d /sw/lib && echo y),y)
-		BASIC_CFLAGS += -I/sw/include
-		BASIC_LDFLAGS += -L/sw/lib
-	endif
-	## darwinports
-	ifeq ($(shell test -d /opt/local/lib && echo y),y)
-		BASIC_CFLAGS += -I/opt/local/include
-		BASIC_LDFLAGS += -L/opt/local/lib
-=======
 	ifndef NO_FINK
 		ifeq ($(shell test -d /sw/lib && echo y),y)
 			BASIC_CFLAGS += -I/sw/include
@@ -301,7 +290,6 @@
 			BASIC_CFLAGS += -I/opt/local/include
 			BASIC_LDFLAGS += -L/opt/local/lib
 		endif
->>>>>>> 5e4d4957
 	endif
 endif
 ifeq ($(uname_S),SunOS)
@@ -510,14 +498,8 @@
 else
 	SHA1_HEADER = <openssl/sha.h>
 	EXTLIBS += $(LIB_4_CRYPTO)
-<<<<<<< HEAD
-=======
-endif
->>>>>>> 5e4d4957
-endif
-endif
-ifdef USE_PIC
-	ALL_CFLAGS += -fPIC
+endif
+endif
 endif
 ifdef USE_PIC
 	ALL_CFLAGS += -fPIC
