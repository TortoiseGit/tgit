# The default target of this Makefile is...
all::

# Define V=1 to have a more verbose compile.
#
# Define NO_OPENSSL environment variable if you do not have OpenSSL.
# This also implies MOZILLA_SHA1.
#
# Define NO_CURL if you do not have curl installed.  git-http-pull and
# git-http-push are not built, and you cannot use http:// and https://
# transports.
#
# Define CURLDIR=/foo/bar if your curl header and library files are in
# /foo/bar/include and /foo/bar/lib directories.
#
# Define NO_EXPAT if you do not have expat installed.  git-http-push is
# not built, and you cannot push using http:// and https:// transports.
#
# Define NO_D_INO_IN_DIRENT if you don't have d_ino in your struct dirent.
#
# Define NO_D_TYPE_IN_DIRENT if your platform defines DT_UNKNOWN but lacks
# d_type in struct dirent (latest Cygwin -- will be fixed soonish).
#
# Define NO_C99_FORMAT if your formatted IO functions (printf/scanf et.al.)
# do not support the 'size specifiers' introduced by C99, namely ll, hh,
# j, z, t. (representing long long int, char, intmax_t, size_t, ptrdiff_t).
# some C compilers supported these specifiers prior to C99 as an extension.
#
# Define NO_STRCASESTR if you don't have strcasestr.
#
# Define NO_MEMMEM if you don't have memmem.
#
# Define NO_STRLCPY if you don't have strlcpy.
#
# Define NO_STRTOUMAX if you don't have strtoumax in the C library.
# If your compiler also does not support long long or does not have
# strtoull, define NO_STRTOULL.
#
# Define NO_SETENV if you don't have setenv in the C library.
#
# Define NO_MKDTEMP if you don't have mkdtemp in the C library.
#
# Define NO_SYMLINK_HEAD if you never want .git/HEAD to be a symbolic link.
# Enable it on Windows.  By default, symrefs are still used.
#
# Define NO_SVN_TESTS if you want to skip time-consuming SVN interoperability
# tests.  These tests take up a significant amount of the total test time
# but are not needed unless you plan to talk to SVN repos.
#
# Define NO_FINK if you are building on Darwin/Mac OS X, have Fink
# installed in /sw, but don't want GIT to link against any libraries
# installed there.  If defined you may specify your own (or Fink's)
# include directories and library directories by defining CFLAGS
# and LDFLAGS appropriately.
#
# Define NO_DARWIN_PORTS if you are building on Darwin/Mac OS X,
# have DarwinPorts installed in /opt/local, but don't want GIT to
# link against any libraries installed there.  If defined you may
# specify your own (or DarwinPort's) include directories and
# library directories by defining CFLAGS and LDFLAGS appropriately.
#
# Define PPC_SHA1 environment variable when running make to make use of
# a bundled SHA1 routine optimized for PowerPC.
#
# Define ARM_SHA1 environment variable when running make to make use of
# a bundled SHA1 routine optimized for ARM.
#
# Define MOZILLA_SHA1 environment variable when running make to make use of
# a bundled SHA1 routine coming from Mozilla. It is GPL'd and should be fast
# on non-x86 architectures (e.g. PowerPC), while the OpenSSL version (default
# choice) has very fast version optimized for i586.
#
# Define NEEDS_SSL_WITH_CRYPTO if you need -lcrypto with -lssl (Darwin).
#
# Define NEEDS_LIBICONV if linking with libc is not enough (Darwin).
#
# Define NEEDS_SOCKET if linking with libc is not enough (SunOS,
# Patrick Mauritz).
#
# Define NO_MMAP if you want to avoid mmap.
#
# Define NO_PREAD if you have a problem with pread() system call (e.g.
# cygwin.dll before v1.5.22).
#
# Define NO_FAST_WORKING_DIRECTORY if accessing objects in pack files is
# generally faster on your platform than accessing the working directory.
#
# Define NO_TRUSTABLE_FILEMODE if your filesystem may claim to support
# the executable mode bit, but doesn't really do so.
#
# Define NO_IPV6 if you lack IPv6 support and getaddrinfo().
#
# Define NO_SOCKADDR_STORAGE if your platform does not have struct
# sockaddr_storage.
#
# Define NO_ICONV if your libc does not properly support iconv.
#
# Define OLD_ICONV if your library has an old iconv(), where the second
# (input buffer pointer) parameter is declared with type (const char **).
#
# Define NO_R_TO_GCC_LINKER if your gcc does not like "-R/path/lib"
# that tells runtime paths to dynamic libraries;
# "-Wl,-rpath=/path/lib" is used instead.
#
# Define USE_NSEC below if you want git to care about sub-second file mtimes
# and ctimes. Note that you need recent glibc (at least 2.2.4) for this, and
# it will BREAK YOUR LOCAL DIFFS! show-diff and anything using it will likely
# randomly break unless your underlying filesystem supports those sub-second
# times (my ext3 doesn't).
#
# Define USE_STDEV below if you want git to care about the underlying device
# change being considered an inode change from the update-cache perspective.
#
# Define ASCIIDOC8 if you want to format documentation with AsciiDoc 8
#
# Define NO_PERL_MAKEMAKER if you cannot use Makefiles generated by perl's
# MakeMaker (e.g. using ActiveState under Cygwin).
#
# Define NO_TCLTK if you do not want Tcl/Tk GUI.
#
# The TCL_PATH variable governs the location of the Tcl interpreter
# used to optimize git-gui for your system.  Only used if NO_TCLTK
# is not set.  Defaults to the bare 'tclsh'.
#
# The TCLTK_PATH variable governs the location of the Tcl/Tk interpreter.
# If not set it defaults to the bare 'wish'. If it is set to the empty
# string then NO_TCLTK will be forced (this is used by configure script).
#
# Define THREADED_DELTA_SEARCH if you have pthreads and wish to exploit
# parallel delta searching when packing objects.
#

GIT-VERSION-FILE: .FORCE-GIT-VERSION-FILE
	@$(SHELL_PATH) ./GIT-VERSION-GEN
-include GIT-VERSION-FILE

uname_S := $(shell sh -c 'uname -s 2>/dev/null || echo not')
uname_M := $(shell sh -c 'uname -m 2>/dev/null || echo not')
uname_O := $(shell sh -c 'uname -o 2>/dev/null || echo not')
uname_R := $(shell sh -c 'uname -r 2>/dev/null || echo not')
uname_P := $(shell sh -c 'uname -p 2>/dev/null || echo not')

# CFLAGS and LDFLAGS are for the users to override from the command line.

CFLAGS = -g -O2 -Wall
LDFLAGS =
ALL_CFLAGS = $(CFLAGS)
ALL_LDFLAGS = $(LDFLAGS)
STRIP ?= strip

prefix = $(HOME)
bindir = $(prefix)/bin
gitexecdir = $(bindir)
sharedir = $(prefix)/share
template_dir = $(sharedir)/git-core/templates
ifeq ($(prefix),/usr)
sysconfdir = /etc
else
sysconfdir = $(prefix)/etc
endif
lib = lib
ETC_GITCONFIG = $(sysconfdir)/gitconfig
# DESTDIR=

# default configuration for gitweb
GITWEB_CONFIG = gitweb_config.perl
GITWEB_HOME_LINK_STR = projects
GITWEB_SITENAME =
GITWEB_PROJECTROOT = /pub/git
GITWEB_PROJECT_MAXDEPTH = 2007
GITWEB_EXPORT_OK =
GITWEB_STRICT_EXPORT =
GITWEB_BASE_URL =
GITWEB_LIST =
GITWEB_HOMETEXT = indextext.html
GITWEB_CSS = gitweb.css
GITWEB_LOGO = git-logo.png
GITWEB_FAVICON = git-favicon.png
GITWEB_SITE_HEADER =
GITWEB_SITE_FOOTER =

export prefix bindir gitexecdir sharedir template_dir sysconfdir

CC = gcc
AR = ar
RM = rm -f
TAR = tar
FIND = find
INSTALL = install
RPMBUILD = rpmbuild
TCL_PATH = tclsh
TCLTK_PATH = wish

export TCL_PATH TCLTK_PATH

# sparse is architecture-neutral, which means that we need to tell it
# explicitly what architecture to check for. Fix this up for yours..
SPARSE_FLAGS = -D__BIG_ENDIAN__ -D__powerpc__



### --- END CONFIGURATION SECTION ---

# Those must not be GNU-specific; they are shared with perl/ which may
# be built by a different compiler. (Note that this is an artifact now
# but it still might be nice to keep that distinction.)
BASIC_CFLAGS =
BASIC_LDFLAGS =

SCRIPT_SH = \
	git-bisect.sh git-checkout.sh \
	git-clean.sh git-clone.sh git-commit.sh \
	git-ls-remote.sh \
	git-merge-one-file.sh git-mergetool.sh git-parse-remote.sh \
	git-pull.sh git-rebase.sh git-rebase--interactive.sh \
	git-repack.sh git-request-pull.sh \
	git-sh-setup.sh \
	git-am.sh \
	git-merge.sh git-merge-stupid.sh git-merge-octopus.sh \
	git-merge-resolve.sh git-merge-ours.sh \
	git-lost-found.sh git-quiltimport.sh git-submodule.sh \
	git-filter-branch.sh \
	git-stash.sh

SCRIPT_PERL = \
	git-add--interactive.perl \
	git-archimport.perl git-cvsimport.perl git-relink.perl \
	git-cvsserver.perl git-remote.perl \
	git-svnimport.perl git-cvsexportcommit.perl \
	git-send-email.perl git-svn.perl

SCRIPTS = $(patsubst %.sh,%,$(SCRIPT_SH)) \
	  $(patsubst %.perl,%,$(SCRIPT_PERL)) \
	  git-status git-instaweb

# ... and all the rest that could be moved out of bindir to gitexecdir
PROGRAMS = \
	git-fetch-pack$X \
	git-hash-object$X git-index-pack$X \
	git-fast-import$X \
	git-merge-index$X git-mktag$X git-mktree$X git-patch-id$X \
	git-peek-remote$X git-receive-pack$X \
	git-send-pack$X git-shell$X \
	git-show-index$X \
	git-unpack-file$X \
	git-update-server-info$X \
	git-upload-pack$X \
	git-pack-redundant$X git-var$X \
	git-merge-tree$X \
	git-merge-recursive$X \
	$(EXTRA_PROGRAMS)

# Empty...
EXTRA_PROGRAMS =

BUILT_INS = \
	git-format-patch$X git-show$X git-whatchanged$X git-cherry$X \
	git-get-tar-commit-id$X git-init$X git-repo-config$X \
	git-fsck-objects$X git-cherry-pick$X \
	$(patsubst builtin-%.o,git-%$X,$(BUILTIN_OBJS))

# what 'all' will build and 'install' will install, in gitexecdir
ALL_PROGRAMS = $(PROGRAMS) $(SCRIPTS)

ALL_PROGRAMS += git-merge-subtree$X

# what 'all' will build but not install in gitexecdir
OTHER_PROGRAMS = git$X gitweb/gitweb.cgi
ifndef NO_TCLTK
OTHER_PROGRAMS += gitk-wish
endif

# Set paths to tools early so that they can be used for version tests.
ifndef SHELL_PATH
	SHELL_PATH = /bin/sh
endif
ifndef PERL_PATH
	PERL_PATH = /usr/bin/perl
endif

export PERL_PATH

LIB_FILE=libgit.a
XDIFF_LIB=xdiff/lib.a

LIB_H = \
	archive.h blob.h cache.h cache-tree.h commit.h csum-file.h delta.h grep.h \
	diff.h object.h pack.h pkt-line.h quote.h refs.h list-objects.h sideband.h \
	run-command.h strbuf.h tag.h tree.h git-compat-util.h revision.h \
	tree-walk.h log-tree.h dir.h path-list.h unpack-trees.h builtin.h \
	spawn-pipe.h \
	utf8.h reflog-walk.h patch-ids.h attr.h decorate.h progress.h \
<<<<<<< HEAD
	remote.h
=======
	mailmap.h remote.h transport.h
>>>>>>> 546bb582

DIFF_OBJS = \
	diff.o diff-lib.o diffcore-break.o diffcore-order.o \
	diffcore-pickaxe.o diffcore-rename.o tree-diff.o combine-diff.o \
	diffcore-delta.o log-tree.o

LIB_OBJS = \
	blob.o commit.o connect.o csum-file.o cache-tree.o base85.o \
	date.o diff-delta.o entry.o exec_cmd.o ident.o \
	interpolate.o \
	lockfile.o \
	spawn-pipe.o \
	patch-ids.o \
	object.o pack-check.o pack-write.o patch-delta.o path.o pkt-line.o \
	sideband.o reachable.o reflog-walk.o \
	quote.o read-cache.o refs.o run-command.o dir.o object-refs.o \
	server-info.o setup.o sha1_file.o sha1_name.o strbuf.o \
	tag.o tree.o usage.o config.o environment.o ctype.o copy.o \
	revision.o pager.o tree-walk.o xdiff-interface.o \
	write_or_die.o trace.o list-objects.o grep.o match-trees.o \
	alloc.o merge-file.o path-list.o help.o unpack-trees.o $(DIFF_OBJS) \
	color.o wt-status.o archive-zip.o archive-tar.o shallow.o utf8.o \
	convert.o attr.o decorate.o progress.o mailmap.o symlinks.o remote.o \
	transport.o bundle.o walker.o

BUILTIN_OBJS = \
	builtin-add.o \
	builtin-annotate.o \
	builtin-apply.o \
	builtin-archive.o \
	builtin-blame.o \
	builtin-branch.o \
	builtin-bundle.o \
	builtin-cat-file.o \
	builtin-check-attr.o \
	builtin-checkout-index.o \
	builtin-check-ref-format.o \
	builtin-commit-tree.o \
	builtin-count-objects.o \
	builtin-describe.o \
	builtin-diff.o \
	builtin-diff-files.o \
	builtin-diff-index.o \
	builtin-diff-tree.o \
	builtin-fetch.o \
	builtin-fetch-pack.o \
	builtin-fetch--tool.o \
	builtin-fmt-merge-msg.o \
	builtin-for-each-ref.o \
	builtin-fsck.o \
	builtin-gc.o \
	builtin-grep.o \
	builtin-init-db.o \
	builtin-log.o \
	builtin-ls-files.o \
	builtin-ls-tree.o \
	builtin-mailinfo.o \
	builtin-mailsplit.o \
	builtin-merge-base.o \
	builtin-merge-file.o \
	builtin-mv.o \
	builtin-name-rev.o \
	builtin-pack-objects.o \
	builtin-prune.o \
	builtin-prune-packed.o \
	builtin-push.o \
	builtin-read-tree.o \
	builtin-reflog.o \
	builtin-config.o \
	builtin-rerere.o \
	builtin-reset.o \
	builtin-rev-list.o \
	builtin-rev-parse.o \
	builtin-revert.o \
	builtin-rm.o \
	builtin-runstatus.o \
	builtin-shortlog.o \
	builtin-show-branch.o \
	builtin-stripspace.o \
	builtin-symbolic-ref.o \
	builtin-tag.o \
	builtin-tar-tree.o \
	builtin-unpack-objects.o \
	builtin-update-index.o \
	builtin-update-ref.o \
	builtin-upload-archive.o \
	builtin-verify-pack.o \
	builtin-verify-tag.o \
	builtin-write-tree.o \
	builtin-show-ref.o \
	builtin-pack-refs.o

GITLIBS = $(LIB_FILE) $(XDIFF_LIB)
EXTLIBS =

#
# Platform specific tweaks
#

# We choose to avoid "if .. else if .. else .. endif endif"
# because maintaining the nesting to match is a pain.  If
# we had "elif" things would have been much nicer...

ifeq ($(uname_S),Linux)
	NO_STRLCPY = YesPlease
endif
ifeq ($(uname_S),GNU/kFreeBSD)
	NO_STRLCPY = YesPlease
endif
ifeq ($(uname_S),Darwin)
	NEEDS_SSL_WITH_CRYPTO = YesPlease
	NEEDS_LIBICONV = YesPlease
	OLD_ICONV = UnfortunatelyYes
	NO_STRLCPY = YesPlease
	NO_MEMMEM = YesPlease
endif
ifeq ($(uname_S),SunOS)
	NEEDS_SOCKET = YesPlease
	NEEDS_NSL = YesPlease
	SHELL_PATH = /bin/bash
	NO_STRCASESTR = YesPlease
	NO_MEMMEM = YesPlease
	NO_HSTRERROR = YesPlease
	ifeq ($(uname_R),5.8)
		NEEDS_LIBICONV = YesPlease
		NO_UNSETENV = YesPlease
		NO_SETENV = YesPlease
		NO_MKDTEMP = YesPlease
		NO_C99_FORMAT = YesPlease
		NO_STRTOUMAX = YesPlease
	endif
	ifeq ($(uname_R),5.9)
		NO_UNSETENV = YesPlease
		NO_SETENV = YesPlease
		NO_MKDTEMP = YesPlease
		NO_C99_FORMAT = YesPlease
		NO_STRTOUMAX = YesPlease
	endif
	INSTALL = ginstall
	TAR = gtar
	BASIC_CFLAGS += -D__EXTENSIONS__
endif
ifeq ($(uname_O),Cygwin)
	NO_D_TYPE_IN_DIRENT = YesPlease
	NO_D_INO_IN_DIRENT = YesPlease
	NO_STRCASESTR = YesPlease
	NO_MEMMEM = YesPlease
	NO_SYMLINK_HEAD = YesPlease
	NEEDS_LIBICONV = YesPlease
	NO_FAST_WORKING_DIRECTORY = UnfortunatelyYes
	NO_TRUSTABLE_FILEMODE = UnfortunatelyYes
	# There are conflicting reports about this.
	# On some boxes NO_MMAP is needed, and not so elsewhere.
	# Try commenting this out if you suspect MMAP is more efficient
	NO_MMAP = YesPlease
	NO_IPV6 = YesPlease
	X = .exe
endif
ifeq ($(uname_S),FreeBSD)
	NEEDS_LIBICONV = YesPlease
	NO_MEMMEM = YesPlease
	BASIC_CFLAGS += -I/usr/local/include
	BASIC_LDFLAGS += -L/usr/local/lib
endif
ifeq ($(uname_S),OpenBSD)
	NO_STRCASESTR = YesPlease
	NO_MEMMEM = YesPlease
	NEEDS_LIBICONV = YesPlease
	BASIC_CFLAGS += -I/usr/local/include
	BASIC_LDFLAGS += -L/usr/local/lib
endif
ifeq ($(uname_S),NetBSD)
	ifeq ($(shell expr "$(uname_R)" : '[01]\.'),2)
		NEEDS_LIBICONV = YesPlease
	endif
	BASIC_CFLAGS += -I/usr/pkg/include
	BASIC_LDFLAGS += -L/usr/pkg/lib
	ALL_LDFLAGS += -Wl,-rpath,/usr/pkg/lib
endif
ifeq ($(uname_S),AIX)
	NO_STRCASESTR=YesPlease
	NO_MEMMEM = YesPlease
	NO_STRLCPY = YesPlease
	NEEDS_LIBICONV=YesPlease
endif
ifeq ($(uname_S),GNU)
	# GNU/Hurd
	NO_STRLCPY=YesPlease
endif
ifeq ($(uname_S),IRIX64)
	NO_IPV6=YesPlease
	NO_SETENV=YesPlease
	NO_STRCASESTR=YesPlease
	NO_MEMMEM = YesPlease
	NO_STRLCPY = YesPlease
	NO_SOCKADDR_STORAGE=YesPlease
	SHELL_PATH=/usr/gnu/bin/bash
	BASIC_CFLAGS += -DPATH_MAX=1024
	# for now, build 32-bit version
	BASIC_LDFLAGS += -L/usr/lib32
endif
ifneq (,$(findstring MINGW,$(uname_S)))
	NO_MMAP=YesPlease
	NO_PREAD=YesPlease
	NO_OPENSSL=YesPlease
	NO_CURL=YesPlease
	NO_SYMLINK_HEAD=YesPlease
	NO_IPV6=YesPlease
	NO_ETC_PASSWD=YesPlease
	NO_SETENV=YesPlease
	NO_UNSETENV=YesPlease
	NO_STRCASESTR=YesPlease
	NO_STRLCPY=YesPlease
	NO_MEMMEM = YesPlease
	NEEDS_LIBICONV = YesPlease
	OLD_ICONV = YesPlease
	NO_C99_FORMAT = YesPlease
	NO_STRTOUMAX = YesPlease
	NO_SVN_TESTS=YesPlease
	NO_PERL_MAKEMAKER=YesPlease
	COMPAT_CFLAGS += -DNO_ETC_PASSWD -DNO_ST_BLOCKS -DSTRIP_EXTENSION=\".exe\" -D__USE_MINGW_ACCESS -I compat
	COMPAT_OBJS += compat/mingw.o compat/fnmatch.o compat/regex.o
	EXTLIBS += -lws2_32
	X = .exe
	NOEXECTEMPL = .noexec
	template_dir = ../share/git-core/templates/
	ETC_GITCONFIG = ../etc/gitconfig
endif
ifneq (,$(findstring arm,$(uname_M)))
	ARM_SHA1 = YesPlease
endif

-include config.mak.autogen
-include config.mak

ifeq ($(uname_S),Darwin)
	ifndef NO_FINK
		ifeq ($(shell test -d /sw/lib && echo y),y)
			BASIC_CFLAGS += -I/sw/include
			BASIC_LDFLAGS += -L/sw/lib
		endif
	endif
	ifndef NO_DARWIN_PORTS
		ifeq ($(shell test -d /opt/local/lib && echo y),y)
			BASIC_CFLAGS += -I/opt/local/include
			BASIC_LDFLAGS += -L/opt/local/lib
		endif
	endif
endif

ifdef NO_R_TO_GCC_LINKER
	# Some gcc does not accept and pass -R to the linker to specify
	# the runtime dynamic library path.
	CC_LD_DYNPATH = -Wl,-rpath=
else
	CC_LD_DYNPATH = -R
endif

ifdef NO_CURL
	BASIC_CFLAGS += -DNO_CURL
else
	ifdef CURLDIR
		# Try "-Wl,-rpath=$(CURLDIR)/$(lib)" in such a case.
		BASIC_CFLAGS += -I$(CURLDIR)/include
		CURL_LIBCURL = -L$(CURLDIR)/$(lib) $(CC_LD_DYNPATH)$(CURLDIR)/$(lib) -lcurl
	else
		CURL_LIBCURL = -lcurl
	endif
	BUILTIN_OBJS += builtin-http-fetch.o
	EXTLIBS += $(CURL_LIBCURL)
	LIB_OBJS += http.o http-walker.o
	curl_check := $(shell (echo 070908; curl-config --vernum) | sort -r | sed -ne 2p)
	ifeq "$(curl_check)" "070908"
		ifndef NO_EXPAT
			PROGRAMS += git-http-push$X
		endif
	endif
	ifndef NO_EXPAT
		EXPAT_LIBEXPAT = -lexpat
	endif
endif

ifdef ZLIB_PATH
	BASIC_CFLAGS += -I$(ZLIB_PATH)/include
	EXTLIBS += -L$(ZLIB_PATH)/$(lib) $(CC_LD_DYNPATH)$(ZLIB_PATH)/$(lib)
endif
EXTLIBS += -lz

ifndef NO_OPENSSL
	OPENSSL_LIBSSL = -lssl
	ifdef OPENSSLDIR
		BASIC_CFLAGS += -I$(OPENSSLDIR)/include
		OPENSSL_LINK = -L$(OPENSSLDIR)/$(lib) $(CC_LD_DYNPATH)$(OPENSSLDIR)/$(lib)
	else
		OPENSSL_LINK =
	endif
else
	BASIC_CFLAGS += -DNO_OPENSSL
	MOZILLA_SHA1 = 1
	OPENSSL_LIBSSL =
endif
ifdef NEEDS_SSL_WITH_CRYPTO
	LIB_4_CRYPTO = $(OPENSSL_LINK) -lcrypto -lssl
else
	LIB_4_CRYPTO = $(OPENSSL_LINK) -lcrypto
endif
ifdef NEEDS_LIBICONV
	ifdef ICONVDIR
		BASIC_CFLAGS += -I$(ICONVDIR)/include
		ICONV_LINK = -L$(ICONVDIR)/$(lib) $(CC_LD_DYNPATH)$(ICONVDIR)/$(lib)
	else
		ICONV_LINK =
	endif
	EXTLIBS += $(ICONV_LINK) -liconv
endif
ifdef NEEDS_SOCKET
	EXTLIBS += -lsocket
endif
ifdef NEEDS_NSL
	EXTLIBS += -lnsl
endif
ifdef NO_D_TYPE_IN_DIRENT
	BASIC_CFLAGS += -DNO_D_TYPE_IN_DIRENT
endif
ifdef NO_D_INO_IN_DIRENT
	BASIC_CFLAGS += -DNO_D_INO_IN_DIRENT
endif
ifdef NO_C99_FORMAT
	BASIC_CFLAGS += -DNO_C99_FORMAT
endif
ifdef NO_SYMLINK_HEAD
	BASIC_CFLAGS += -DNO_SYMLINK_HEAD
endif
ifdef NO_STRCASESTR
	COMPAT_CFLAGS += -DNO_STRCASESTR
	COMPAT_OBJS += compat/strcasestr.o
endif
ifdef NO_STRLCPY
	COMPAT_CFLAGS += -DNO_STRLCPY
	COMPAT_OBJS += compat/strlcpy.o
endif
ifdef NO_STRTOUMAX
	COMPAT_CFLAGS += -DNO_STRTOUMAX
	COMPAT_OBJS += compat/strtoumax.o
endif
ifdef NO_STRTOULL
	COMPAT_CFLAGS += -DNO_STRTOULL
endif
ifdef NO_SETENV
	COMPAT_CFLAGS += -DNO_SETENV
	COMPAT_OBJS += compat/setenv.o
endif
ifdef NO_MKDTEMP
	COMPAT_CFLAGS += -DNO_MKDTEMP
	COMPAT_OBJS += compat/mkdtemp.o
endif
ifdef NO_UNSETENV
	COMPAT_CFLAGS += -DNO_UNSETENV
	COMPAT_OBJS += compat/unsetenv.o
endif
ifdef NO_MMAP
	COMPAT_CFLAGS += -DNO_MMAP
	COMPAT_OBJS += compat/mmap.o
endif
ifdef NO_PREAD
	COMPAT_CFLAGS += -DNO_PREAD
	COMPAT_OBJS += compat/pread.o
endif
ifdef NO_FAST_WORKING_DIRECTORY
	BASIC_CFLAGS += -DNO_FAST_WORKING_DIRECTORY
endif
ifdef NO_TRUSTABLE_FILEMODE
	BASIC_CFLAGS += -DNO_TRUSTABLE_FILEMODE
endif
ifdef NO_IPV6
	BASIC_CFLAGS += -DNO_IPV6
endif
ifdef NO_SOCKADDR_STORAGE
ifdef NO_IPV6
	BASIC_CFLAGS += -Dsockaddr_storage=sockaddr_in
else
	BASIC_CFLAGS += -Dsockaddr_storage=sockaddr_in6
endif
endif
ifdef NO_INET_NTOP
	LIB_OBJS += compat/inet_ntop.o
endif
ifdef NO_INET_PTON
	LIB_OBJS += compat/inet_pton.o
endif

ifdef NO_ICONV
	BASIC_CFLAGS += -DNO_ICONV
endif

ifdef OLD_ICONV
	BASIC_CFLAGS += -DOLD_ICONV
endif

ifdef PPC_SHA1
	SHA1_HEADER = "ppc/sha1.h"
	LIB_OBJS += ppc/sha1.o ppc/sha1ppc.o
else
ifdef ARM_SHA1
	SHA1_HEADER = "arm/sha1.h"
	LIB_OBJS += arm/sha1.o arm/sha1_arm.o
else
ifdef MOZILLA_SHA1
	SHA1_HEADER = "mozilla-sha1/sha1.h"
	LIB_OBJS += mozilla-sha1/sha1.o
else
	SHA1_HEADER = <openssl/sha.h>
	EXTLIBS += $(LIB_4_CRYPTO)
endif
endif
endif
ifdef NO_PERL_MAKEMAKER
	export NO_PERL_MAKEMAKER
endif
ifdef NO_HSTRERROR
	COMPAT_CFLAGS += -DNO_HSTRERROR
	COMPAT_OBJS += compat/hstrerror.o
endif
ifdef NO_MEMMEM
	COMPAT_CFLAGS += -DNO_MEMMEM
	COMPAT_OBJS += compat/memmem.o
endif

ifdef THREADED_DELTA_SEARCH
	BASIC_CFLAGS += -DTHREADED_DELTA_SEARCH
	EXTLIBS += -lpthread
endif

ifeq ($(TCLTK_PATH),)
NO_TCLTK=NoThanks
endif

QUIET_SUBDIR0  = +$(MAKE) -C # space to separate -C and subdir
QUIET_SUBDIR1  =

ifneq ($(findstring $(MAKEFLAGS),w),w)
PRINT_DIR = --no-print-directory
else # "make -w"
NO_SUBDIR = :
endif

ifneq ($(findstring $(MAKEFLAGS),s),s)
ifndef V
	QUIET_CC       = @echo '   ' CC $@;
	QUIET_AR       = @echo '   ' AR $@;
	QUIET_LINK     = @echo '   ' LINK $@;
	QUIET_BUILT_IN = @echo '   ' BUILTIN $@;
	QUIET_GEN      = @echo '   ' GEN $@;
	QUIET_SUBDIR0  = +@subdir=
	QUIET_SUBDIR1  = ;$(NO_SUBDIR) echo '   ' SUBDIR $$subdir; \
			 $(MAKE) $(PRINT_DIR) -C $$subdir
	export V
	export QUIET_GEN
	export QUIET_BUILT_IN
endif
endif

ifdef ASCIIDOC8
	export ASCIIDOC8
endif

# Shell quote (do not use $(call) to accommodate ancient setups);

SHA1_HEADER_SQ = $(subst ','\'',$(SHA1_HEADER))
ETC_GITCONFIG_SQ = $(subst ','\'',$(ETC_GITCONFIG))

DESTDIR_SQ = $(subst ','\'',$(DESTDIR))
bindir_SQ = $(subst ','\'',$(bindir))
gitexecdir_SQ = $(subst ','\'',$(gitexecdir))
template_dir_SQ = $(subst ','\'',$(template_dir))
prefix_SQ = $(subst ','\'',$(prefix))

SHELL_PATH_SQ = $(subst ','\'',$(SHELL_PATH))
PERL_PATH_SQ = $(subst ','\'',$(PERL_PATH))
TCLTK_PATH_SQ = $(subst ','\'',$(TCLTK_PATH))

LIBS = $(GITLIBS) $(EXTLIBS)

BASIC_CFLAGS += -DSHA1_HEADER='$(SHA1_HEADER_SQ)' \
	$(COMPAT_CFLAGS)
LIB_OBJS += $(COMPAT_OBJS)

ALL_CFLAGS += $(BASIC_CFLAGS)
ALL_LDFLAGS += $(BASIC_LDFLAGS)

export TAR INSTALL DESTDIR SHELL_PATH


### Build rules

all:: $(ALL_PROGRAMS) $(BUILT_INS) $(OTHER_PROGRAMS)
ifneq (,$X)
	$(foreach p,$(patsubst %$X,%,$(filter %$X,$(ALL_PROGRAMS) $(BUILT_INS) git$X)), $(RM) '$p';)
endif

all::
ifndef NO_TCLTK
	$(QUIET_SUBDIR0)git-gui $(QUIET_SUBDIR1) all
endif
	$(QUIET_SUBDIR0)perl $(QUIET_SUBDIR1) PERL_PATH='$(PERL_PATH_SQ)' prefix='$(prefix_SQ)' all
	$(QUIET_SUBDIR0)templates $(QUIET_SUBDIR1) NOEXECTEMPL='$(NOEXECTEMPL)'

strip: $(PROGRAMS) git$X
	$(STRIP) $(STRIP_OPTS) $(PROGRAMS) git$X

gitk-wish: gitk GIT-GUI-VARS
	$(QUIET_GEN)$(RM) $@ $@+ && \
	sed -e '1,3s|^exec .* "$$0"|exec $(subst |,'\|',$(TCLTK_PATH_SQ)) "$$0"|' <gitk >$@+ && \
	chmod +x $@+ && \
	mv -f $@+ $@

git.o: git.c common-cmds.h GIT-CFLAGS
	$(QUIET_CC)$(CC) -DGIT_VERSION='"$(GIT_VERSION)"' \
		$(ALL_CFLAGS) -c $(filter %.c,$^)

git$X: git.o $(BUILTIN_OBJS) $(GITLIBS)
	$(QUIET_LINK)$(CC) $(ALL_CFLAGS) -o $@ git.o \
		$(BUILTIN_OBJS) $(ALL_LDFLAGS) $(LIBS)

help.o: common-cmds.h

git-merge-subtree$X: git-merge-recursive$X
	$(QUIET_BUILT_IN)$(RM) $@ && ln git-merge-recursive$X $@

$(BUILT_INS): git$X
	$(QUIET_BUILT_IN)$(RM) $@ && ln git$X $@

common-cmds.h: ./generate-cmdlist.sh

common-cmds.h: $(wildcard Documentation/git-*.txt)
	$(QUIET_GEN)./generate-cmdlist.sh > $@+ && mv $@+ $@

$(patsubst %.sh,%,$(SCRIPT_SH)) : % : %.sh
	$(QUIET_GEN)$(RM) $@ $@+ && \
	sed -e '1s|#!.*/sh|#!$(SHELL_PATH_SQ)|' \
	    -e 's|@@PERL@@|$(PERL_PATH_SQ)|g' \
	    -e 's/@@GIT_VERSION@@/$(GIT_VERSION)/g' \
	    -e 's/@@NO_CURL@@/$(NO_CURL)/g' \
	    $@.sh >$@+ && \
	chmod +x $@+ && \
	mv $@+ $@

$(patsubst %.perl,%,$(SCRIPT_PERL)): perl/perl.mak

perl/perl.mak: GIT-CFLAGS
	$(QUIET_SUBDIR0)perl $(QUIET_SUBDIR1) PERL_PATH='$(PERL_PATH_SQ)' prefix='$(prefix_SQ)' $(@F)

$(patsubst %.perl,%,$(SCRIPT_PERL)): % : %.perl
	$(QUIET_GEN)$(RM) $@ $@+ && \
	INSTLIBDIR=`MAKEFLAGS= $(MAKE) -C perl -s --no-print-directory instlibdir` && \
	sed -e '1{' \
	    -e '	s|#!.*perl|#!$(PERL_PATH_SQ)|' \
	    -e '	h' \
	    -e '	s=.*=use lib (split(/:/, $$ENV{GITPERLLIB} || "@@INSTLIBDIR@@"));=' \
	    -e '	H' \
	    -e '	x' \
	    -e '}' \
	    -e 's|@@INSTLIBDIR@@|'"$$INSTLIBDIR"'|g' \
	    -e 's/@@GIT_VERSION@@/$(GIT_VERSION)/g' \
	    $@.perl >$@+ && \
	chmod +x $@+ && \
	mv $@+ $@

git-status: git-commit
	$(QUIET_GEN)cp $< $@+ && mv $@+ $@

gitweb/gitweb.cgi: gitweb/gitweb.perl
	$(QUIET_GEN)$(RM) $@ $@+ && \
	sed -e '1s|#!.*perl|#!$(PERL_PATH_SQ)|' \
	    -e 's|++GIT_VERSION++|$(GIT_VERSION)|g' \
	    -e 's|++GIT_BINDIR++|$(bindir)|g' \
	    -e 's|++GITWEB_CONFIG++|$(GITWEB_CONFIG)|g' \
	    -e 's|++GITWEB_HOME_LINK_STR++|$(GITWEB_HOME_LINK_STR)|g' \
	    -e 's|++GITWEB_SITENAME++|$(GITWEB_SITENAME)|g' \
	    -e 's|++GITWEB_PROJECTROOT++|$(GITWEB_PROJECTROOT)|g' \
	    -e 's|"++GITWEB_PROJECT_MAXDEPTH++"|$(GITWEB_PROJECT_MAXDEPTH)|g' \
	    -e 's|++GITWEB_EXPORT_OK++|$(GITWEB_EXPORT_OK)|g' \
	    -e 's|++GITWEB_STRICT_EXPORT++|$(GITWEB_STRICT_EXPORT)|g' \
	    -e 's|++GITWEB_BASE_URL++|$(GITWEB_BASE_URL)|g' \
	    -e 's|++GITWEB_LIST++|$(GITWEB_LIST)|g' \
	    -e 's|++GITWEB_HOMETEXT++|$(GITWEB_HOMETEXT)|g' \
	    -e 's|++GITWEB_CSS++|$(GITWEB_CSS)|g' \
	    -e 's|++GITWEB_LOGO++|$(GITWEB_LOGO)|g' \
	    -e 's|++GITWEB_FAVICON++|$(GITWEB_FAVICON)|g' \
	    -e 's|++GITWEB_SITE_HEADER++|$(GITWEB_SITE_HEADER)|g' \
	    -e 's|++GITWEB_SITE_FOOTER++|$(GITWEB_SITE_FOOTER)|g' \
	    $< >$@+ && \
	chmod +x $@+ && \
	mv $@+ $@

git-instaweb: git-instaweb.sh gitweb/gitweb.cgi gitweb/gitweb.css
	$(QUIET_GEN)$(RM) $@ $@+ && \
	sed -e '1s|#!.*/sh|#!$(SHELL_PATH_SQ)|' \
	    -e 's/@@GIT_VERSION@@/$(GIT_VERSION)/g' \
	    -e 's/@@NO_CURL@@/$(NO_CURL)/g' \
	    -e '/@@GITWEB_CGI@@/r gitweb/gitweb.cgi' \
	    -e '/@@GITWEB_CGI@@/d' \
	    -e '/@@GITWEB_CSS@@/r gitweb/gitweb.css' \
	    -e '/@@GITWEB_CSS@@/d' \
	    $@.sh > $@+ && \
	chmod +x $@+ && \
	mv $@+ $@

configure: configure.ac
	$(QUIET_GEN)$(RM) $@ $<+ && \
	sed -e 's/@@GIT_VERSION@@/$(GIT_VERSION)/g' \
	    $< > $<+ && \
	autoconf -o $@ $<+ && \
	$(RM) $<+

# These can record GIT_VERSION
git.o git.spec \
	$(patsubst %.sh,%,$(SCRIPT_SH)) \
	$(patsubst %.perl,%,$(SCRIPT_PERL)) \
	: GIT-VERSION-FILE

%.o: %.c GIT-CFLAGS
	$(QUIET_CC)$(CC) -o $*.o -c $(ALL_CFLAGS) $<
%.s: %.c GIT-CFLAGS
	$(QUIET_CC)$(CC) -S $(ALL_CFLAGS) $<
%.o: %.S
	$(QUIET_CC)$(CC) -o $*.o -c $(ALL_CFLAGS) $<

exec_cmd.o: exec_cmd.c GIT-CFLAGS
	$(QUIET_CC)$(CC) -o $*.o -c $(ALL_CFLAGS) '-DGIT_EXEC_PATH="$(gitexecdir_SQ)"' $<
builtin-init-db.o: builtin-init-db.c GIT-CFLAGS
	$(QUIET_CC)$(CC) -o $*.o -c $(ALL_CFLAGS) -DDEFAULT_GIT_TEMPLATE_DIR='"$(template_dir_SQ)"' $<

config.o: config.c GIT-CFLAGS
	$(QUIET_CC)$(CC) -o $*.o -c $(ALL_CFLAGS) -DETC_GITCONFIG='"$(ETC_GITCONFIG_SQ)"' $<

http.o: http.c GIT-CFLAGS
	$(QUIET_CC)$(CC) -o $*.o -c $(ALL_CFLAGS) -DGIT_USER_AGENT='"git/$(GIT_VERSION)"' $<

ifdef NO_EXPAT
http-walker.o: http-walker.c http.h GIT-CFLAGS
	$(QUIET_CC)$(CC) -o $*.o -c $(ALL_CFLAGS) -DNO_EXPAT $<
endif

git-%$X: %.o $(GITLIBS)
	$(QUIET_LINK)$(CC) $(ALL_CFLAGS) -o $@ $(ALL_LDFLAGS) $(filter %.o,$^) $(LIBS)

git-imap-send$X: imap-send.o $(LIB_FILE)

http.o http-walker.o http-push.o: http.h

git-http-push$X: revision.o http.o http-push.o $(GITLIBS)
	$(QUIET_LINK)$(CC) $(ALL_CFLAGS) -o $@ $(ALL_LDFLAGS) $(filter %.o,$^) \
		$(LIBS) $(CURL_LIBCURL) $(EXPAT_LIBEXPAT)

$(LIB_OBJS) $(BUILTIN_OBJS): $(LIB_H)
$(patsubst git-%$X,%.o,$(PROGRAMS)): $(LIB_H) $(wildcard */*.h)
$(DIFF_OBJS): diffcore.h

$(LIB_FILE): $(LIB_OBJS)
	$(QUIET_AR)$(RM) $@ && $(AR) rcs $@ $(LIB_OBJS)

XDIFF_OBJS=xdiff/xdiffi.o xdiff/xprepare.o xdiff/xutils.o xdiff/xemit.o \
	xdiff/xmerge.o
$(XDIFF_OBJS): xdiff/xinclude.h xdiff/xmacros.h xdiff/xdiff.h xdiff/xtypes.h \
	xdiff/xutils.h xdiff/xprepare.h xdiff/xdiffi.h xdiff/xemit.h

$(XDIFF_LIB): $(XDIFF_OBJS)
	$(QUIET_AR)$(RM) $@ && $(AR) rcs $@ $(XDIFF_OBJS)


perl/Makefile: perl/Git.pm perl/Makefile.PL GIT-CFLAGS
	(cd perl && $(PERL_PATH) Makefile.PL \
		PREFIX='$(prefix_SQ)')

doc:
	$(MAKE) -C Documentation all

info:
	$(MAKE) -C Documentation info

TAGS:
	$(RM) TAGS
	$(FIND) . -name '*.[hcS]' -print | xargs etags -a

tags:
	$(RM) tags
	$(FIND) . -name '*.[hcS]' -print | xargs ctags -a

cscope:
	$(RM) cscope*
	$(FIND) . -name '*.[hcS]' -print | xargs cscope -b

### Detect prefix changes
TRACK_CFLAGS = $(subst ','\'',$(ALL_CFLAGS)):\
             $(bindir_SQ):$(gitexecdir_SQ):$(template_dir_SQ):$(prefix_SQ)

GIT-CFLAGS: .FORCE-GIT-CFLAGS
	@FLAGS='$(TRACK_CFLAGS)'; \
	    if test x"$$FLAGS" != x"`cat GIT-CFLAGS 2>/dev/null`" ; then \
		echo 1>&2 "    * new build flags or prefix"; \
		echo "$$FLAGS" >GIT-CFLAGS; \
            fi

### Detect Tck/Tk interpreter path changes
ifndef NO_TCLTK
TRACK_VARS = $(subst ','\'',-DTCLTK_PATH='$(TCLTK_PATH_SQ)')

GIT-GUI-VARS: .FORCE-GIT-GUI-VARS
	@VARS='$(TRACK_VARS)'; \
	    if test x"$$VARS" != x"`cat $@ 2>/dev/null`" ; then \
		echo 1>&2 "    * new Tcl/Tk interpreter location"; \
		echo "$$VARS" >$@; \
            fi

.PHONY: .FORCE-GIT-GUI-VARS
endif

### Testing rules

TEST_PROGRAMS = test-chmtime$X test-genrandom$X test-date$X test-delta$X test-sha1$X test-match-trees$X test-absolute-path$X

all:: $(TEST_PROGRAMS)

# GNU make supports exporting all variables by "export" without parameters.
# However, the environment gets quite big, and some programs have problems
# with that.

export NO_SVN_TESTS

test: all
	$(MAKE) -C t/ all

test-date$X: date.o ctype.o

test-delta$X: diff-delta.o patch-delta.o

.PRECIOUS: $(patsubst test-%$X,test-%.o,$(TEST_PROGRAMS))

test-%$X: test-%.o $(GITLIBS)
	$(QUIET_LINK)$(CC) $(ALL_CFLAGS) -o $@ $(ALL_LDFLAGS) $(filter %.o,$^) $(LIBS)

check-sha1:: test-sha1$X
	./test-sha1.sh

check: common-cmds.h
	for i in *.c; do sparse $(ALL_CFLAGS) $(SPARSE_FLAGS) $$i || exit; done

remove-dashes:
	./fixup-builtins $(BUILT_INS)

### Installation rules

install: all
	$(INSTALL) -d -m755 '$(DESTDIR_SQ)$(bindir_SQ)'
	$(INSTALL) -d -m755 '$(DESTDIR_SQ)$(gitexecdir_SQ)'
	$(INSTALL) $(ALL_PROGRAMS) '$(DESTDIR_SQ)$(gitexecdir_SQ)'
	$(INSTALL) git$X '$(DESTDIR_SQ)$(bindir_SQ)'
	$(MAKE) -C templates DESTDIR='$(DESTDIR_SQ)' install
	$(MAKE) -C perl prefix='$(prefix_SQ)' install
ifndef NO_TCLTK
	$(INSTALL) gitk-wish '$(DESTDIR_SQ)$(bindir_SQ)'/gitk
	$(MAKE) -C git-gui install
endif
	if test 'z$(bindir_SQ)' != 'z$(gitexecdir_SQ)'; \
	then \
		ln -f '$(DESTDIR_SQ)$(bindir_SQ)/git$X' \
			'$(DESTDIR_SQ)$(gitexecdir_SQ)/git$X' || \
		cp '$(DESTDIR_SQ)$(bindir_SQ)/git$X' \
			'$(DESTDIR_SQ)$(gitexecdir_SQ)/git$X'; \
	fi
	$(foreach p,$(BUILT_INS), $(RM) '$(DESTDIR_SQ)$(gitexecdir_SQ)/$p' && ln '$(DESTDIR_SQ)$(gitexecdir_SQ)/git$X' '$(DESTDIR_SQ)$(gitexecdir_SQ)/$p' ;)
ifneq (,$X)
	$(foreach p,$(patsubst %$X,%,$(filter %$X,$(ALL_PROGRAMS) $(BUILT_INS) git$X)), $(RM) '$(DESTDIR_SQ)$(gitexecdir_SQ)/$p';)
endif

install-doc:
	$(MAKE) -C Documentation install

install-info:
	$(MAKE) -C Documentation install-info

quick-install-doc:
	$(MAKE) -C Documentation quick-install



### Maintainer's dist rules

git.spec: git.spec.in
	sed -e 's/@@VERSION@@/$(GIT_VERSION)/g' < $< > $@+
	mv $@+ $@

GIT_TARNAME=git-$(GIT_VERSION)
dist: git.spec git-archive configure
	./git-archive --format=tar \
		--prefix=$(GIT_TARNAME)/ HEAD^{tree} > $(GIT_TARNAME).tar
	@mkdir -p $(GIT_TARNAME)
	@cp git.spec configure $(GIT_TARNAME)
	@echo $(GIT_VERSION) > $(GIT_TARNAME)/version
	@$(MAKE) -C git-gui TARDIR=../$(GIT_TARNAME)/git-gui dist-version
	$(TAR) rf $(GIT_TARNAME).tar \
		$(GIT_TARNAME)/git.spec \
		$(GIT_TARNAME)/configure \
		$(GIT_TARNAME)/version \
		$(GIT_TARNAME)/git-gui/version
	@$(RM) -r $(GIT_TARNAME)
	gzip -f -9 $(GIT_TARNAME).tar

rpm: dist
	$(RPMBUILD) -ta $(GIT_TARNAME).tar.gz

htmldocs = git-htmldocs-$(GIT_VERSION)
manpages = git-manpages-$(GIT_VERSION)
dist-doc:
	$(RM) -r .doc-tmp-dir
	mkdir .doc-tmp-dir
	$(MAKE) -C Documentation WEBDOC_DEST=../.doc-tmp-dir install-webdoc
	cd .doc-tmp-dir && $(TAR) cf ../$(htmldocs).tar .
	gzip -n -9 -f $(htmldocs).tar
	:
	$(RM) -r .doc-tmp-dir
	mkdir -p .doc-tmp-dir/man1 .doc-tmp-dir/man5 .doc-tmp-dir/man7
	$(MAKE) -C Documentation DESTDIR=./ \
		man1dir=../.doc-tmp-dir/man1 \
		man5dir=../.doc-tmp-dir/man5 \
		man7dir=../.doc-tmp-dir/man7 \
		install
	cd .doc-tmp-dir && $(TAR) cf ../$(manpages).tar .
	gzip -n -9 -f $(manpages).tar
	$(RM) -r .doc-tmp-dir

### Cleaning rules

distclean: clean
	$(RM) configure

clean:
	$(RM) *.o mozilla-sha1/*.o arm/*.o ppc/*.o compat/*.o xdiff/*.o \
		$(LIB_FILE) $(XDIFF_LIB)
	$(RM) $(ALL_PROGRAMS) $(BUILT_INS) git$X
	$(RM) $(TEST_PROGRAMS)
	$(RM) *.spec *.pyc *.pyo */*.pyc */*.pyo common-cmds.h TAGS tags cscope*
	$(RM) -r autom4te.cache
	$(RM) config.log config.mak.autogen config.mak.append config.status config.cache
	$(RM) -r $(GIT_TARNAME) .doc-tmp-dir
	$(RM) $(GIT_TARNAME).tar.gz git-core_$(GIT_VERSION)-*.tar.gz
	$(RM) $(htmldocs).tar.gz $(manpages).tar.gz
	$(RM) gitweb/gitweb.cgi
	$(MAKE) -C Documentation/ clean
	$(MAKE) -C perl clean
	$(MAKE) -C templates/ clean
	$(MAKE) -C t/ clean
ifndef NO_TCLTK
	$(RM) gitk-wish
	$(MAKE) -C git-gui clean
endif
	$(RM) GIT-VERSION-FILE GIT-CFLAGS GIT-GUI-VARS

.PHONY: all install clean strip
.PHONY: .FORCE-GIT-VERSION-FILE TAGS tags cscope .FORCE-GIT-CFLAGS

### Check documentation
#
check-docs::
	@for v in $(ALL_PROGRAMS) $(BUILT_INS) git$X gitk; \
	do \
		case "$$v" in \
		git-merge-octopus | git-merge-ours | git-merge-recursive | \
		git-merge-resolve | git-merge-stupid | \
		git-add--interactive | git-fsck-objects | git-init-db | \
		git-repo-config | git-fetch--tool ) continue ;; \
		esac ; \
		test -f "Documentation/$$v.txt" || \
		echo "no doc: $$v"; \
		sed -e '1,/^__DATA__/d' Documentation/cmd-list.perl | \
		grep -q "^$$v[ 	]" || \
		case "$$v" in \
		git) ;; \
		*) echo "no link: $$v";; \
		esac ; \
	done | sort

### Make sure built-ins do not have dups and listed in git.c
#
check-builtins::
	./check-builtins.sh<|MERGE_RESOLUTION|>--- conflicted
+++ resolved
@@ -290,11 +290,7 @@
 	tree-walk.h log-tree.h dir.h path-list.h unpack-trees.h builtin.h \
 	spawn-pipe.h \
 	utf8.h reflog-walk.h patch-ids.h attr.h decorate.h progress.h \
-<<<<<<< HEAD
-	remote.h
-=======
 	mailmap.h remote.h transport.h
->>>>>>> 546bb582
 
 DIFF_OBJS = \
 	diff.o diff-lib.o diffcore-break.o diffcore-order.o \
