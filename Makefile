# The default target of this Makefile is...
all::

# Define V=1 to have a more verbose compile.
#
# Define SHELL_PATH to a POSIX shell if your /bin/sh is broken.
#
# Define SANE_TOOL_PATH to a colon-separated list of paths to prepend
# to PATH if your tools in /usr/bin are broken.
#
# Define SOCKLEN_T to a suitable type (such as 'size_t') if your
# system headers do not define a socklen_t type.
#
# Define INLINE to a suitable substitute (such as '__inline' or '') if git
# fails to compile with errors about undefined inline functions or similar.
#
# Define SNPRINTF_RETURNS_BOGUS if your are on a system which snprintf()
# or vsnprintf() return -1 instead of number of characters which would
# have been written to the final string if enough space had been available.
#
# Define FREAD_READS_DIRECTORIES if your are on a system which succeeds
# when attempting to read from an fopen'ed directory.
#
# Define NO_OPENSSL environment variable if you do not have OpenSSL.
# This also implies BLK_SHA1.
#
# Define NO_CURL if you do not have libcurl installed.  git-http-pull and
# git-http-push are not built, and you cannot use http:// and https://
# transports.
#
# Define CURLDIR=/foo/bar if your curl header and library files are in
# /foo/bar/include and /foo/bar/lib directories.
#
# Define NO_EXPAT if you do not have expat installed.  git-http-push is
# not built, and you cannot push using http:// and https:// transports.
#
# Define NO_GETTEXT if you don't want to build with Git with gettext
# support. Building it requires GNU libintl or another gettext
# implementation, and additionally libintl-perl at runtime.
#
# Define NEEDS_LIBINTL if you haven't set NO_GETTEXT and your system
# needs to be explicitly linked to -lintl. It's defined automatically
# on platforms where we don't expect glibc (Linux, Hurd,
# GNU/kFreeBSD), which includes libintl.
#
# Define EXPATDIR=/foo/bar if your expat header and library files are in
# /foo/bar/include and /foo/bar/lib directories.
#
# Define HAVE_PATHS_H if you have paths.h and want to use the default PATH
# it specifies.
#
# Define NO_D_INO_IN_DIRENT if you don't have d_ino in your struct dirent.
#
# Define NO_D_TYPE_IN_DIRENT if your platform defines DT_UNKNOWN but lacks
# d_type in struct dirent (Cygwin 1.5, fixed in Cygwin 1.7).
#
# Define NO_C99_FORMAT if your formatted IO functions (printf/scanf et.al.)
# do not support the 'size specifiers' introduced by C99, namely ll, hh,
# j, z, t. (representing long long int, char, intmax_t, size_t, ptrdiff_t).
# some C compilers supported these specifiers prior to C99 as an extension.
#
# Define NO_STRCASESTR if you don't have strcasestr.
#
# Define NO_MEMMEM if you don't have memmem.
#
# Define NO_STRLCPY if you don't have strlcpy.
#
# Define NO_STRTOUMAX if you don't have strtoumax in the C library.
# If your compiler also does not support long long or does not have
# strtoull, define NO_STRTOULL.
#
# Define NO_SETENV if you don't have setenv in the C library.
#
# Define NO_UNSETENV if you don't have unsetenv in the C library.
#
# Define NO_MKDTEMP if you don't have mkdtemp in the C library.
#
# Define NO_MKSTEMPS if you don't have mkstemps in the C library.
#
# Define NO_LIBGEN_H if you don't have libgen.h.
#
# Define NEEDS_LIBGEN if your libgen needs -lgen when linking
#
# Define NO_SYS_SELECT_H if you don't have sys/select.h.
#
# Define NO_SYMLINK_HEAD if you never want .git/HEAD to be a symbolic link.
# Enable it on Windows.  By default, symrefs are still used.
#
# Define NO_SVN_TESTS if you want to skip time-consuming SVN interoperability
# tests.  These tests take up a significant amount of the total test time
# but are not needed unless you plan to talk to SVN repos.
#
# Define NO_FINK if you are building on Darwin/Mac OS X, have Fink
# installed in /sw, but don't want GIT to link against any libraries
# installed there.  If defined you may specify your own (or Fink's)
# include directories and library directories by defining CFLAGS
# and LDFLAGS appropriately.
#
# Define NO_DARWIN_PORTS if you are building on Darwin/Mac OS X,
# have DarwinPorts installed in /opt/local, but don't want GIT to
# link against any libraries installed there.  If defined you may
# specify your own (or DarwinPort's) include directories and
# library directories by defining CFLAGS and LDFLAGS appropriately.
#
# Define BLK_SHA1 environment variable if you want the C version
# of the SHA1 that assumes you can do unaligned 32-bit loads and
# have a fast htonl() function.
#
# Define PPC_SHA1 environment variable when running make to make use of
# a bundled SHA1 routine optimized for PowerPC.
#
# Define NEEDS_CRYPTO_WITH_SSL if you need -lcrypto when using -lssl (Darwin).
#
# Define NEEDS_SSL_WITH_CRYPTO if you need -lssl when using -lcrypto (Darwin).
#
# Define NEEDS_LIBICONV if linking with libc is not enough (Darwin).
#
# Define NEEDS_SOCKET if linking with libc is not enough (SunOS,
# Patrick Mauritz).
#
# Define NEEDS_RESOLV if linking with -lnsl and/or -lsocket is not enough.
# Notably on Solaris hstrerror resides in libresolv and on Solaris 7
# inet_ntop and inet_pton additionally reside there.
#
# Define NO_MMAP if you want to avoid mmap.
#
# Define NO_PTHREADS if you do not have or do not want to use Pthreads.
#
# Define NO_PREAD if you have a problem with pread() system call (e.g.
# cygwin1.dll before v1.5.22).
#
# Define NO_FAST_WORKING_DIRECTORY if accessing objects in pack files is
# generally faster on your platform than accessing the working directory.
#
# Define NO_TRUSTABLE_FILEMODE if your filesystem may claim to support
# the executable mode bit, but doesn't really do so.
#
# Define NO_IPV6 if you lack IPv6 support and getaddrinfo().
#
# Define NO_SOCKADDR_STORAGE if your platform does not have struct
# sockaddr_storage.
#
# Define NO_ICONV if your libc does not properly support iconv.
#
# Define OLD_ICONV if your library has an old iconv(), where the second
# (input buffer pointer) parameter is declared with type (const char **).
#
# Define NO_DEFLATE_BOUND if your zlib does not have deflateBound.
#
# Define NO_R_TO_GCC_LINKER if your gcc does not like "-R/path/lib"
# that tells runtime paths to dynamic libraries;
# "-Wl,-rpath=/path/lib" is used instead.
#
# Define USE_NSEC below if you want git to care about sub-second file mtimes
# and ctimes. Note that you need recent glibc (at least 2.2.4) for this, and
# it will BREAK YOUR LOCAL DIFFS! show-diff and anything using it will likely
# randomly break unless your underlying filesystem supports those sub-second
# times (my ext3 doesn't).
#
# Define USE_ST_TIMESPEC if your "struct stat" uses "st_ctimespec" instead of
# "st_ctim"
#
# Define NO_NSEC if your "struct stat" does not have "st_ctim.tv_nsec"
# available.  This automatically turns USE_NSEC off.
#
# Define USE_STDEV below if you want git to care about the underlying device
# change being considered an inode change from the update-index perspective.
#
# Define NO_ST_BLOCKS_IN_STRUCT_STAT if your platform does not have st_blocks
# field that counts the on-disk footprint in 512-byte blocks.
#
# Define ASCIIDOC8 if you want to format documentation with AsciiDoc 8
#
# Define DOCBOOK_XSL_172 if you want to format man pages with DocBook XSL v1.72
# (not v1.73 or v1.71).
#
# Define ASCIIDOC_NO_ROFF if your DocBook XSL escapes raw roff directives
# (versions 1.72 and later and 1.68.1 and earlier).
#
# Define GNU_ROFF if your target system uses GNU groff.  This forces
# apostrophes to be ASCII so that cut&pasting examples to the shell
# will work.
#
# Define NO_PERL_MAKEMAKER if you cannot use Makefiles generated by perl's
# MakeMaker (e.g. using ActiveState under Cygwin).
#
# Define NO_PERL if you do not want Perl scripts or libraries at all.
#
# Define NO_PYTHON if you do not want Python scripts or libraries at all.
#
# Define NO_TCLTK if you do not want Tcl/Tk GUI.
#
# The TCL_PATH variable governs the location of the Tcl interpreter
# used to optimize git-gui for your system.  Only used if NO_TCLTK
# is not set.  Defaults to the bare 'tclsh'.
#
# The TCLTK_PATH variable governs the location of the Tcl/Tk interpreter.
# If not set it defaults to the bare 'wish'. If it is set to the empty
# string then NO_TCLTK will be forced (this is used by configure script).
#
# Define INTERNAL_QSORT to use Git's implementation of qsort(), which
# is a simplified version of the merge sort used in glibc. This is
# recommended if Git triggers O(n^2) behavior in your platform's qsort().
#
# Define UNRELIABLE_FSTAT if your system's fstat does not return the same
# information on a not yet closed file that lstat would return for the same
# file after it was closed.
#
# Define OBJECT_CREATION_USES_RENAMES if your operating systems has problems
# when hardlinking a file to another name and unlinking the original file right
# away (some NTFS drivers seem to zero the contents in that scenario).
#
# Define NO_CROSS_DIRECTORY_HARDLINKS if you plan to distribute the installed
# programs as a tar, where bin/ and libexec/ might be on different file systems.
#
# Define USE_NED_ALLOCATOR if you want to replace the platforms default
# memory allocators with the nedmalloc allocator written by Niall Douglas.
#
# Define NO_REGEX if you have no or inferior regex support in your C library.
#
# Define JSMIN to point to JavaScript minifier that functions as
# a filter to have gitweb.js minified.
#
# Define CSSMIN to point to a CSS minifier in order to generate a minified
# version of gitweb.css
#
# Define DEFAULT_PAGER to a sensible pager command (defaults to "less") if
# you want to use something different.  The value will be interpreted by the
# shell at runtime when it is used.
#
# Define DEFAULT_EDITOR to a sensible editor command (defaults to "vi") if you
# want to use something different.  The value will be interpreted by the shell
# if necessary when it is used.  Examples:
#
#   DEFAULT_EDITOR='~/bin/vi',
#   DEFAULT_EDITOR='$GIT_FALLBACK_EDITOR',
#   DEFAULT_EDITOR='"C:\Program Files\Vim\gvim.exe" --nofork'
#
# Define COMPUTE_HEADER_DEPENDENCIES if your compiler supports the -MMD option
# and you want to avoid rebuilding objects when an unrelated header file
# changes.
#
# Define CHECK_HEADER_DEPENDENCIES to check for problems in the hard-coded
# dependency rules.
#
# Define NATIVE_CRLF if your platform uses CRLF for line endings.

GIT-VERSION-FILE: FORCE
	@$(SHELL_PATH) ./GIT-VERSION-GEN
-include GIT-VERSION-FILE

uname_S := $(shell sh -c 'uname -s 2>/dev/null || echo not')
uname_M := $(shell sh -c 'uname -m 2>/dev/null || echo not')
uname_O := $(shell sh -c 'uname -o 2>/dev/null || echo not')
uname_R := $(shell sh -c 'uname -r 2>/dev/null || echo not')
uname_P := $(shell sh -c 'uname -p 2>/dev/null || echo not')
uname_V := $(shell sh -c 'uname -v 2>/dev/null || echo not')

ifdef MSVC
	# avoid the MingW and Cygwin configuration sections
	uname_S := Windows
	uname_O := Windows
endif

# CFLAGS and LDFLAGS are for the users to override from the command line.

CFLAGS = -g -O2 -Wall
LDFLAGS =
ALL_CFLAGS = $(CPPFLAGS) $(CFLAGS)
ALL_LDFLAGS = $(LDFLAGS)
STRIP ?= strip

# Among the variables below, these:
#   gitexecdir
#   template_dir
#   mandir
#   infodir
#   htmldir
#   ETC_GITCONFIG (but not sysconfdir)
# can be specified as a relative path some/where/else;
# this is interpreted as relative to $(prefix) and "git" at
# runtime figures out where they are based on the path to the executable.
# This can help installing the suite in a relocatable way.

prefix = $(HOME)
bindir_relative = bin
bindir = $(prefix)/$(bindir_relative)
mandir = share/man
infodir = share/info
gitexecdir = libexec/git-core
sharedir = $(prefix)/share
gitwebdir = $(sharedir)/gitweb
localedir = $(sharedir)/locale
template_dir = share/git-core/templates
htmldir = share/doc/git-doc
ifeq ($(prefix),/usr)
sysconfdir = /etc
ETC_GITCONFIG = $(sysconfdir)/gitconfig
else
sysconfdir = $(prefix)/etc
ETC_GITCONFIG = etc/gitconfig
endif
lib = lib
# DESTDIR=
pathsep = :

export prefix bindir sharedir sysconfdir gitwebdir localedir

CC = gcc
AR = ar
RM = rm -f
DIFF = diff
TAR = tar
FIND = find
INSTALL = install
RPMBUILD = rpmbuild
TCL_PATH = tclsh
TCLTK_PATH = wish
PTHREAD_LIBS = -lpthread
PTHREAD_CFLAGS =
<<<<<<< HEAD
GCOV = gcov
=======
XGETTEXT = xgettext
MSGFMT = msgfmt
>>>>>>> 44d3770f

export TCL_PATH TCLTK_PATH

# sparse is architecture-neutral, which means that we need to tell it
# explicitly what architecture to check for. Fix this up for yours..
SPARSE_FLAGS = -D__BIG_ENDIAN__ -D__powerpc__



### --- END CONFIGURATION SECTION ---

# Those must not be GNU-specific; they are shared with perl/ which may
# be built by a different compiler. (Note that this is an artifact now
# but it still might be nice to keep that distinction.)
BASIC_CFLAGS = -I.
BASIC_LDFLAGS =

# Guard against environment variables
BUILTIN_OBJS =
BUILT_INS =
COMPAT_CFLAGS =
COMPAT_OBJS =
EXTRA_CPPFLAGS =
LIB_H =
LIB_OBJS =
PROGRAM_OBJS =
PROGRAMS =
SCRIPT_PERL =
SCRIPT_PYTHON =
SCRIPT_SH =
SCRIPT_LIB =
TEST_PROGRAMS_NEED_X =

# Having this variable in your environment would break pipelines because
# you cause "cd" to echo its destination to stdout.  It can also take
# scripts to unexpected places.  If you like CDPATH, define it for your
# interactive shell sessions without exporting it.
unexport CDPATH

SCRIPT_SH += git-am.sh
SCRIPT_SH += git-bisect.sh
SCRIPT_SH += git-difftool--helper.sh
SCRIPT_SH += git-filter-branch.sh
SCRIPT_SH += git-lost-found.sh
SCRIPT_SH += git-merge-octopus.sh
SCRIPT_SH += git-merge-one-file.sh
SCRIPT_SH += git-merge-resolve.sh
SCRIPT_SH += git-mergetool.sh
SCRIPT_SH += git-pull.sh
SCRIPT_SH += git-quiltimport.sh
SCRIPT_SH += git-rebase--interactive.sh
SCRIPT_SH += git-rebase.sh
SCRIPT_SH += git-repack.sh
SCRIPT_SH += git-request-pull.sh
SCRIPT_SH += git-stash.sh
SCRIPT_SH += git-submodule.sh
SCRIPT_SH += git-web--browse.sh

SCRIPT_LIB += git-mergetool--lib
SCRIPT_LIB += git-parse-remote
SCRIPT_LIB += git-sh-setup
SCRIPT_LIB += git-sh-i18n

SCRIPT_PERL += git-add--interactive.perl
SCRIPT_PERL += git-difftool.perl
SCRIPT_PERL += git-archimport.perl
SCRIPT_PERL += git-cvsexportcommit.perl
SCRIPT_PERL += git-cvsimport.perl
SCRIPT_PERL += git-cvsserver.perl
SCRIPT_PERL += git-relink.perl
SCRIPT_PERL += git-send-email.perl
SCRIPT_PERL += git-svn.perl

SCRIPT_PYTHON += git-remote-testgit.py

SCRIPTS = $(patsubst %.sh,%,$(SCRIPT_SH)) \
	  $(patsubst %.perl,%,$(SCRIPT_PERL)) \
	  $(patsubst %.py,%,$(SCRIPT_PYTHON)) \
	  git-instaweb

# Empty...
EXTRA_PROGRAMS =

# ... and all the rest that could be moved out of bindir to gitexecdir
PROGRAMS += $(EXTRA_PROGRAMS)

PROGRAM_OBJS += fast-import.o
PROGRAM_OBJS += imap-send.o
PROGRAM_OBJS += shell.o
PROGRAM_OBJS += show-index.o
PROGRAM_OBJS += upload-pack.o
PROGRAM_OBJS += http-backend.o

PROGRAMS += $(patsubst %.o,git-%$X,$(PROGRAM_OBJS))

TEST_PROGRAMS_NEED_X += test-chmtime
TEST_PROGRAMS_NEED_X += test-ctype
TEST_PROGRAMS_NEED_X += test-date
TEST_PROGRAMS_NEED_X += test-delta
TEST_PROGRAMS_NEED_X += test-dump-cache-tree
TEST_PROGRAMS_NEED_X += test-genrandom
TEST_PROGRAMS_NEED_X += test-match-trees
TEST_PROGRAMS_NEED_X += test-parse-options
TEST_PROGRAMS_NEED_X += test-path-utils
TEST_PROGRAMS_NEED_X += test-run-command
TEST_PROGRAMS_NEED_X += test-sha1
TEST_PROGRAMS_NEED_X += test-sigchain
TEST_PROGRAMS_NEED_X += test-index-version

TEST_PROGRAMS = $(patsubst %,%$X,$(TEST_PROGRAMS_NEED_X))

# List built-in command $C whose implementation cmd_$C() is not in
# builtin/$C.o but is linked in as part of some other command.
BUILT_INS += $(patsubst builtin/%.o,git-%$X,$(BUILTIN_OBJS))

BUILT_INS += git-cherry$X
BUILT_INS += git-cherry-pick$X
BUILT_INS += git-format-patch$X
BUILT_INS += git-fsck-objects$X
BUILT_INS += git-get-tar-commit-id$X
BUILT_INS += git-init$X
BUILT_INS += git-merge-subtree$X
BUILT_INS += git-peek-remote$X
BUILT_INS += git-repo-config$X
BUILT_INS += git-show$X
BUILT_INS += git-stage$X
BUILT_INS += git-status$X
BUILT_INS += git-whatchanged$X

# what 'all' will build and 'install' will install in gitexecdir,
# excluding programs for built-in commands
ALL_PROGRAMS = $(PROGRAMS) $(SCRIPTS)

# what 'all' will build but not install in gitexecdir
OTHER_PROGRAMS = git$X

# what test wrappers are needed and 'install' will install, in bindir
BINDIR_PROGRAMS_NEED_X += git
BINDIR_PROGRAMS_NEED_X += git-upload-pack
BINDIR_PROGRAMS_NEED_X += git-receive-pack
BINDIR_PROGRAMS_NEED_X += git-upload-archive
BINDIR_PROGRAMS_NEED_X += git-shell

BINDIR_PROGRAMS_NO_X += git-cvsserver

# Set paths to tools early so that they can be used for version tests.
ifndef SHELL_PATH
	SHELL_PATH = /bin/sh
endif
ifndef PERL_PATH
	PERL_PATH = /usr/bin/perl
endif
ifndef PYTHON_PATH
	PYTHON_PATH = /usr/bin/python
endif

export PERL_PATH
export PYTHON_PATH

LIB_FILE=libgit.a
XDIFF_LIB=xdiff/lib.a

LIB_H += advice.h
LIB_H += archive.h
LIB_H += attr.h
LIB_H += blob.h
LIB_H += builtin.h
LIB_H += cache.h
LIB_H += cache-tree.h
LIB_H += color.h
LIB_H += commit.h
LIB_H += compat/bswap.h
LIB_H += compat/cygwin.h
LIB_H += compat/mingw.h
LIB_H += compat/win32/pthread.h
LIB_H += csum-file.h
LIB_H += decorate.h
LIB_H += delta.h
LIB_H += diffcore.h
LIB_H += diff.h
LIB_H += dir.h
LIB_H += exec_cmd.h
LIB_H += fsck.h
LIB_H += git-compat-util.h
LIB_H += graph.h
LIB_H += grep.h
LIB_H += hash.h
LIB_H += help.h
LIB_H += levenshtein.h
LIB_H += list-objects.h
LIB_H += ll-merge.h
LIB_H += log-tree.h
LIB_H += mailmap.h
LIB_H += merge-recursive.h
LIB_H += notes.h
LIB_H += notes-cache.h
LIB_H += object.h
LIB_H += pack.h
LIB_H += pack-refs.h
LIB_H += pack-revindex.h
LIB_H += parse-options.h
LIB_H += patch-ids.h
LIB_H += pkt-line.h
LIB_H += progress.h
LIB_H += quote.h
LIB_H += reflog-walk.h
LIB_H += refs.h
LIB_H += remote.h
LIB_H += rerere.h
LIB_H += resolve-undo.h
LIB_H += revision.h
LIB_H += run-command.h
LIB_H += sha1-lookup.h
LIB_H += sideband.h
LIB_H += sigchain.h
LIB_H += strbuf.h
LIB_H += string-list.h
LIB_H += submodule.h
LIB_H += tag.h
LIB_H += transport.h
LIB_H += tree.h
LIB_H += tree-walk.h
LIB_H += unpack-trees.h
LIB_H += userdiff.h
LIB_H += utf8.h
LIB_H += xdiff-interface.h
LIB_H += xdiff/xdiff.h
LIB_H += gettext.h

LIB_OBJS += abspath.o
LIB_OBJS += advice.o
LIB_OBJS += alias.o
LIB_OBJS += alloc.o
LIB_OBJS += archive.o
LIB_OBJS += archive-tar.o
LIB_OBJS += archive-zip.o
LIB_OBJS += attr.o
LIB_OBJS += base85.o
LIB_OBJS += bisect.o
LIB_OBJS += blob.o
LIB_OBJS += branch.o
LIB_OBJS += bundle.o
LIB_OBJS += cache-tree.o
LIB_OBJS += color.o
LIB_OBJS += combine-diff.o
LIB_OBJS += commit.o
LIB_OBJS += config.o
LIB_OBJS += connect.o
LIB_OBJS += convert.o
LIB_OBJS += copy.o
LIB_OBJS += csum-file.o
LIB_OBJS += ctype.o
LIB_OBJS += date.o
LIB_OBJS += decorate.o
LIB_OBJS += diffcore-break.o
LIB_OBJS += diffcore-delta.o
LIB_OBJS += diffcore-order.o
LIB_OBJS += diffcore-pickaxe.o
LIB_OBJS += diffcore-rename.o
LIB_OBJS += diff-delta.o
LIB_OBJS += diff-lib.o
LIB_OBJS += diff-no-index.o
LIB_OBJS += diff.o
LIB_OBJS += dir.o
LIB_OBJS += editor.o
LIB_OBJS += entry.o
LIB_OBJS += environment.o
LIB_OBJS += exec_cmd.o
LIB_OBJS += fsck.o
ifndef NO_GETTEXT
LIB_OBJS += gettext.o
endif
LIB_OBJS += graph.o
LIB_OBJS += grep.o
LIB_OBJS += hash.o
LIB_OBJS += help.o
LIB_OBJS += hex.o
LIB_OBJS += ident.o
LIB_OBJS += levenshtein.o
LIB_OBJS += list-objects.o
LIB_OBJS += ll-merge.o
LIB_OBJS += lockfile.o
LIB_OBJS += log-tree.o
LIB_OBJS += mailmap.o
LIB_OBJS += match-trees.o
LIB_OBJS += merge-file.o
LIB_OBJS += merge-recursive.o
LIB_OBJS += name-hash.o
LIB_OBJS += notes.o
LIB_OBJS += notes-cache.o
LIB_OBJS += object.o
LIB_OBJS += pack-check.o
LIB_OBJS += pack-refs.o
LIB_OBJS += pack-revindex.o
LIB_OBJS += pack-write.o
LIB_OBJS += pager.o
LIB_OBJS += parse-options.o
LIB_OBJS += patch-delta.o
LIB_OBJS += patch-ids.o
LIB_OBJS += path.o
LIB_OBJS += pkt-line.o
LIB_OBJS += preload-index.o
LIB_OBJS += pretty.o
LIB_OBJS += progress.o
LIB_OBJS += quote.o
LIB_OBJS += reachable.o
LIB_OBJS += read-cache.o
LIB_OBJS += reflog-walk.o
LIB_OBJS += refs.o
LIB_OBJS += remote.o
LIB_OBJS += replace_object.o
LIB_OBJS += rerere.o
LIB_OBJS += resolve-undo.o
LIB_OBJS += revision.o
LIB_OBJS += run-command.o
LIB_OBJS += server-info.o
LIB_OBJS += setup.o
LIB_OBJS += sha1-lookup.o
LIB_OBJS += sha1_file.o
LIB_OBJS += sha1_name.o
LIB_OBJS += shallow.o
LIB_OBJS += sideband.o
LIB_OBJS += sigchain.o
LIB_OBJS += strbuf.o
LIB_OBJS += string-list.o
LIB_OBJS += submodule.o
LIB_OBJS += symlinks.o
LIB_OBJS += tag.o
LIB_OBJS += trace.o
LIB_OBJS += transport.o
LIB_OBJS += transport-helper.o
LIB_OBJS += tree-diff.o
LIB_OBJS += tree.o
LIB_OBJS += tree-walk.o
LIB_OBJS += unpack-trees.o
LIB_OBJS += url.o
LIB_OBJS += usage.o
LIB_OBJS += userdiff.o
LIB_OBJS += utf8.o
LIB_OBJS += walker.o
LIB_OBJS += wrapper.o
LIB_OBJS += write_or_die.o
LIB_OBJS += ws.o
LIB_OBJS += wt-status.o
LIB_OBJS += xdiff-interface.o

BUILTIN_OBJS += builtin/add.o
BUILTIN_OBJS += builtin/annotate.o
BUILTIN_OBJS += builtin/apply.o
BUILTIN_OBJS += builtin/archive.o
BUILTIN_OBJS += builtin/bisect--helper.o
BUILTIN_OBJS += builtin/blame.o
BUILTIN_OBJS += builtin/branch.o
BUILTIN_OBJS += builtin/bundle.o
BUILTIN_OBJS += builtin/cat-file.o
BUILTIN_OBJS += builtin/check-attr.o
BUILTIN_OBJS += builtin/check-ref-format.o
BUILTIN_OBJS += builtin/checkout-index.o
BUILTIN_OBJS += builtin/checkout.o
BUILTIN_OBJS += builtin/clean.o
BUILTIN_OBJS += builtin/clone.o
BUILTIN_OBJS += builtin/commit-tree.o
BUILTIN_OBJS += builtin/commit.o
BUILTIN_OBJS += builtin/config.o
BUILTIN_OBJS += builtin/count-objects.o
BUILTIN_OBJS += builtin/describe.o
BUILTIN_OBJS += builtin/diff-files.o
BUILTIN_OBJS += builtin/diff-index.o
BUILTIN_OBJS += builtin/diff-tree.o
BUILTIN_OBJS += builtin/diff.o
BUILTIN_OBJS += builtin/fast-export.o
BUILTIN_OBJS += builtin/fetch-pack.o
BUILTIN_OBJS += builtin/fetch.o
BUILTIN_OBJS += builtin/fmt-merge-msg.o
BUILTIN_OBJS += builtin/for-each-ref.o
BUILTIN_OBJS += builtin/fsck.o
BUILTIN_OBJS += builtin/gc.o
BUILTIN_OBJS += builtin/grep.o
BUILTIN_OBJS += builtin/hash-object.o
BUILTIN_OBJS += builtin/help.o
BUILTIN_OBJS += builtin/index-pack.o
BUILTIN_OBJS += builtin/init-db.o
BUILTIN_OBJS += builtin/log.o
BUILTIN_OBJS += builtin/ls-files.o
BUILTIN_OBJS += builtin/ls-remote.o
BUILTIN_OBJS += builtin/ls-tree.o
BUILTIN_OBJS += builtin/mailinfo.o
BUILTIN_OBJS += builtin/mailsplit.o
BUILTIN_OBJS += builtin/merge.o
BUILTIN_OBJS += builtin/merge-base.o
BUILTIN_OBJS += builtin/merge-file.o
BUILTIN_OBJS += builtin/merge-index.o
BUILTIN_OBJS += builtin/merge-ours.o
BUILTIN_OBJS += builtin/merge-recursive.o
BUILTIN_OBJS += builtin/merge-tree.o
BUILTIN_OBJS += builtin/mktag.o
BUILTIN_OBJS += builtin/mktree.o
BUILTIN_OBJS += builtin/mv.o
BUILTIN_OBJS += builtin/name-rev.o
BUILTIN_OBJS += builtin/notes.o
BUILTIN_OBJS += builtin/pack-objects.o
BUILTIN_OBJS += builtin/pack-redundant.o
BUILTIN_OBJS += builtin/pack-refs.o
BUILTIN_OBJS += builtin/patch-id.o
BUILTIN_OBJS += builtin/prune-packed.o
BUILTIN_OBJS += builtin/prune.o
BUILTIN_OBJS += builtin/push.o
BUILTIN_OBJS += builtin/read-tree.o
BUILTIN_OBJS += builtin/receive-pack.o
BUILTIN_OBJS += builtin/reflog.o
BUILTIN_OBJS += builtin/remote.o
BUILTIN_OBJS += builtin/replace.o
BUILTIN_OBJS += builtin/rerere.o
BUILTIN_OBJS += builtin/reset.o
BUILTIN_OBJS += builtin/rev-list.o
BUILTIN_OBJS += builtin/rev-parse.o
BUILTIN_OBJS += builtin/revert.o
BUILTIN_OBJS += builtin/rm.o
BUILTIN_OBJS += builtin/send-pack.o
BUILTIN_OBJS += builtin/shortlog.o
BUILTIN_OBJS += builtin/show-branch.o
BUILTIN_OBJS += builtin/show-ref.o
BUILTIN_OBJS += builtin/stripspace.o
BUILTIN_OBJS += builtin/symbolic-ref.o
BUILTIN_OBJS += builtin/tag.o
BUILTIN_OBJS += builtin/tar-tree.o
BUILTIN_OBJS += builtin/unpack-file.o
BUILTIN_OBJS += builtin/unpack-objects.o
BUILTIN_OBJS += builtin/update-index.o
BUILTIN_OBJS += builtin/update-ref.o
BUILTIN_OBJS += builtin/update-server-info.o
BUILTIN_OBJS += builtin/upload-archive.o
BUILTIN_OBJS += builtin/var.o
BUILTIN_OBJS += builtin/verify-pack.o
BUILTIN_OBJS += builtin/verify-tag.o
BUILTIN_OBJS += builtin/write-tree.o

GITLIBS = $(LIB_FILE) $(XDIFF_LIB)
EXTLIBS =

#
# Platform specific tweaks
#

# Platform specific defaults. Where we'd only like some feature on the
# minority of systems, e.g. if linking to a library isn't needed
# because its features are included in the GNU C library.
ifndef NO_GETTEXT
	# Systems that use GNU gettext and glibc are the exception
	NEEDS_LIBINTL = YesPlease
endif

# We choose to avoid "if .. else if .. else .. endif endif"
# because maintaining the nesting to match is a pain.  If
# we had "elif" things would have been much nicer...

ifeq ($(uname_S),OSF1)
	# Need this for u_short definitions et al
	BASIC_CFLAGS += -D_OSF_SOURCE
	SOCKLEN_T = int
	NO_STRTOULL = YesPlease
	NO_NSEC = YesPlease
endif
ifeq ($(uname_S),Linux)
	NO_STRLCPY = YesPlease
	NO_MKSTEMPS = YesPlease
	HAVE_PATHS_H = YesPlease
	NEEDS_LIBINTL =
endif
ifeq ($(uname_S),GNU/kFreeBSD)
	NO_STRLCPY = YesPlease
	NO_MKSTEMPS = YesPlease
	HAVE_PATHS_H = YesPlease
	NEEDS_LIBINTL =
endif
ifeq ($(uname_S),UnixWare)
	CC = cc
	NEEDS_SOCKET = YesPlease
	NEEDS_NSL = YesPlease
	NEEDS_SSL_WITH_CRYPTO = YesPlease
	NEEDS_LIBICONV = YesPlease
	SHELL_PATH = /usr/local/bin/bash
	NO_IPV6 = YesPlease
	NO_HSTRERROR = YesPlease
	NO_MKSTEMPS = YesPlease
	BASIC_CFLAGS += -Kthread
	BASIC_CFLAGS += -I/usr/local/include
	BASIC_LDFLAGS += -L/usr/local/lib
	INSTALL = ginstall
	TAR = gtar
	NO_STRCASESTR = YesPlease
	NO_MEMMEM = YesPlease
endif
ifeq ($(uname_S),SCO_SV)
	ifeq ($(uname_R),3.2)
		CFLAGS = -O2
	endif
	ifeq ($(uname_R),5)
		CC = cc
		BASIC_CFLAGS += -Kthread
	endif
	NEEDS_SOCKET = YesPlease
	NEEDS_NSL = YesPlease
	NEEDS_SSL_WITH_CRYPTO = YesPlease
	NEEDS_LIBICONV = YesPlease
	SHELL_PATH = /usr/bin/bash
	NO_IPV6 = YesPlease
	NO_HSTRERROR = YesPlease
	NO_MKSTEMPS = YesPlease
	BASIC_CFLAGS += -I/usr/local/include
	BASIC_LDFLAGS += -L/usr/local/lib
	NO_STRCASESTR = YesPlease
	NO_MEMMEM = YesPlease
	INSTALL = ginstall
	TAR = gtar
endif
ifeq ($(uname_S),Darwin)
	NEEDS_CRYPTO_WITH_SSL = YesPlease
	NEEDS_SSL_WITH_CRYPTO = YesPlease
	NEEDS_LIBICONV = YesPlease
	ifeq ($(shell expr "$(uname_R)" : '[15678]\.'),2)
		OLD_ICONV = UnfortunatelyYes
	endif
	ifeq ($(shell expr "$(uname_R)" : '[15]\.'),2)
		NO_STRLCPY = YesPlease
	endif
	NO_MEMMEM = YesPlease
	USE_ST_TIMESPEC = YesPlease
endif
ifeq ($(uname_S),SunOS)
	NEEDS_SOCKET = YesPlease
	NEEDS_NSL = YesPlease
	SHELL_PATH = /bin/bash
	SANE_TOOL_PATH = /usr/xpg6/bin:/usr/xpg4/bin
	NO_STRCASESTR = YesPlease
	NO_MEMMEM = YesPlease
	NO_MKDTEMP = YesPlease
	NO_MKSTEMPS = YesPlease
	NO_REGEX = YesPlease
	ifeq ($(uname_R),5.6)
		SOCKLEN_T = int
		NO_HSTRERROR = YesPlease
		NO_IPV6 = YesPlease
		NO_SOCKADDR_STORAGE = YesPlease
		NO_UNSETENV = YesPlease
		NO_SETENV = YesPlease
		NO_STRLCPY = YesPlease
		NO_C99_FORMAT = YesPlease
		NO_STRTOUMAX = YesPlease
		GIT_TEST_CMP = cmp
	endif
	ifeq ($(uname_R),5.7)
		NEEDS_RESOLV = YesPlease
		NO_IPV6 = YesPlease
		NO_SOCKADDR_STORAGE = YesPlease
		NO_UNSETENV = YesPlease
		NO_SETENV = YesPlease
		NO_STRLCPY = YesPlease
		NO_C99_FORMAT = YesPlease
		NO_STRTOUMAX = YesPlease
		GIT_TEST_CMP = cmp
	endif
	ifeq ($(uname_R),5.8)
		NO_UNSETENV = YesPlease
		NO_SETENV = YesPlease
		NO_C99_FORMAT = YesPlease
		NO_STRTOUMAX = YesPlease
		GIT_TEST_CMP = cmp
	endif
	ifeq ($(uname_R),5.9)
		NO_UNSETENV = YesPlease
		NO_SETENV = YesPlease
		NO_C99_FORMAT = YesPlease
		NO_STRTOUMAX = YesPlease
		GIT_TEST_CMP = cmp
	endif
	INSTALL = /usr/ucb/install
	TAR = gtar
	BASIC_CFLAGS += -D__EXTENSIONS__ -D__sun__ -DHAVE_ALLOCA_H
endif
ifeq ($(uname_O),Cygwin)
	ifeq ($(shell expr "$(uname_R)" : '1\.[1-6]\.'),4)
		NO_D_TYPE_IN_DIRENT = YesPlease
		NO_D_INO_IN_DIRENT = YesPlease
		NO_STRCASESTR = YesPlease
		NO_MEMMEM = YesPlease
		NO_MKSTEMPS = YesPlease
		NO_SYMLINK_HEAD = YesPlease
		NO_IPV6 = YesPlease
		OLD_ICONV = UnfortunatelyYes
	endif
	NEEDS_LIBICONV = YesPlease
	NO_FAST_WORKING_DIRECTORY = UnfortunatelyYes
	NO_TRUSTABLE_FILEMODE = UnfortunatelyYes
	NO_ST_BLOCKS_IN_STRUCT_STAT = YesPlease
	# There are conflicting reports about this.
	# On some boxes NO_MMAP is needed, and not so elsewhere.
	# Try commenting this out if you suspect MMAP is more efficient
	NO_MMAP = YesPlease
	X = .exe
	COMPAT_OBJS += compat/cygwin.o
	UNRELIABLE_FSTAT = UnfortunatelyYes
endif
ifeq ($(uname_S),FreeBSD)
	NEEDS_LIBICONV = YesPlease
	OLD_ICONV = YesPlease
	NO_MEMMEM = YesPlease
	BASIC_CFLAGS += -I/usr/local/include
	BASIC_LDFLAGS += -L/usr/local/lib
	DIR_HAS_BSD_GROUP_SEMANTICS = YesPlease
	USE_ST_TIMESPEC = YesPlease
	ifeq ($(shell expr "$(uname_R)" : '4\.'),2)
		PTHREAD_LIBS = -pthread
		NO_UINTMAX_T = YesPlease
		NO_STRTOUMAX = YesPlease
	endif
	PYTHON_PATH = /usr/local/bin/python
	HAVE_PATHS_H = YesPlease
endif
ifeq ($(uname_S),OpenBSD)
	NO_STRCASESTR = YesPlease
	NO_MEMMEM = YesPlease
	USE_ST_TIMESPEC = YesPlease
	NEEDS_LIBICONV = YesPlease
	BASIC_CFLAGS += -I/usr/local/include
	BASIC_LDFLAGS += -L/usr/local/lib
	HAVE_PATHS_H = YesPlease
endif
ifeq ($(uname_S),NetBSD)
	ifeq ($(shell expr "$(uname_R)" : '[01]\.'),2)
		NEEDS_LIBICONV = YesPlease
	endif
	BASIC_CFLAGS += -I/usr/pkg/include
	BASIC_LDFLAGS += -L/usr/pkg/lib $(CC_LD_DYNPATH)/usr/pkg/lib
	USE_ST_TIMESPEC = YesPlease
	NO_MKSTEMPS = YesPlease
	HAVE_PATHS_H = YesPlease
endif
ifeq ($(uname_S),AIX)
	DEFAULT_PAGER = more
	NO_STRCASESTR=YesPlease
	NO_MEMMEM = YesPlease
	NO_MKDTEMP = YesPlease
	NO_MKSTEMPS = YesPlease
	NO_STRLCPY = YesPlease
	NO_NSEC = YesPlease
	FREAD_READS_DIRECTORIES = UnfortunatelyYes
	INTERNAL_QSORT = UnfortunatelyYes
	NEEDS_LIBICONV=YesPlease
	BASIC_CFLAGS += -D_LARGE_FILES
	ifeq ($(shell expr "$(uname_V)" : '[1234]'),1)
		NO_PTHREADS = YesPlease
	else
		PTHREAD_LIBS = -lpthread
	endif
	ifeq ($(shell expr "$(uname_V).$(uname_R)" : '5\.1'),3)
		INLINE=''
	endif
	GIT_TEST_CMP = cmp
endif
ifeq ($(uname_S),GNU)
	# GNU/Hurd
	NO_STRLCPY=YesPlease
	NO_MKSTEMPS = YesPlease
	HAVE_PATHS_H = YesPlease
	NEEDS_LIBINTL =
endif
ifeq ($(uname_S),IRIX)
	NO_SETENV = YesPlease
	NO_UNSETENV = YesPlease
	NO_STRCASESTR = YesPlease
	NO_MEMMEM = YesPlease
	NO_MKSTEMPS = YesPlease
	NO_MKDTEMP = YesPlease
	# When compiled with the MIPSpro 7.4.4m compiler, and without pthreads
	# (i.e. NO_PTHREADS is set), and _with_ MMAP (i.e. NO_MMAP is not set),
	# git dies with a segmentation fault when trying to access the first
	# entry of a reflog.  The conservative choice is made to always set
	# NO_MMAP.  If you suspect that your compiler is not affected by this
	# issue, comment out the NO_MMAP statement.
	NO_MMAP = YesPlease
	SNPRINTF_RETURNS_BOGUS = YesPlease
	SHELL_PATH = /usr/gnu/bin/bash
	NEEDS_LIBGEN = YesPlease
endif
ifeq ($(uname_S),IRIX64)
	NO_SETENV=YesPlease
	NO_UNSETENV = YesPlease
	NO_STRCASESTR=YesPlease
	NO_MEMMEM = YesPlease
	NO_MKSTEMPS = YesPlease
	NO_MKDTEMP = YesPlease
	# When compiled with the MIPSpro 7.4.4m compiler, and without pthreads
	# (i.e. NO_PTHREADS is set), and _with_ MMAP (i.e. NO_MMAP is not set),
	# git dies with a segmentation fault when trying to access the first
	# entry of a reflog.  The conservative choice is made to always set
	# NO_MMAP.  If you suspect that your compiler is not affected by this
	# issue, comment out the NO_MMAP statement.
	NO_MMAP = YesPlease
	SNPRINTF_RETURNS_BOGUS = YesPlease
	SHELL_PATH=/usr/gnu/bin/bash
	NEEDS_LIBGEN = YesPlease
endif
ifeq ($(uname_S),HP-UX)
	INLINE = __inline
	NO_IPV6=YesPlease
	NO_SETENV=YesPlease
	NO_STRCASESTR=YesPlease
	NO_MEMMEM = YesPlease
	NO_MKSTEMPS = YesPlease
	NO_STRLCPY = YesPlease
	NO_MKDTEMP = YesPlease
	NO_UNSETENV = YesPlease
	NO_HSTRERROR = YesPlease
	NO_SYS_SELECT_H = YesPlease
	SNPRINTF_RETURNS_BOGUS = YesPlease
	NO_NSEC = YesPlease
	ifeq ($(uname_R),B.11.00)
		NO_INET_NTOP = YesPlease
		NO_INET_PTON = YesPlease
	endif
	ifeq ($(uname_R),B.10.20)
		# Override HP-UX 11.x setting:
		INLINE =
		SOCKLEN_T = size_t
		NO_PREAD = YesPlease
		NO_INET_NTOP = YesPlease
		NO_INET_PTON = YesPlease
	endif
	GIT_TEST_CMP = cmp
endif
ifeq ($(uname_S),Windows)
	GIT_VERSION := $(GIT_VERSION).MSVC
	pathsep = ;
	NO_PREAD = YesPlease
	NEEDS_CRYPTO_WITH_SSL = YesPlease
	NO_LIBGEN_H = YesPlease
	NO_SYMLINK_HEAD = YesPlease
	NO_IPV6 = YesPlease
	NO_SETENV = YesPlease
	NO_UNSETENV = YesPlease
	NO_STRCASESTR = YesPlease
	NO_STRLCPY = YesPlease
	NO_MEMMEM = YesPlease
	# NEEDS_LIBICONV = YesPlease
	NO_ICONV = YesPlease
	NO_C99_FORMAT = YesPlease
	NO_STRTOUMAX = YesPlease
	NO_STRTOULL = YesPlease
	NO_MKDTEMP = YesPlease
	NO_MKSTEMPS = YesPlease
	SNPRINTF_RETURNS_BOGUS = YesPlease
	NO_SVN_TESTS = YesPlease
	NO_PERL_MAKEMAKER = YesPlease
	RUNTIME_PREFIX = YesPlease
	NO_POSIX_ONLY_PROGRAMS = YesPlease
	NO_ST_BLOCKS_IN_STRUCT_STAT = YesPlease
	NO_NSEC = YesPlease
	USE_WIN32_MMAP = YesPlease
	# USE_NED_ALLOCATOR = YesPlease
	UNRELIABLE_FSTAT = UnfortunatelyYes
	OBJECT_CREATION_USES_RENAMES = UnfortunatelyNeedsTo
	NO_REGEX = YesPlease
	NO_CURL = YesPlease
	NO_PYTHON = YesPlease
	BLK_SHA1 = YesPlease
	NATIVE_CRLF = YesPlease

	CC = compat/vcbuild/scripts/clink.pl
	AR = compat/vcbuild/scripts/lib.pl
	CFLAGS =
	BASIC_CFLAGS = -nologo -I. -I../zlib -Icompat/vcbuild -Icompat/vcbuild/include -DWIN32 -D_CONSOLE -DHAVE_STRING_H -D_CRT_SECURE_NO_WARNINGS -D_CRT_NONSTDC_NO_DEPRECATE
	COMPAT_OBJS = compat/msvc.o compat/fnmatch/fnmatch.o compat/winansi.o compat/win32/pthread.o
	COMPAT_CFLAGS = -D__USE_MINGW_ACCESS -DNOGDI -DHAVE_STRING_H -DHAVE_ALLOCA_H -Icompat -Icompat/fnmatch -Icompat/regex -Icompat/fnmatch -Icompat/win32 -DSTRIP_EXTENSION=\".exe\"
	BASIC_LDFLAGS = -IGNORE:4217 -IGNORE:4049 -NOLOGO -SUBSYSTEM:CONSOLE -NODEFAULTLIB:MSVCRT.lib
	EXTLIBS = advapi32.lib shell32.lib wininet.lib ws2_32.lib
	PTHREAD_LIBS =
	lib =
ifndef DEBUG
	BASIC_CFLAGS += -GL -Os -MT
	BASIC_LDFLAGS += -LTCG
	AR += -LTCG
else
	BASIC_CFLAGS += -Zi -MTd
endif
	X = .exe
endif
ifneq (,$(findstring MINGW,$(uname_S)))
	pathsep = ;
	NO_PREAD = YesPlease
	NEEDS_CRYPTO_WITH_SSL = YesPlease
	NO_LIBGEN_H = YesPlease
	NO_SYMLINK_HEAD = YesPlease
	NO_SETENV = YesPlease
	NO_UNSETENV = YesPlease
	NO_STRCASESTR = YesPlease
	NO_STRLCPY = YesPlease
	NO_MEMMEM = YesPlease
	NEEDS_LIBICONV = YesPlease
	OLD_ICONV = YesPlease
	NO_C99_FORMAT = YesPlease
	NO_STRTOUMAX = YesPlease
	NO_MKDTEMP = YesPlease
	NO_MKSTEMPS = YesPlease
	NO_SVN_TESTS = YesPlease
	NO_PERL_MAKEMAKER = YesPlease
	RUNTIME_PREFIX = YesPlease
	NO_POSIX_ONLY_PROGRAMS = YesPlease
	NO_ST_BLOCKS_IN_STRUCT_STAT = YesPlease
	NO_NSEC = YesPlease
	USE_WIN32_MMAP = YesPlease
	USE_NED_ALLOCATOR = YesPlease
	UNRELIABLE_FSTAT = UnfortunatelyYes
	OBJECT_CREATION_USES_RENAMES = UnfortunatelyNeedsTo
	NO_REGEX = YesPlease
	NO_PYTHON = YesPlease
	BLK_SHA1 = YesPlease
	COMPAT_CFLAGS += -D__USE_MINGW_ACCESS -DNOGDI -Icompat -Icompat/fnmatch -Icompat/win32
	COMPAT_CFLAGS += -DSTRIP_EXTENSION=\".exe\"
	COMPAT_OBJS += compat/mingw.o compat/fnmatch/fnmatch.o compat/winansi.o \
		compat/win32/pthread.o
	EXTLIBS += -lws2_32
	PTHREAD_LIBS =
	X = .exe
ifneq (,$(wildcard ../THIS_IS_MSYSGIT))
	htmldir=doc/git/html/
	prefix =
	INSTALL = /bin/install
	EXTLIBS += /mingw/lib/libz.a
	NO_R_TO_GCC_LINKER = YesPlease
	INTERNAL_QSORT = YesPlease
else
	NO_CURL = YesPlease
endif
endif

-include config.mak.autogen
-include config.mak

ifdef CHECK_HEADER_DEPENDENCIES
COMPUTE_HEADER_DEPENDENCIES =
USE_COMPUTED_HEADER_DEPENDENCIES =
endif

ifdef COMPUTE_HEADER_DEPENDENCIES
USE_COMPUTED_HEADER_DEPENDENCIES = YesPlease
endif

ifdef SANE_TOOL_PATH
SANE_TOOL_PATH_SQ = $(subst ','\'',$(SANE_TOOL_PATH))
BROKEN_PATH_FIX = 's|^\# @@BROKEN_PATH_FIX@@$$|git_broken_path_fix $(SANE_TOOL_PATH_SQ)|'
PATH := $(SANE_TOOL_PATH):${PATH}
else
BROKEN_PATH_FIX = '/^\# @@BROKEN_PATH_FIX@@$$/d'
endif

ifneq (,$(INLINE))
	BASIC_CFLAGS += -Dinline=$(INLINE)
endif

ifneq (,$(SOCKLEN_T))
	BASIC_CFLAGS += -Dsocklen_t=$(SOCKLEN_T)
endif

ifeq ($(uname_S),Darwin)
	ifndef NO_FINK
		ifeq ($(shell test -d /sw/lib && echo y),y)
			BASIC_CFLAGS += -I/sw/include
			BASIC_LDFLAGS += -L/sw/lib
		endif
	endif
	ifndef NO_DARWIN_PORTS
		ifeq ($(shell test -d /opt/local/lib && echo y),y)
			BASIC_CFLAGS += -I/opt/local/include
			BASIC_LDFLAGS += -L/opt/local/lib
		endif
	endif
	PTHREAD_LIBS =
endif

ifndef CC_LD_DYNPATH
	ifdef NO_R_TO_GCC_LINKER
		# Some gcc does not accept and pass -R to the linker to specify
		# the runtime dynamic library path.
		CC_LD_DYNPATH = -Wl,-rpath,
	else
		CC_LD_DYNPATH = -R
	endif
endif

ifdef NO_LIBGEN_H
	COMPAT_CFLAGS += -DNO_LIBGEN_H
	COMPAT_OBJS += compat/basename.o
endif

ifdef NO_CURL
	BASIC_CFLAGS += -DNO_CURL
	REMOTE_CURL_PRIMARY =
	REMOTE_CURL_ALIASES =
	REMOTE_CURL_NAMES =
else
	ifdef CURLDIR
		# Try "-Wl,-rpath=$(CURLDIR)/$(lib)" in such a case.
		BASIC_CFLAGS += -I$(CURLDIR)/include
		CURL_LIBCURL = -L$(CURLDIR)/$(lib) $(CC_LD_DYNPATH)$(CURLDIR)/$(lib) -lcurl
	else
		CURL_LIBCURL = -lcurl
	endif
	REMOTE_CURL_PRIMARY = git-remote-http$X
	REMOTE_CURL_ALIASES = git-remote-https$X git-remote-ftp$X git-remote-ftps$X
	REMOTE_CURL_NAMES = $(REMOTE_CURL_PRIMARY) $(REMOTE_CURL_ALIASES)
	PROGRAM_OBJS += http-fetch.o
	PROGRAMS += $(REMOTE_CURL_NAMES)
	curl_check := $(shell (echo 070908; curl-config --vernum) | sort -r | sed -ne 2p)
	ifeq "$(curl_check)" "070908"
		ifndef NO_EXPAT
			PROGRAM_OBJS += http-push.o
		endif
	endif
	ifndef NO_EXPAT
		ifdef EXPATDIR
			BASIC_CFLAGS += -I$(EXPATDIR)/include
			EXPAT_LIBEXPAT = -L$(EXPATDIR)/$(lib) $(CC_LD_DYNPATH)$(EXPATDIR)/$(lib) -lexpat
		else
			EXPAT_LIBEXPAT = -lexpat
		endif
	endif
endif

ifdef ZLIB_PATH
	BASIC_CFLAGS += -I$(ZLIB_PATH)/include
	EXTLIBS += -L$(ZLIB_PATH)/$(lib) $(CC_LD_DYNPATH)$(ZLIB_PATH)/$(lib)
endif
EXTLIBS += -lz

ifndef NO_POSIX_ONLY_PROGRAMS
	PROGRAM_OBJS += daemon.o
endif
ifndef NO_OPENSSL
	OPENSSL_LIBSSL = -lssl
	ifdef OPENSSLDIR
		BASIC_CFLAGS += -I$(OPENSSLDIR)/include
		OPENSSL_LINK = -L$(OPENSSLDIR)/$(lib) $(CC_LD_DYNPATH)$(OPENSSLDIR)/$(lib)
	else
		OPENSSL_LINK =
	endif
	ifdef NEEDS_CRYPTO_WITH_SSL
		OPENSSL_LINK += -lcrypto
	endif
else
	BASIC_CFLAGS += -DNO_OPENSSL
	BLK_SHA1 = 1
	OPENSSL_LIBSSL =
endif
ifdef NEEDS_SSL_WITH_CRYPTO
	LIB_4_CRYPTO = $(OPENSSL_LINK) -lcrypto -lssl
else
	LIB_4_CRYPTO = $(OPENSSL_LINK) -lcrypto
endif
ifdef NEEDS_LIBICONV
	ifdef ICONVDIR
		BASIC_CFLAGS += -I$(ICONVDIR)/include
		ICONV_LINK = -L$(ICONVDIR)/$(lib) $(CC_LD_DYNPATH)$(ICONVDIR)/$(lib)
	else
		ICONV_LINK =
	endif
	EXTLIBS += $(ICONV_LINK) -liconv
endif
ifdef NEEDS_LIBGEN
	EXTLIBS += -lgen
endif
ifdef NEEDS_SOCKET
	EXTLIBS += -lsocket
endif
ifdef NEEDS_NSL
	EXTLIBS += -lnsl
endif
ifdef NEEDS_RESOLV
	EXTLIBS += -lresolv
endif
ifdef NO_D_TYPE_IN_DIRENT
	BASIC_CFLAGS += -DNO_D_TYPE_IN_DIRENT
endif
ifdef NO_D_INO_IN_DIRENT
	BASIC_CFLAGS += -DNO_D_INO_IN_DIRENT
endif
ifdef NO_ST_BLOCKS_IN_STRUCT_STAT
	BASIC_CFLAGS += -DNO_ST_BLOCKS_IN_STRUCT_STAT
endif
ifdef USE_NSEC
	BASIC_CFLAGS += -DUSE_NSEC
endif
ifdef USE_ST_TIMESPEC
	BASIC_CFLAGS += -DUSE_ST_TIMESPEC
endif
ifdef NO_NSEC
	BASIC_CFLAGS += -DNO_NSEC
endif
ifdef NO_C99_FORMAT
	BASIC_CFLAGS += -DNO_C99_FORMAT
endif
ifdef SNPRINTF_RETURNS_BOGUS
	COMPAT_CFLAGS += -DSNPRINTF_RETURNS_BOGUS
	COMPAT_OBJS += compat/snprintf.o
endif
ifdef FREAD_READS_DIRECTORIES
	COMPAT_CFLAGS += -DFREAD_READS_DIRECTORIES
	COMPAT_OBJS += compat/fopen.o
endif
ifdef NO_SYMLINK_HEAD
	BASIC_CFLAGS += -DNO_SYMLINK_HEAD
endif
ifdef NO_STRCASESTR
	COMPAT_CFLAGS += -DNO_STRCASESTR
	COMPAT_OBJS += compat/strcasestr.o
endif
ifdef NO_STRLCPY
	COMPAT_CFLAGS += -DNO_STRLCPY
	COMPAT_OBJS += compat/strlcpy.o
endif
ifdef NO_STRTOUMAX
	COMPAT_CFLAGS += -DNO_STRTOUMAX
	COMPAT_OBJS += compat/strtoumax.o
endif
ifdef NO_STRTOULL
	COMPAT_CFLAGS += -DNO_STRTOULL
endif
ifdef NO_SETENV
	COMPAT_CFLAGS += -DNO_SETENV
	COMPAT_OBJS += compat/setenv.o
endif
ifdef NO_MKDTEMP
	COMPAT_CFLAGS += -DNO_MKDTEMP
	COMPAT_OBJS += compat/mkdtemp.o
endif
ifdef NO_MKSTEMPS
	COMPAT_CFLAGS += -DNO_MKSTEMPS
endif
ifdef NO_UNSETENV
	COMPAT_CFLAGS += -DNO_UNSETENV
	COMPAT_OBJS += compat/unsetenv.o
endif
ifdef NO_SYS_SELECT_H
	BASIC_CFLAGS += -DNO_SYS_SELECT_H
endif
ifdef NO_MMAP
	COMPAT_CFLAGS += -DNO_MMAP
	COMPAT_OBJS += compat/mmap.o
else
	ifdef USE_WIN32_MMAP
		COMPAT_CFLAGS += -DUSE_WIN32_MMAP
		COMPAT_OBJS += compat/win32mmap.o
	endif
endif
ifdef OBJECT_CREATION_USES_RENAMES
	COMPAT_CFLAGS += -DOBJECT_CREATION_MODE=1
endif
ifdef NO_PREAD
	COMPAT_CFLAGS += -DNO_PREAD
	COMPAT_OBJS += compat/pread.o
endif
ifdef NO_FAST_WORKING_DIRECTORY
	BASIC_CFLAGS += -DNO_FAST_WORKING_DIRECTORY
endif
ifdef NO_TRUSTABLE_FILEMODE
	BASIC_CFLAGS += -DNO_TRUSTABLE_FILEMODE
endif
ifdef NO_IPV6
	BASIC_CFLAGS += -DNO_IPV6
endif
ifdef NO_UINTMAX_T
	BASIC_CFLAGS += -Duintmax_t=uint32_t
endif
ifdef NO_SOCKADDR_STORAGE
ifdef NO_IPV6
	BASIC_CFLAGS += -Dsockaddr_storage=sockaddr_in
else
	BASIC_CFLAGS += -Dsockaddr_storage=sockaddr_in6
endif
endif
ifdef NO_INET_NTOP
	LIB_OBJS += compat/inet_ntop.o
endif
ifdef NO_INET_PTON
	LIB_OBJS += compat/inet_pton.o
endif

ifdef NO_ICONV
	BASIC_CFLAGS += -DNO_ICONV
endif

ifdef OLD_ICONV
	BASIC_CFLAGS += -DOLD_ICONV
endif

ifdef NO_DEFLATE_BOUND
	BASIC_CFLAGS += -DNO_DEFLATE_BOUND
endif

ifdef BLK_SHA1
	SHA1_HEADER = "block-sha1/sha1.h"
	LIB_OBJS += block-sha1/sha1.o
	LIB_H += block-sha1/sha1.h
else
ifdef PPC_SHA1
	SHA1_HEADER = "ppc/sha1.h"
	LIB_OBJS += ppc/sha1.o ppc/sha1ppc.o
	LIB_H += ppc/sha1.h
else
	SHA1_HEADER = <openssl/sha.h>
	EXTLIBS += $(LIB_4_CRYPTO)
endif
endif
ifdef NO_PERL_MAKEMAKER
	export NO_PERL_MAKEMAKER
endif
ifdef NO_HSTRERROR
	COMPAT_CFLAGS += -DNO_HSTRERROR
	COMPAT_OBJS += compat/hstrerror.o
endif
ifdef NO_MEMMEM
	COMPAT_CFLAGS += -DNO_MEMMEM
	COMPAT_OBJS += compat/memmem.o
endif
ifdef INTERNAL_QSORT
	COMPAT_CFLAGS += -DINTERNAL_QSORT
	COMPAT_OBJS += compat/qsort.o
endif
ifdef RUNTIME_PREFIX
	COMPAT_CFLAGS += -DRUNTIME_PREFIX
endif

ifdef NO_PTHREADS
	BASIC_CFLAGS += -DNO_PTHREADS
else
	BASIC_CFLAGS += $(PTHREAD_CFLAGS)
	EXTLIBS += $(PTHREAD_LIBS)
	LIB_OBJS += thread-utils.o
endif

ifdef HAVE_PATHS_H
	BASIC_CFLAGS += -DHAVE_PATHS_H
endif

ifdef DIR_HAS_BSD_GROUP_SEMANTICS
	COMPAT_CFLAGS += -DDIR_HAS_BSD_GROUP_SEMANTICS
endif
ifdef UNRELIABLE_FSTAT
	BASIC_CFLAGS += -DUNRELIABLE_FSTAT
endif
ifdef NO_REGEX
	COMPAT_CFLAGS += -Icompat/regex
	COMPAT_OBJS += compat/regex/regex.o
endif

ifdef USE_NED_ALLOCATOR
       COMPAT_CFLAGS += -DUSE_NED_ALLOCATOR -DOVERRIDE_STRDUP -DNDEBUG -DREPLACE_SYSTEM_ALLOCATOR -Icompat/nedmalloc
       COMPAT_OBJS += compat/nedmalloc/nedmalloc.o
endif

ifdef GIT_TEST_CMP_USE_COPIED_CONTEXT
	export GIT_TEST_CMP_USE_COPIED_CONTEXT
endif

ifdef NO_GETTEXT
	COMPAT_CFLAGS += -DNO_GETTEXT
endif

ifdef NEEDS_LIBINTL
	EXTLIBS += -lintl
endif

ifeq ($(TCLTK_PATH),)
NO_TCLTK=NoThanks
endif

ifeq ($(PERL_PATH),)
NO_PERL=NoThanks
endif

ifeq ($(PYTHON_PATH),)
NO_PYTHON=NoThanks
endif

QUIET_SUBDIR0  = +$(MAKE) -C # space to separate -C and subdir
QUIET_SUBDIR1  =

ifneq ($(findstring $(MAKEFLAGS),w),w)
PRINT_DIR = --no-print-directory
else # "make -w"
NO_SUBDIR = :
endif

ifneq ($(findstring $(MAKEFLAGS),s),s)
ifndef V
	QUIET_CC       = @echo '   ' CC $@;
	QUIET_AR       = @echo '   ' AR $@;
	QUIET_LINK     = @echo '   ' LINK $@;
	QUIET_BUILT_IN = @echo '   ' BUILTIN $@;
	QUIET_GEN      = @echo '   ' GEN $@;
	QUIET_LNCP     = @echo '   ' LN/CP $@;
<<<<<<< HEAD
	QUIET_GCOV     = @echo '   ' GCOV $@;
=======
	QUIET_MSGFMT   = @echo '   ' MSGFMT $@;
>>>>>>> 44d3770f
	QUIET_SUBDIR0  = +@subdir=
	QUIET_SUBDIR1  = ;$(NO_SUBDIR) echo '   ' SUBDIR $$subdir; \
			 $(MAKE) $(PRINT_DIR) -C $$subdir
	export V
	export QUIET_GEN
	export QUIET_BUILT_IN
endif
endif

ifdef ASCIIDOC8
	export ASCIIDOC8
endif

# Shell quote (do not use $(call) to accommodate ancient setups);

SHA1_HEADER_SQ = $(subst ','\'',$(SHA1_HEADER))
ETC_GITCONFIG_SQ = $(subst ','\'',$(ETC_GITCONFIG))

DESTDIR_SQ = $(subst ','\'',$(DESTDIR))
bindir_SQ = $(subst ','\'',$(bindir))
bindir_relative_SQ = $(subst ','\'',$(bindir_relative))
mandir_SQ = $(subst ','\'',$(mandir))
infodir_SQ = $(subst ','\'',$(infodir))
gitexecdir_SQ = $(subst ','\'',$(gitexecdir))
template_dir_SQ = $(subst ','\'',$(template_dir))
htmldir_SQ = $(subst ','\'',$(htmldir))
prefix_SQ = $(subst ','\'',$(prefix))
gitwebdir_SQ = $(subst ','\'',$(gitwebdir))
sharedir_SQ = $(subst ','\'',$(sharedir))

LOCALEDIR_SQ = $(subst ','\'',$(localedir))
SHELL_PATH_SQ = $(subst ','\'',$(SHELL_PATH))
PERL_PATH_SQ = $(subst ','\'',$(PERL_PATH))
PYTHON_PATH_SQ = $(subst ','\'',$(PYTHON_PATH))
TCLTK_PATH_SQ = $(subst ','\'',$(TCLTK_PATH))
DIFF_SQ = $(subst ','\'',$(DIFF))

LIBS = $(GITLIBS) $(EXTLIBS)

BASIC_CFLAGS += -DSHA1_HEADER='$(SHA1_HEADER_SQ)' \
	$(COMPAT_CFLAGS)
LIB_OBJS += $(COMPAT_OBJS)

# Quote for C

ifdef DEFAULT_EDITOR
DEFAULT_EDITOR_CQ = "$(subst ",\",$(subst \,\\,$(DEFAULT_EDITOR)))"
DEFAULT_EDITOR_CQ_SQ = $(subst ','\'',$(DEFAULT_EDITOR_CQ))

BASIC_CFLAGS += -DDEFAULT_EDITOR='$(DEFAULT_EDITOR_CQ_SQ)'
endif

ifdef DEFAULT_PAGER
DEFAULT_PAGER_CQ = "$(subst ",\",$(subst \,\\,$(DEFAULT_PAGER)))"
DEFAULT_PAGER_CQ_SQ = $(subst ','\'',$(DEFAULT_PAGER_CQ))

BASIC_CFLAGS += -DDEFAULT_PAGER='$(DEFAULT_PAGER_CQ_SQ)'
endif

ALL_CFLAGS += $(BASIC_CFLAGS)
ALL_LDFLAGS += $(BASIC_LDFLAGS)

export DIFF TAR INSTALL DESTDIR SHELL_PATH


### Build rules

SHELL = $(SHELL_PATH)

all:: shell_compatibility_test $(ALL_PROGRAMS) $(SCRIPT_LIB) $(BUILT_INS) $(OTHER_PROGRAMS) GIT-BUILD-OPTIONS
ifneq (,$X)
	$(QUIET_BUILT_IN)$(foreach p,$(patsubst %$X,%,$(filter %$X,$(ALL_PROGRAMS) $(BUILT_INS) git$X)), test -d '$p' -o '$p' -ef '$p$X' || $(RM) '$p';)
endif

all::
ifndef NO_TCLTK
	$(QUIET_SUBDIR0)git-gui $(QUIET_SUBDIR1) gitexecdir='$(gitexec_instdir_SQ)' all
	$(QUIET_SUBDIR0)gitk-git $(QUIET_SUBDIR1) all
endif
ifndef NO_PERL
	$(QUIET_SUBDIR0)perl $(QUIET_SUBDIR1) PERL_PATH='$(PERL_PATH_SQ)' prefix='$(prefix_SQ)' localedir='$(localedir_SQ)' all
endif
ifndef NO_PYTHON
	$(QUIET_SUBDIR0)git_remote_helpers $(QUIET_SUBDIR1) PYTHON_PATH='$(PYTHON_PATH_SQ)' prefix='$(prefix_SQ)' all
endif
	$(QUIET_SUBDIR0)templates $(QUIET_SUBDIR1) SHELL_PATH='$(SHELL_PATH_SQ)' PERL_PATH='$(PERL_PATH_SQ)'

please_set_SHELL_PATH_to_a_more_modern_shell:
	@$$(:)

shell_compatibility_test: please_set_SHELL_PATH_to_a_more_modern_shell

strip: $(PROGRAMS) git$X
	$(STRIP) $(STRIP_OPTS) $(PROGRAMS) git$X

git.o: common-cmds.h
git.s git.o: EXTRA_CPPFLAGS = -DGIT_VERSION='"$(GIT_VERSION)"' \
	'-DGIT_HTML_PATH="$(htmldir_SQ)"'

git$X: git.o $(BUILTIN_OBJS) $(GITLIBS)
	$(QUIET_LINK)$(CC) $(ALL_CFLAGS) -o $@ git.o \
		$(BUILTIN_OBJS) $(ALL_LDFLAGS) $(LIBS)

builtin/help.o: common-cmds.h
builtin/help.s builtin/help.o: EXTRA_CPPFLAGS = \
	'-DGIT_HTML_PATH="$(htmldir_SQ)"' \
	'-DGIT_MAN_PATH="$(mandir_SQ)"' \
	'-DGIT_INFO_PATH="$(infodir_SQ)"'

$(BUILT_INS): git$X
	$(QUIET_BUILT_IN)$(RM) $@ && \
	ln git$X $@ 2>/dev/null || \
	ln -s git$X $@ 2>/dev/null || \
	cp git$X $@

common-cmds.h: ./generate-cmdlist.sh command-list.txt

common-cmds.h: $(wildcard Documentation/git-*.txt)
	$(QUIET_GEN)./generate-cmdlist.sh > $@+ && mv $@+ $@

define cmd_munge_script
$(RM) $@ $@+ && \
sed -e '1s|#!.*/sh|#!$(SHELL_PATH_SQ)|' \
    -e 's|@SHELL_PATH@|$(SHELL_PATH_SQ)|' \
    -e 's|@@DIFF@@|$(DIFF_SQ)|' \
    -e 's/@@GIT_VERSION@@/$(GIT_VERSION)/g' \
    -e 's|@@LOCALEDIR@@|$(LOCALEDIR_SQ)|g' \
    -e 's/@@NO_CURL@@/$(NO_CURL)/g' \
    -e $(BROKEN_PATH_FIX) \
    $@.sh >$@+
endef

$(patsubst %.sh,%,$(SCRIPT_SH)) : % : %.sh
	$(QUIET_GEN)$(cmd_munge_script) && \
	chmod +x $@+ && \
	mv $@+ $@

$(SCRIPT_LIB) : % : %.sh
	$(QUIET_GEN)$(cmd_munge_script) && \
	mv $@+ $@

ifndef NO_PERL
$(patsubst %.perl,%,$(SCRIPT_PERL)): perl/perl.mak

perl/perl.mak: GIT-CFLAGS perl/Makefile perl/Makefile.PL
	$(QUIET_SUBDIR0)perl $(QUIET_SUBDIR1) PERL_PATH='$(PERL_PATH_SQ)' prefix='$(prefix_SQ)' $(@F)

$(patsubst %.perl,%,$(SCRIPT_PERL)): % : %.perl
	$(QUIET_GEN)$(RM) $@ $@+ && \
	INSTLIBDIR=`MAKEFLAGS= $(MAKE) -C perl -s --no-print-directory instlibdir` && \
	sed -e '1{' \
	    -e '	s|#!.*perl|#!$(PERL_PATH_SQ)|' \
	    -e '	h' \
	    -e '	s=.*=use lib (split(/$(pathsep)/, $$ENV{GITPERLLIB} || "'"$$INSTLIBDIR"'"));=' \
	    -e '	H' \
	    -e '	x' \
	    -e '}' \
	    -e 's/@@GIT_VERSION@@/$(GIT_VERSION)/g' \
	    $@.perl >$@+ && \
	chmod +x $@+ && \
	mv $@+ $@


.PHONY: gitweb
gitweb:
	$(QUIET_SUBDIR0)gitweb $(QUIET_SUBDIR1) all

ifdef JSMIN
GITWEB_PROGRAMS += gitweb/static/gitweb.min.js
GITWEB_JS = gitweb/static/gitweb.min.js
else
GITWEB_JS = gitweb/static/gitweb.js
endif
ifdef CSSMIN
GITWEB_PROGRAMS += gitweb/static/gitweb.min.css
GITWEB_CSS = gitweb/static/gitweb.min.css
else
GITWEB_CSS = gitweb/static/gitweb.css
endif
OTHER_PROGRAMS +=  gitweb/gitweb.cgi  $(GITWEB_PROGRAMS)
gitweb/gitweb.cgi: gitweb/gitweb.perl $(GITWEB_PROGRAMS)
	$(QUIET_SUBDIR0)gitweb $(QUIET_SUBDIR1) $(patsubst gitweb/%,%,$@)

ifdef JSMIN
gitweb/static/gitweb.min.js: gitweb/static/gitweb.js
	$(QUIET_SUBDIR0)gitweb $(QUIET_SUBDIR1) $(patsubst gitweb/%,%,$@)
endif # JSMIN
ifdef CSSMIN
gitweb/static/gitweb.min.css: gitweb/static/gitweb.css
	$(QUIET_SUBDIR0)gitweb $(QUIET_SUBDIR1) $(patsubst gitweb/%,%,$@)
endif # CSSMIN


git-instaweb: git-instaweb.sh gitweb/gitweb.cgi gitweb/static/gitweb.css gitweb/static/gitweb.js
	$(QUIET_GEN)$(RM) $@ $@+ && \
	sed -e '1s|#!.*/sh|#!$(SHELL_PATH_SQ)|' \
	    -e 's/@@GIT_VERSION@@/$(GIT_VERSION)/g' \
	    -e 's/@@NO_CURL@@/$(NO_CURL)/g' \
	    -e 's|@@GITWEBDIR@@|$(gitwebdir_SQ)|g' \
	    -e 's|@@PERL@@|$(PERL_PATH_SQ)|g' \
	    $@.sh > $@+ && \
	chmod +x $@+ && \
	mv $@+ $@
else # NO_PERL
$(patsubst %.perl,%,$(SCRIPT_PERL)) git-instaweb: % : unimplemented.sh
	$(QUIET_GEN)$(RM) $@ $@+ && \
	sed -e '1s|#!.*/sh|#!$(SHELL_PATH_SQ)|' \
	    -e 's|@@REASON@@|NO_PERL=$(NO_PERL)|g' \
	    unimplemented.sh >$@+ && \
	chmod +x $@+ && \
	mv $@+ $@
endif # NO_PERL

ifndef NO_PYTHON
$(patsubst %.py,%,$(SCRIPT_PYTHON)): GIT-CFLAGS
$(patsubst %.py,%,$(SCRIPT_PYTHON)): % : %.py
	$(QUIET_GEN)$(RM) $@ $@+ && \
	INSTLIBDIR=`MAKEFLAGS= $(MAKE) -C git_remote_helpers -s \
		--no-print-directory prefix='$(prefix_SQ)' DESTDIR='$(DESTDIR_SQ)' \
		instlibdir` && \
	sed -e '1s|#!.*python|#!$(PYTHON_PATH_SQ)|' \
	    -e 's|\(os\.getenv("GITPYTHONLIB"\)[^)]*)|\1,"@@INSTLIBDIR@@")|' \
	    -e 's|@@INSTLIBDIR@@|'"$$INSTLIBDIR"'|g' \
	    $@.py >$@+ && \
	chmod +x $@+ && \
	mv $@+ $@
else # NO_PYTHON
$(patsubst %.py,%,$(SCRIPT_PYTHON)): % : unimplemented.sh
	$(QUIET_GEN)$(RM) $@ $@+ && \
	sed -e '1s|#!.*/sh|#!$(SHELL_PATH_SQ)|' \
	    -e 's|@@REASON@@|NO_PYTHON=$(NO_PYTHON)|g' \
	    unimplemented.sh >$@+ && \
	chmod +x $@+ && \
	mv $@+ $@
endif # NO_PYTHON

configure: configure.ac
	$(QUIET_GEN)$(RM) $@ $<+ && \
	sed -e 's/@@GIT_VERSION@@/$(GIT_VERSION)/g' \
	    $< > $<+ && \
	autoconf -o $@ $<+ && \
	$(RM) $<+

# These can record GIT_VERSION
git.o git.spec \
	$(patsubst %.sh,%,$(SCRIPT_SH)) \
	$(patsubst %.perl,%,$(SCRIPT_PERL)) \
	: GIT-VERSION-FILE

TEST_OBJS := $(patsubst test-%$X,test-%.o,$(TEST_PROGRAMS))
GIT_OBJS := $(LIB_OBJS) $(BUILTIN_OBJS) $(PROGRAM_OBJS) $(TEST_OBJS) \
	git.o
ifndef NO_CURL
	GIT_OBJS += http.o http-walker.o remote-curl.o
endif
XDIFF_OBJS = xdiff/xdiffi.o xdiff/xprepare.o xdiff/xutils.o xdiff/xemit.o \
	xdiff/xmerge.o xdiff/xpatience.o
OBJECTS := $(GIT_OBJS) $(XDIFF_OBJS)

dep_files := $(foreach f,$(OBJECTS),$(dir $f).depend/$(notdir $f).d)
dep_dirs := $(addsuffix .depend,$(sort $(dir $(OBJECTS))))

ifdef COMPUTE_HEADER_DEPENDENCIES
$(dep_dirs):
	mkdir -p $@

missing_dep_dirs := $(filter-out $(wildcard $(dep_dirs)),$(dep_dirs))
dep_file = $(dir $@).depend/$(notdir $@).d
dep_args = -MF $(dep_file) -MMD -MP
ifdef CHECK_HEADER_DEPENDENCIES
$(error cannot compute header dependencies outside a normal build. \
Please unset CHECK_HEADER_DEPENDENCIES and try again)
endif
endif

ifndef COMPUTE_HEADER_DEPENDENCIES
ifndef CHECK_HEADER_DEPENDENCIES
dep_dirs =
missing_dep_dirs =
dep_args =
endif
endif

ifdef CHECK_HEADER_DEPENDENCIES
ifndef PRINT_HEADER_DEPENDENCIES
missing_deps = $(filter-out $(notdir $^), \
	$(notdir $(shell $(MAKE) -s $@ \
		CHECK_HEADER_DEPENDENCIES=YesPlease \
		USE_COMPUTED_HEADER_DEPENDENCIES=YesPlease \
		PRINT_HEADER_DEPENDENCIES=YesPlease)))
endif
endif

ASM_SRC := $(wildcard $(OBJECTS:o=S))
ASM_OBJ := $(ASM_SRC:S=o)
C_OBJ := $(filter-out $(ASM_OBJ),$(OBJECTS))

.SUFFIXES:

ifdef PRINT_HEADER_DEPENDENCIES
$(C_OBJ): %.o: %.c FORCE
	echo $^
$(ASM_OBJ): %.o: %.S FORCE
	echo $^

ifndef CHECK_HEADER_DEPENDENCIES
$(error cannot print header dependencies during a normal build. \
Please set CHECK_HEADER_DEPENDENCIES and try again)
endif
endif

ifndef PRINT_HEADER_DEPENDENCIES
ifdef CHECK_HEADER_DEPENDENCIES
$(C_OBJ): %.o: %.c $(dep_files) FORCE
	@set -e; echo CHECK $@; \
	missing_deps="$(missing_deps)"; \
	if test "$$missing_deps"; \
	then \
		echo missing dependencies: $$missing_deps; \
		false; \
	fi
$(ASM_OBJ): %.o: %.S $(dep_files) FORCE
	@set -e; echo CHECK $@; \
	missing_deps="$(missing_deps)"; \
	if test "$$missing_deps"; \
	then \
		echo missing dependencies: $$missing_deps; \
		false; \
	fi
endif
endif

ifndef CHECK_HEADER_DEPENDENCIES
$(C_OBJ): %.o: %.c GIT-CFLAGS $(missing_dep_dirs)
	$(QUIET_CC)$(CC) -o $*.o -c $(dep_args) $(ALL_CFLAGS) $(EXTRA_CPPFLAGS) $<
$(ASM_OBJ): %.o: %.S GIT-CFLAGS $(missing_dep_dirs)
	$(QUIET_CC)$(CC) -o $*.o -c $(dep_args) $(ALL_CFLAGS) $(EXTRA_CPPFLAGS) $<
endif

%.s: %.c GIT-CFLAGS FORCE
	$(QUIET_CC)$(CC) -S $(ALL_CFLAGS) $(EXTRA_CPPFLAGS) $<

ifdef USE_COMPUTED_HEADER_DEPENDENCIES
# Take advantage of gcc's on-the-fly dependency generation
# See <http://gcc.gnu.org/gcc-3.0/features.html>.
dep_files_present := $(wildcard $(dep_files))
ifneq ($(dep_files_present),)
include $(dep_files_present)
endif
else
# Dependencies on header files, for platforms that do not support
# the gcc -MMD option.
#
# Dependencies on automatically generated headers such as common-cmds.h
# should _not_ be included here, since they are necessary even when
# building an object for the first time.
#
# XXX. Please check occasionally that these include all dependencies
# gcc detects!

$(GIT_OBJS): $(LIB_H)
builtin/branch.o builtin/checkout.o builtin/clone.o builtin/reset.o branch.o transport.o: branch.h
builtin/bundle.o bundle.o transport.o: bundle.h
builtin/bisect--helper.o builtin/rev-list.o bisect.o: bisect.h
builtin/clone.o builtin/fetch-pack.o transport.o: fetch-pack.h
builtin/grep.o: thread-utils.h
builtin/send-pack.o transport.o: send-pack.h
builtin/log.o builtin/shortlog.o: shortlog.h
builtin/prune.o builtin/reflog.o reachable.o: reachable.h
builtin/commit.o builtin/revert.o wt-status.o: wt-status.h
builtin/tar-tree.o archive-tar.o: tar.h
builtin/pack-objects.o: thread-utils.h
connect.o transport.o http-backend.o: url.h
http-fetch.o http-walker.o remote-curl.o transport.o walker.o: walker.h
http.o http-walker.o http-push.o http-fetch.o remote-curl.o: http.h

xdiff-interface.o $(XDIFF_OBJS): \
	xdiff/xinclude.h xdiff/xmacros.h xdiff/xdiff.h xdiff/xtypes.h \
	xdiff/xutils.h xdiff/xprepare.h xdiff/xdiffi.h xdiff/xemit.h
endif

exec_cmd.s exec_cmd.o: EXTRA_CPPFLAGS = \
	'-DGIT_EXEC_PATH="$(gitexecdir_SQ)"' \
	'-DBINDIR="$(bindir_relative_SQ)"' \
	'-DPREFIX="$(prefix_SQ)"'

builtin/init-db.s builtin/init-db.o: EXTRA_CPPFLAGS = \
	-DDEFAULT_GIT_TEMPLATE_DIR='"$(template_dir_SQ)"'

config.s config.o: EXTRA_CPPFLAGS = -DETC_GITCONFIG='"$(ETC_GITCONFIG_SQ)"'

http.s http.o: EXTRA_CPPFLAGS = -DGIT_USER_AGENT='"git/$(GIT_VERSION)"'

ifdef NO_EXPAT
http-walker.s http-walker.o: EXTRA_CPPFLAGS = -DNO_EXPAT
endif

git-%$X: %.o $(GITLIBS)
	$(QUIET_LINK)$(CC) $(ALL_CFLAGS) -o $@ $(ALL_LDFLAGS) $(filter %.o,$^) $(LIBS)

git-imap-send$X: imap-send.o $(GITLIBS)
	$(QUIET_LINK)$(CC) $(ALL_CFLAGS) -o $@ $(ALL_LDFLAGS) $(filter %.o,$^) \
		$(LIBS) $(OPENSSL_LINK) $(OPENSSL_LIBSSL)

git-http-fetch$X: revision.o http.o http-walker.o http-fetch.o $(GITLIBS)
	$(QUIET_LINK)$(CC) $(ALL_CFLAGS) -o $@ $(ALL_LDFLAGS) $(filter %.o,$^) \
		$(LIBS) $(CURL_LIBCURL)
git-http-push$X: revision.o http.o http-push.o $(GITLIBS)
	$(QUIET_LINK)$(CC) $(ALL_CFLAGS) -o $@ $(ALL_LDFLAGS) $(filter %.o,$^) \
		$(LIBS) $(CURL_LIBCURL) $(EXPAT_LIBEXPAT)

$(REMOTE_CURL_ALIASES): $(REMOTE_CURL_PRIMARY)
	$(QUIET_LNCP)$(RM) $@ && \
	ln $< $@ 2>/dev/null || \
	ln -s $< $@ 2>/dev/null || \
	cp $< $@

$(REMOTE_CURL_PRIMARY): remote-curl.o http.o http-walker.o $(GITLIBS)
	$(QUIET_LINK)$(CC) $(ALL_CFLAGS) -o $@ $(ALL_LDFLAGS) $(filter %.o,$^) \
		$(LIBS) $(CURL_LIBCURL) $(EXPAT_LIBEXPAT)

$(LIB_FILE): $(LIB_OBJS)
	$(QUIET_AR)$(RM) $@ && $(AR) rcs $@ $(LIB_OBJS)

$(XDIFF_LIB): $(XDIFF_OBJS)
	$(QUIET_AR)$(RM) $@ && $(AR) rcs $@ $(XDIFF_OBJS)


doc:
	$(MAKE) -C Documentation all

man:
	$(MAKE) -C Documentation man

html:
	$(MAKE) -C Documentation html

info:
	$(MAKE) -C Documentation info

pdf:
	$(MAKE) -C Documentation pdf

TAGS:
	$(RM) TAGS
	$(FIND) . -name '*.[hcS]' -print | xargs etags -a

tags:
	$(RM) tags
	$(FIND) . -name '*.[hcS]' -print | xargs ctags -a

cscope:
	$(RM) cscope*
	$(FIND) . -name '*.[hcS]' -print | xargs cscope -b

pot:
	$(XGETTEXT) --add-comments --keyword=_ --keyword=N_ --output=po/git.pot --language=C $(C_OBJ:o=c) t/t0200/test.c
	$(XGETTEXT) --add-comments --join-existing --output=po/git.pot --language=Shell $(SCRIPT_SH) t/t0200/test.sh
	$(XGETTEXT) --add-comments --join-existing --keyword=__ --output=po/git.pot --language=Perl $(SCRIPT_PERL) t/t0200/test.perl

POFILES := $(wildcard po/*.po)
MOFILES := $(patsubst po/%.po,share/locale/%/LC_MESSAGES/git.mo,$(POFILES))
MODIRS := $(patsubst po/%.po,share/locale/%/LC_MESSAGES/,$(POFILES))
ifndef NO_GETTEXT
all:: $(MOFILES)
endif
share/locale/%/LC_MESSAGES/git.mo: po/%.po
	@mkdir -p $(dir $@)
	$(QUIET_MSGFMT)$(MSGFMT) -o $@ $<

### Detect prefix changes
TRACK_CFLAGS = $(subst ','\'',$(ALL_CFLAGS)):\
             $(bindir_SQ):$(gitexecdir_SQ):$(template_dir_SQ):$(prefix_SQ)

GIT-CFLAGS: FORCE
	@FLAGS='$(TRACK_CFLAGS)'; \
	    if test x"$$FLAGS" != x"`cat GIT-CFLAGS 2>/dev/null`" ; then \
		echo 1>&2 "    * new build flags or prefix"; \
		echo "$$FLAGS" >GIT-CFLAGS; \
            fi

# We need to apply sq twice, once to protect from the shell
# that runs GIT-BUILD-OPTIONS, and then again to protect it
# and the first level quoting from the shell that runs "echo".
GIT-BUILD-OPTIONS: FORCE
	@echo SHELL_PATH=\''$(subst ','\'',$(SHELL_PATH_SQ))'\' >$@
	@echo PERL_PATH=\''$(subst ','\'',$(PERL_PATH_SQ))'\' >>$@
	@echo DIFF=\''$(subst ','\'',$(subst ','\'',$(DIFF)))'\' >>$@
	@echo PYTHON_PATH=\''$(subst ','\'',$(PYTHON_PATH_SQ))'\' >>$@
	@echo TAR=\''$(subst ','\'',$(subst ','\'',$(TAR)))'\' >>$@
	@echo NO_CURL=\''$(subst ','\'',$(subst ','\'',$(NO_CURL)))'\' >>$@
	@echo NO_PERL=\''$(subst ','\'',$(subst ','\'',$(NO_PERL)))'\' >>$@
	@echo NO_PYTHON=\''$(subst ','\'',$(subst ','\'',$(NO_PYTHON)))'\' >>$@
ifdef GIT_TEST_CMP
	@echo GIT_TEST_CMP=\''$(subst ','\'',$(subst ','\'',$(GIT_TEST_CMP)))'\' >>$@
endif
ifdef GIT_TEST_CMP_USE_COPIED_CONTEXT
	@echo GIT_TEST_CMP_USE_COPIED_CONTEXT=YesPlease >>$@
endif
	@echo NO_GETTEXT=\''$(subst ','\'',$(subst ','\'',$(NO_GETTEXT)))'\' >>$@

### Detect Tck/Tk interpreter path changes
ifndef NO_TCLTK
TRACK_VARS = $(subst ','\'',-DTCLTK_PATH='$(TCLTK_PATH_SQ)')

GIT-GUI-VARS: FORCE
	@VARS='$(TRACK_VARS)'; \
	    if test x"$$VARS" != x"`cat $@ 2>/dev/null`" ; then \
		echo 1>&2 "    * new Tcl/Tk interpreter location"; \
		echo "$$VARS" >$@; \
            fi
endif

test_bindir_programs := $(patsubst %,bin-wrappers/%,$(BINDIR_PROGRAMS_NEED_X) $(BINDIR_PROGRAMS_NO_X) $(TEST_PROGRAMS_NEED_X))

all:: $(TEST_PROGRAMS) $(test_bindir_programs)

bin-wrappers/%: wrap-for-bin.sh
	@mkdir -p bin-wrappers
	$(QUIET_GEN)sed -e '1s|#!.*/sh|#!$(SHELL_PATH_SQ)|' \
	     -e 's|@@BUILD_DIR@@|$(shell pwd)|' \
	     -e 's|@@PROG@@|$(@F)|' < $< > $@ && \
	chmod +x $@

# GNU make supports exporting all variables by "export" without parameters.
# However, the environment gets quite big, and some programs have problems
# with that.

export NO_SVN_TESTS

### Testing rules

test: all
	$(MAKE) -C t/ all

test-ctype$X: ctype.o

test-date$X: date.o ctype.o

test-delta$X: diff-delta.o patch-delta.o

test-parse-options$X: parse-options.o

.PRECIOUS: $(TEST_OBJS)

test-%$X: test-%.o $(GITLIBS)
	$(QUIET_LINK)$(CC) $(ALL_CFLAGS) -o $@ $(ALL_LDFLAGS) $(filter %.o,$^) $(LIBS)

check-sha1:: test-sha1$X
	./test-sha1.sh

check: common-cmds.h
	if sparse; \
	then \
		for i in *.c; \
		do \
			sparse $(ALL_CFLAGS) $(SPARSE_FLAGS) $$i || exit; \
		done; \
	else \
		echo 2>&1 "Did you mean 'make test'?"; \
		exit 1; \
	fi

remove-dashes:
	./fixup-builtins $(BUILT_INS) $(PROGRAMS) $(SCRIPTS)

### Installation rules

ifneq ($(filter /%,$(firstword $(template_dir))),)
template_instdir = $(template_dir)
else
template_instdir = $(prefix)/$(template_dir)
endif
export template_instdir

ifneq ($(filter /%,$(firstword $(gitexecdir))),)
gitexec_instdir = $(gitexecdir)
else
gitexec_instdir = $(prefix)/$(gitexecdir)
endif
gitexec_instdir_SQ = $(subst ','\'',$(gitexec_instdir))
export gitexec_instdir

install_bindir_programs := $(patsubst %,%$X,$(BINDIR_PROGRAMS_NEED_X)) $(BINDIR_PROGRAMS_NO_X)

install: all
	$(INSTALL) -d -m 755 '$(DESTDIR_SQ)$(bindir_SQ)'
	$(INSTALL) -d -m 755 '$(DESTDIR_SQ)$(gitexec_instdir_SQ)'
	$(INSTALL) $(ALL_PROGRAMS) '$(DESTDIR_SQ)$(gitexec_instdir_SQ)'
	$(INSTALL) -m 644 $(SCRIPT_LIB) '$(DESTDIR_SQ)$(gitexec_instdir_SQ)'
	$(INSTALL) $(install_bindir_programs) '$(DESTDIR_SQ)$(bindir_SQ)'
ifndef NO_GETTEXT
	$(INSTALL) -d -m 755 '$(DESTDIR_SQ)$(sharedir_SQ)/locale'
	(cd share && tar cf - locale) | \
		(cd '$(DESTDIR_SQ)$(sharedir_SQ)' && umask 022 && tar xof -)
endif
	$(MAKE) -C templates DESTDIR='$(DESTDIR_SQ)' install
ifndef NO_PERL
	$(MAKE) -C perl prefix='$(prefix_SQ)' DESTDIR='$(DESTDIR_SQ)' install
	$(MAKE) -C gitweb install
endif
ifndef NO_PYTHON
	$(MAKE) -C git_remote_helpers prefix='$(prefix_SQ)' DESTDIR='$(DESTDIR_SQ)' install
endif
ifndef NO_TCLTK
	$(MAKE) -C gitk-git install
	$(MAKE) -C git-gui gitexecdir='$(gitexec_instdir_SQ)' install
endif
ifneq (,$X)
	$(foreach p,$(patsubst %$X,%,$(filter %$X,$(ALL_PROGRAMS) $(BUILT_INS) git$X)), test '$(DESTDIR_SQ)$(gitexec_instdir_SQ)/$p' -ef '$(DESTDIR_SQ)$(gitexec_instdir_SQ)/$p$X' || $(RM) '$(DESTDIR_SQ)$(gitexec_instdir_SQ)/$p';)
endif

	bindir=$$(cd '$(DESTDIR_SQ)$(bindir_SQ)' && pwd) && \
	execdir=$$(cd '$(DESTDIR_SQ)$(gitexec_instdir_SQ)' && pwd) && \
	{ test "$$bindir/" = "$$execdir/" || \
	  for p in git$X $(filter $(install_bindir_programs),$(ALL_PROGRAMS)); do \
		$(RM) "$$execdir/$$p" && \
		test -z "$(NO_CROSS_DIRECTORY_HARDLINKS)" && \
		ln "$$bindir/$$p" "$$execdir/$$p" 2>/dev/null || \
		cp "$$bindir/$$p" "$$execdir/$$p" || exit; \
	  done; \
	} && \
	for p in $(filter $(install_bindir_programs),$(BUILT_INS)); do \
		$(RM) "$$bindir/$$p" && \
		ln "$$bindir/git$X" "$$bindir/$$p" 2>/dev/null || \
		ln -s "git$X" "$$bindir/$$p" 2>/dev/null || \
		cp "$$bindir/git$X" "$$bindir/$$p" || exit; \
	done && \
	for p in $(BUILT_INS); do \
		$(RM) "$$execdir/$$p" && \
		ln "$$execdir/git$X" "$$execdir/$$p" 2>/dev/null || \
		ln -s "git$X" "$$execdir/$$p" 2>/dev/null || \
		cp "$$execdir/git$X" "$$execdir/$$p" || exit; \
	done && \
	remote_curl_aliases="$(REMOTE_CURL_ALIASES)" && \
	for p in $$remote_curl_aliases; do \
		$(RM) "$$execdir/$$p" && \
		ln "$$execdir/git-remote-http$X" "$$execdir/$$p" 2>/dev/null || \
		ln -s "git-remote-http$X" "$$execdir/$$p" 2>/dev/null || \
		cp "$$execdir/git-remote-http$X" "$$execdir/$$p" || exit; \
	done && \
	./check_bindir "z$$bindir" "z$$execdir" "$$bindir/git-add$X"

install-gitweb:
	$(MAKE) -C gitweb install

install-doc:
	$(MAKE) -C Documentation install

install-man:
	$(MAKE) -C Documentation install-man

install-html:
	$(MAKE) -C Documentation install-html

install-info:
	$(MAKE) -C Documentation install-info

install-pdf:
	$(MAKE) -C Documentation install-pdf

quick-install-doc:
	$(MAKE) -C Documentation quick-install

quick-install-man:
	$(MAKE) -C Documentation quick-install-man

quick-install-html:
	$(MAKE) -C Documentation quick-install-html



### Maintainer's dist rules

git.spec: git.spec.in
	sed -e 's/@@VERSION@@/$(GIT_VERSION)/g' < $< > $@+
	mv $@+ $@

GIT_TARNAME=git-$(GIT_VERSION)
dist: git.spec git-archive$(X) configure
	./git-archive --format=tar \
		--prefix=$(GIT_TARNAME)/ HEAD^{tree} > $(GIT_TARNAME).tar
	@mkdir -p $(GIT_TARNAME)
	@cp git.spec configure $(GIT_TARNAME)
	@echo $(GIT_VERSION) > $(GIT_TARNAME)/version
	@$(MAKE) -C git-gui TARDIR=../$(GIT_TARNAME)/git-gui dist-version
	$(TAR) rf $(GIT_TARNAME).tar \
		$(GIT_TARNAME)/git.spec \
		$(GIT_TARNAME)/configure \
		$(GIT_TARNAME)/version \
		$(GIT_TARNAME)/git-gui/version
	@$(RM) -r $(GIT_TARNAME)
	gzip -f -9 $(GIT_TARNAME).tar

rpm: dist
	$(RPMBUILD) \
		--define "_source_filedigest_algorithm md5" \
		--define "_binary_filedigest_algorithm md5" \
		-ta $(GIT_TARNAME).tar.gz

htmldocs = git-htmldocs-$(GIT_VERSION)
manpages = git-manpages-$(GIT_VERSION)
dist-doc:
	$(RM) -r .doc-tmp-dir
	mkdir .doc-tmp-dir
	$(MAKE) -C Documentation WEBDOC_DEST=../.doc-tmp-dir install-webdoc
	cd .doc-tmp-dir && $(TAR) cf ../$(htmldocs).tar .
	gzip -n -9 -f $(htmldocs).tar
	:
	$(RM) -r .doc-tmp-dir
	mkdir -p .doc-tmp-dir/man1 .doc-tmp-dir/man5 .doc-tmp-dir/man7
	$(MAKE) -C Documentation DESTDIR=./ \
		man1dir=../.doc-tmp-dir/man1 \
		man5dir=../.doc-tmp-dir/man5 \
		man7dir=../.doc-tmp-dir/man7 \
		install
	cd .doc-tmp-dir && $(TAR) cf ../$(manpages).tar .
	gzip -n -9 -f $(manpages).tar
	$(RM) -r .doc-tmp-dir

### Cleaning rules

distclean: clean
	$(RM) configure

clean:
	$(RM) *.o block-sha1/*.o ppc/*.o compat/*.o compat/*/*.o xdiff/*.o \
		builtin/*.o $(LIB_FILE) $(XDIFF_LIB)
	$(RM) $(ALL_PROGRAMS) $(SCRIPT_LIB) $(BUILT_INS) git$X
	$(RM) $(TEST_PROGRAMS)
	$(RM) -r bin-wrappers
	$(RM) -r $(dep_dirs)
	$(RM) *.spec *.pyc *.pyo */*.pyc */*.pyo common-cmds.h TAGS tags cscope*
	$(RM) -r autom4te.cache
	$(RM) config.log config.mak.autogen config.mak.append config.status config.cache
	$(RM) -r $(GIT_TARNAME) .doc-tmp-dir
	$(RM) $(GIT_TARNAME).tar.gz git-core_$(GIT_VERSION)-*.tar.gz
	$(RM) $(htmldocs).tar.gz $(manpages).tar.gz
	$(MAKE) -C Documentation/ clean
ifndef NO_PERL
	$(MAKE) -C gitweb clean
	$(MAKE) -C perl clean
endif
ifndef NO_PYTHON
	$(MAKE) -C git_remote_helpers clean
endif
	$(MAKE) -C templates/ clean
	$(MAKE) -C t/ clean
ifndef NO_TCLTK
	$(MAKE) -C gitk-git clean
	$(MAKE) -C git-gui clean
endif
	$(RM) GIT-VERSION-FILE GIT-CFLAGS GIT-GUI-VARS GIT-BUILD-OPTIONS
ifndef NO_GETTEXT
	$(RM) po/git.pot
	$(RM) -r share/
endif

.PHONY: all install clean strip
.PHONY: shell_compatibility_test please_set_SHELL_PATH_to_a_more_modern_shell
.PHONY: FORCE TAGS tags cscope

### Check documentation
#
check-docs::
	@(for v in $(ALL_PROGRAMS) $(SCRIPT_LIB) $(BUILT_INS) git gitk; \
	do \
		case "$$v" in \
		git-merge-octopus | git-merge-ours | git-merge-recursive | \
		git-merge-resolve | git-merge-subtree | \
		git-fsck-objects | git-init-db | \
		git-remote-* | git-stage | \
		git-?*--?* ) continue ;; \
		esac ; \
		test -f "Documentation/$$v.txt" || \
		echo "no doc: $$v"; \
		sed -e '/^#/d' command-list.txt | \
		grep -q "^$$v[ 	]" || \
		case "$$v" in \
		git) ;; \
		*) echo "no link: $$v";; \
		esac ; \
	done; \
	( \
		sed -e '/^#/d' \
		    -e 's/[ 	].*//' \
		    -e 's/^/listed /' command-list.txt; \
		ls -1 Documentation/git*txt | \
		sed -e 's|Documentation/|documented |' \
		    -e 's/\.txt//'; \
	) | while read how cmd; \
	do \
		case "$$how,$$cmd" in \
		*,git-citool | \
		*,git-gui | \
		*,git-help | \
		documented,gitattributes | \
		documented,gitignore | \
		documented,gitmodules | \
		documented,gitcli | \
		documented,git-tools | \
		documented,gitcore-tutorial | \
		documented,gitcvs-migration | \
		documented,gitdiffcore | \
		documented,gitglossary | \
		documented,githooks | \
		documented,gitrepository-layout | \
		documented,gitrevisions | \
		documented,gittutorial | \
		documented,gittutorial-2 | \
		documented,git-bisect-lk2009 | \
		documented,git-remote-helpers | \
		documented,gitworkflows | \
		sentinel,not,matching,is,ok ) continue ;; \
		esac; \
		case " $(ALL_PROGRAMS) $(SCRIPT_LIB) $(BUILT_INS) git gitk " in \
		*" $$cmd "*)	;; \
		*) echo "removed but $$how: $$cmd" ;; \
		esac; \
	done ) | sort

### Make sure built-ins do not have dups and listed in git.c
#
check-builtins::
	./check-builtins.sh

### Test suite coverage testing
#
.PHONY: coverage coverage-clean coverage-build coverage-report

coverage:
	$(MAKE) coverage-build
	$(MAKE) coverage-report

object_dirs := $(sort $(dir $(OBJECTS)))
coverage-clean:
	$(RM) $(addsuffix *.gcov,$(object_dirs))
	$(RM) $(addsuffix *.gcda,$(object_dirs))
	$(RM) $(addsuffix *.gcno,$(object_dirs))
	$(RM) coverage-untested-functions
	$(RM) -r cover_db/
	$(RM) -r cover_db_html/

COVERAGE_CFLAGS = $(CFLAGS) -O0 -ftest-coverage -fprofile-arcs
COVERAGE_LDFLAGS = $(CFLAGS)  -O0 -lgcov
GCOVFLAGS = --preserve-paths --branch-probabilities --all-blocks

coverage-build: coverage-clean
	$(MAKE) CFLAGS="$(COVERAGE_CFLAGS)" LDFLAGS="$(COVERAGE_LDFLAGS)" all
	$(MAKE) CFLAGS="$(COVERAGE_CFLAGS)" LDFLAGS="$(COVERAGE_LDFLAGS)" \
		-j1 test

coverage-report:
	$(QUIET_GCOV)for dir in $(object_dirs); do \
		$(GCOV) $(GCOVFLAGS) --object-directory=$$dir $$dir*.c || exit; \
	done

coverage-untested-functions: coverage-report
	grep '^function.*called 0 ' *.c.gcov \
		| sed -e 's/\([^:]*\)\.gcov: *function \([^ ]*\) called.*/\1: \2/' \
		> coverage-untested-functions

cover_db: coverage-report
	gcov2perl -db cover_db *.gcov

cover_db_html: cover_db
	cover -report html -outputdir cover_db_html cover_db<|MERGE_RESOLUTION|>--- conflicted
+++ resolved
@@ -318,12 +318,9 @@
 TCLTK_PATH = wish
 PTHREAD_LIBS = -lpthread
 PTHREAD_CFLAGS =
-<<<<<<< HEAD
-GCOV = gcov
-=======
 XGETTEXT = xgettext
 MSGFMT = msgfmt
->>>>>>> 44d3770f
+GCOV = gcov
 
 export TCL_PATH TCLTK_PATH
 
@@ -1525,11 +1522,8 @@
 	QUIET_BUILT_IN = @echo '   ' BUILTIN $@;
 	QUIET_GEN      = @echo '   ' GEN $@;
 	QUIET_LNCP     = @echo '   ' LN/CP $@;
-<<<<<<< HEAD
+	QUIET_MSGFMT   = @echo '   ' MSGFMT $@;
 	QUIET_GCOV     = @echo '   ' GCOV $@;
-=======
-	QUIET_MSGFMT   = @echo '   ' MSGFMT $@;
->>>>>>> 44d3770f
 	QUIET_SUBDIR0  = +@subdir=
 	QUIET_SUBDIR1  = ;$(NO_SUBDIR) echo '   ' SUBDIR $$subdir; \
 			 $(MAKE) $(PRINT_DIR) -C $$subdir
