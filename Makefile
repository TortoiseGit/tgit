# Define MOZILLA_SHA1 environment variable when running make to make use of
# a bundled SHA1 routine coming from Mozilla. It is GPL'd and should be fast
# on non-x86 architectures (e.g. PowerPC), while the OpenSSL version (default
# choice) has very fast version optimized for i586.
#
# Define NO_OPENSSL environment variable if you do not have OpenSSL. You will
# miss out git-rev-list --merge-order. This also implies MOZILLA_SHA1.
#
# Define NO_CURL if you do not have curl installed.  git-http-pull is not
# built, and you cannot use http:// and https:// transports.
#
# Define CURLDIR=/foo/bar if your curl header and library files are in
# /foo/bar/include and /foo/bar/lib directories.
#
# Define NO_STRCASESTR if you don't have strcasestr.
#
# Define PPC_SHA1 environment variable when running make to make use of
# a bundled SHA1 routine optimized for PowerPC.
#
# Define ARM_SHA1 environment variable when running make to make use of
# a bundled SHA1 routine optimized for ARM.
#
# Define NEEDS_SSL_WITH_CRYPTO if you need -lcrypto with -lssl (Darwin).
#
# Define NEEDS_LIBICONV if linking with libc is not enough (Darwin).
#
# Define NEEDS_SOCKET if linking with libc is not enough (SunOS,
# Patrick Mauritz).
#
# Define NO_MMAP if you want to avoid mmap.
#
# Define WITH_OWN_SUBPROCESS_PY if you want to use with python 2.3.
#
# Define NO_IPV6 if you lack IPv6 support and getaddrinfo().
#
# Define COLLISION_CHECK below if you believe that SHA1's
# 1461501637330902918203684832716283019655932542976 hashes do not give you
# sufficient guarantee that no collisions between objects will ever happen.

# DEFINES += -DCOLLISION_CHECK

# Define USE_NSEC below if you want git to care about sub-second file mtimes
# and ctimes. Note that you need recent glibc (at least 2.2.4) for this, and
# it will BREAK YOUR LOCAL DIFFS! show-diff and anything using it will likely
# randomly break unless your underlying filesystem supports those sub-second
# times (my ext3 doesn't).

# DEFINES += -DUSE_NSEC

# Define USE_STDEV below if you want git to care about the underlying device
# change being considered an inode change from the update-cache perspective.

# DEFINES += -DUSE_STDEV

<<<<<<< HEAD
GIT_VERSION = 0.99.8g
=======
GIT_VERSION = 0.99.9.GIT
>>>>>>> 80e0c0ab

CFLAGS = -g -O2 -Wall
ALL_CFLAGS = $(CFLAGS) $(PLATFORM_DEFINES) $(DEFINES)

prefix = $(HOME)
bindir = $(prefix)/bin
template_dir = $(prefix)/share/git-core/templates/
GIT_PYTHON_DIR = $(prefix)/share/git-core/python
# DESTDIR=

CC = gcc
AR = ar
TAR = tar
INSTALL = install
RPMBUILD = rpmbuild

# sparse is architecture-neutral, which means that we need to tell it
# explicitly what architecture to check for. Fix this up for yours..
SPARSE_FLAGS = -D__BIG_ENDIAN__ -D__powerpc__



### --- END CONFIGURATION SECTION ---

SCRIPT_SH = \
	git-add.sh git-bisect.sh git-branch.sh git-checkout.sh \
	git-cherry.sh git-clone.sh git-commit.sh \
	git-count-objects.sh git-diff.sh git-fetch.sh \
	git-format-patch.sh git-log.sh git-ls-remote.sh \
	git-merge-one-file.sh git-octopus.sh git-parse-remote.sh \
	git-prune.sh git-pull.sh git-push.sh git-rebase.sh \
	git-repack.sh git-request-pull.sh git-reset.sh \
	git-resolve.sh git-revert.sh git-sh-setup.sh git-status.sh \
	git-tag.sh git-verify-tag.sh git-whatchanged.sh git.sh \
	git-applymbox.sh git-applypatch.sh git-am.sh \
	git-merge.sh git-merge-stupid.sh git-merge-octopus.sh \
	git-merge-resolve.sh git-grep.sh

SCRIPT_PERL = \
	git-archimport.perl git-cvsimport.perl git-relink.perl \
	git-rename.perl git-shortlog.perl git-fmt-merge-msg.perl \
	git-findtags.perl git-svnimport.perl git-mv.perl

SCRIPT_PYTHON = \
	git-merge-recursive.py

# The ones that do not have to link with lcrypto nor lz.
SIMPLE_PROGRAMS = \
	git-get-tar-commit-id$X git-mailinfo$X git-mailsplit$X \
	git-stripspace$X git-var$X git-daemon$X

# ... and all the rest
PROGRAMS = \
<<<<<<< HEAD
	git-apply git-cat-file \
	git-checkout-index git-clone-pack git-commit-tree \
	git-convert-objects git-diff-files \
	git-diff-index git-diff-stages \
	git-diff-tree git-fetch-pack git-fsck-objects \
	git-hash-object git-init-db \
	git-local-fetch git-ls-files git-ls-tree git-merge-base \
	git-merge-index git-mktag git-pack-objects git-patch-id \
	git-peek-remote git-prune-packed git-read-tree \
	git-receive-pack git-rev-list git-rev-parse \
	git-send-pack git-show-branch \
	git-show-index git-ssh-fetch \
	git-ssh-upload git-tar-tree git-unpack-file \
	git-unpack-objects git-update-index git-update-server-info \
	git-upload-pack git-verify-pack git-write-tree \
	git-update-ref git-symbolic-ref git-check-ref-format \
	$(SIMPLE_PROGRAMS)
=======
	git-apply$X git-cat-file$X \
	git-checkout-index$X git-clone-pack$X git-commit-tree$X \
	git-convert-objects$X git-diff-files$X \
	git-diff-index$X git-diff-stages$X \
	git-diff-tree$X git-fetch-pack$X git-fsck-objects$X \
	git-hash-object$X git-index-pack$X git-init-db$X \
	git-local-fetch$X git-ls-files$X git-ls-tree$X git-merge-base$X \
	git-merge-index$X git-mktag$X git-pack-objects$X git-patch-id$X \
	git-peek-remote$X git-prune-packed$X git-read-tree$X \
	git-receive-pack$X git-rev-list$X git-rev-parse$X \
	git-send-pack$X git-show-branch$X git-shell$X \
	git-show-index$X git-ssh-fetch$X \
	git-ssh-upload$X git-tar-tree$X git-unpack-file$X \
	git-unpack-objects$X git-update-index$X git-update-server-info$X \
	git-upload-pack$X git-verify-pack$X git-write-tree$X \
	git-update-ref$X git-symbolic-ref$X git-check-ref-format$X \
	git-name-rev$X $(SIMPLE_PROGRAMS)
>>>>>>> 80e0c0ab

# Backward compatibility -- to be removed after 1.0
PROGRAMS += git-ssh-pull$X git-ssh-push$X

GIT_LIST_TWEAK =

PYMODULES = \
	gitMergeCommon.py

ifdef WITH_OWN_SUBPROCESS_PY
	PYMODULES += compat/subprocess.py
endif

ifdef WITH_SEND_EMAIL
	SCRIPT_PERL += git-send-email.perl
else
	GIT_LIST_TWEAK += -e '/^send-email$$/d'
endif

LIB_FILE=libgit.a

LIB_H = \
	blob.h cache.h commit.h count-delta.h csum-file.h delta.h \
	diff.h epoch.h object.h pack.h pkt-line.h quote.h refs.h \
	run-command.h strbuf.h tag.h tree.h

DIFF_OBJS = \
	diff.o diffcore-break.o diffcore-order.o diffcore-pathspec.o \
	diffcore-pickaxe.o diffcore-rename.o tree-diff.o

LIB_OBJS = \
	blob.o commit.o connect.o count-delta.o csum-file.o \
	date.o diff-delta.o entry.o ident.o index.o \
	object.o pack-check.o patch-delta.o path.o pkt-line.o \
	quote.o read-cache.o refs.o run-command.o \
	server-info.o setup.o sha1_file.o sha1_name.o strbuf.o \
	tag.o tree.o usage.o config.o environment.o ctype.o copy.o \
	$(DIFF_OBJS)

LIBS = $(LIB_FILE)
LIBS += -lz

# Shell quote;
# Result of this needs to be placed inside ''
shq = $(subst ','\'',$(1))
# This has surrounding ''
shellquote = '$(call shq,$(1))'

#
# Platform specific tweaks
#

# We choose to avoid "if .. else if .. else .. endif endif"
# because maintaining the nesting to match is a pain.  If
# we had "elif" things would have been much nicer...
uname_S := $(shell sh -c 'uname -s 2>/dev/null || echo not')
uname_M := $(shell sh -c 'uname -m 2>/dev/null || echo not')
uname_O := $(shell sh -c 'uname -o 2>/dev/null || echo not')

ifeq ($(uname_S),Darwin)
	NEEDS_SSL_WITH_CRYPTO = YesPlease
	NEEDS_LIBICONV = YesPlease
endif
ifeq ($(uname_S),SunOS)
	NEEDS_SOCKET = YesPlease
	NEEDS_NSL = YesPlease
	SHELL_PATH = /bin/bash
	NO_STRCASESTR = YesPlease
	CURLDIR = /opt/sfw
	INSTALL = ginstall
	TAR = gtar
	PLATFORM_DEFINES += -D__EXTENSIONS__
endif
ifeq ($(uname_O),Cygwin)
	NO_STRCASESTR = YesPlease
	NEEDS_LIBICONV = YesPlease
	NO_IPV6 = YesPlease
	X = .exe
	PLATFORM_DEFINES += -DUSE_SYMLINK_HEAD=0
endif
ifeq ($(uname_S),OpenBSD)
	NO_STRCASESTR = YesPlease
	NEEDS_LIBICONV = YesPlease
	PLATFORM_DEFINES += -I/usr/local/include -L/usr/local/lib
endif
ifneq (,$(findstring arm,$(uname_M)))
	ARM_SHA1 = YesPlease
endif

-include config.mak

ifndef NO_CURL
	ifdef CURLDIR
		# This is still problematic -- gcc does not want -R.
		CFLAGS += -I$(CURLDIR)/include
		CURL_LIBCURL = -L$(CURLDIR)/lib -R$(CURLDIR)/lib -lcurl
	else
		CURL_LIBCURL = -lcurl
	endif
	PROGRAMS += git-http-fetch$X
endif

ifndef SHELL_PATH
	SHELL_PATH = /bin/sh
endif
ifndef PERL_PATH
	PERL_PATH = /usr/bin/perl
endif
ifndef PYTHON_PATH
	PYTHON_PATH = /usr/bin/python
endif

ifndef NO_OPENSSL
	LIB_OBJS += epoch.o
	OPENSSL_LIBSSL = -lssl
	ifdef OPENSSLDIR
		# Again this may be problematic -- gcc does not always want -R.
		CFLAGS += -I$(OPENSSLDIR)/include
		OPENSSL_LINK = -L$(OPENSSLDIR)/lib -R$(OPENSSLDIR)/lib
	else
		OPENSSL_LINK =
	endif
else
	DEFINES += -DNO_OPENSSL
	MOZILLA_SHA1 = 1
	OPENSSL_LIBSSL =
endif
ifdef NEEDS_SSL_WITH_CRYPTO
	LIB_4_CRYPTO = $(OPENSSL_LINK) -lcrypto -lssl
else
	LIB_4_CRYPTO = $(OPENSSL_LINK) -lcrypto
endif
ifdef NEEDS_LIBICONV
	ifdef ICONVDIR
		# Again this may be problematic -- gcc does not always want -R.
		CFLAGS += -I$(ICONVDIR)/include
		ICONV_LINK = -L$(ICONVDIR)/lib -R$(ICONVDIR)/lib
	else
		ICONV_LINK =
	endif
	LIB_4_ICONV = $(ICONV_LINK) -liconv
else
	LIB_4_ICONV =
endif
ifdef NEEDS_SOCKET
	LIBS += -lsocket
	SIMPLE_LIB += -lsocket
endif
ifdef NEEDS_NSL
	LIBS += -lnsl
	SIMPLE_LIB += -lnsl
endif
ifdef NO_STRCASESTR
	DEFINES += -Dstrcasestr=gitstrcasestr -DNO_STRCASESTR=1
	LIB_OBJS += compat/strcasestr.o
endif
ifdef NO_MMAP
	DEFINES += -Dmmap=gitfakemmap -Dmunmap=gitfakemunmap -DNO_MMAP
	LIB_OBJS += compat/mmap.o
endif
ifdef NO_IPV6
	DEFINES += -DNO_IPV6 -Dsockaddr_storage=sockaddr_in
endif

ifdef PPC_SHA1
	SHA1_HEADER = "ppc/sha1.h"
	LIB_OBJS += ppc/sha1.o ppc/sha1ppc.o
else
ifdef ARM_SHA1
	SHA1_HEADER = "arm/sha1.h"
	LIB_OBJS += arm/sha1.o arm/sha1_arm.o
else
ifdef MOZILLA_SHA1
	SHA1_HEADER = "mozilla-sha1/sha1.h"
	LIB_OBJS += mozilla-sha1/sha1.o
else
	SHA1_HEADER = <openssl/sha.h>
	LIBS += $(LIB_4_CRYPTO)
endif
endif
endif

DEFINES += -DSHA1_HEADER=$(call shellquote,$(SHA1_HEADER))

SCRIPTS = $(patsubst %.sh,%,$(SCRIPT_SH)) \
	  $(patsubst %.perl,%,$(SCRIPT_PERL)) \
	  $(patsubst %.py,%,$(SCRIPT_PYTHON)) \
	  gitk git-cherry-pick

export prefix TAR INSTALL DESTDIR SHELL_PATH template_dir
### Build rules

all: $(PROGRAMS) $(SCRIPTS)

all:
	$(MAKE) -C templates

git: git.sh Makefile
	rm -f $@+ $@
	sed -e '1s|#!.*/sh|#!$(call shq,$(SHELL_PATH))|' \
	    -e 's/@@GIT_VERSION@@/$(GIT_VERSION)/g' \
	    -e 's/@@X@@/$(X)/g' \
	    $(GIT_LIST_TWEAK) <$@.sh >$@+
	chmod +x $@+
	mv $@+ $@

$(filter-out git,$(patsubst %.sh,%,$(SCRIPT_SH))) : % : %.sh
	rm -f $@
	sed -e '1s|#!.*/sh|#!$(call shq,$(SHELL_PATH))|' \
	    -e 's/@@GIT_VERSION@@/$(GIT_VERSION)/g' \
	    $@.sh >$@
	chmod +x $@

$(patsubst %.perl,%,$(SCRIPT_PERL)) : % : %.perl
	rm -f $@
	sed -e '1s|#!.*perl|#!$(call shq,$(PERL_PATH))|' \
	    -e 's/@@GIT_VERSION@@/$(GIT_VERSION)/g' \
	    $@.perl >$@
	chmod +x $@

$(patsubst %.py,%,$(SCRIPT_PYTHON)) : % : %.py
	rm -f $@
	sed -e '1s|#!.*python|#!$(call shq,$(PYTHON_PATH))|' \
	    -e 's|@@GIT_PYTHON_PATH@@|$(call shq,$(GIT_PYTHON_DIR))|g' \
	    -e 's/@@GIT_VERSION@@/$(GIT_VERSION)/g' \
	    $@.py >$@
	chmod +x $@

git-cherry-pick: git-revert
	cp $< $@

%.o: %.c
	$(CC) -o $*.o -c $(ALL_CFLAGS) $<
%.o: %.S
	$(CC) -o $*.o -c $(ALL_CFLAGS) $<

git-%$X: %.o $(LIB_FILE)
	$(CC) $(ALL_CFLAGS) -o $@ $(filter %.o,$^) $(LIBS)

git-mailinfo$X : SIMPLE_LIB += $(LIB_4_ICONV)
$(SIMPLE_PROGRAMS) : $(LIB_FILE)
$(SIMPLE_PROGRAMS) : git-%$X : %.o
	$(CC) $(ALL_CFLAGS) -o $@ $(filter %.o,$^) $(LIB_FILE) $(SIMPLE_LIB)

git-http-fetch$X: fetch.o
git-local-fetch$X: fetch.o
git-ssh-fetch$X: rsh.o fetch.o
git-ssh-upload$X: rsh.o
git-ssh-pull$X: rsh.o fetch.o
git-ssh-push$X: rsh.o

git-http-fetch$X: LIBS += $(CURL_LIBCURL)
git-rev-list$X: LIBS += $(OPENSSL_LIBSSL)

init-db.o: init-db.c
	$(CC) -c $(ALL_CFLAGS) \
		-DDEFAULT_GIT_TEMPLATE_DIR=$(call shellquote,"$(template_dir)") $*.c

$(LIB_OBJS): $(LIB_H)
$(patsubst git-%$X,%.o,$(PROGRAMS)): $(LIB_H)
$(DIFF_OBJS): diffcore.h

$(LIB_FILE): $(LIB_OBJS)
	$(AR) rcs $@ $(LIB_OBJS)

doc:
	$(MAKE) -C Documentation all


### Testing rules

test: all
	$(MAKE) -C t/ all

test-date$X: test-date.c date.o
	$(CC) $(ALL_CFLAGS) -o $@ test-date.c date.o

test-delta$X: test-delta.c diff-delta.o patch-delta.o
	$(CC) $(ALL_CFLAGS) -o $@ $^

check:
	for i in *.c; do sparse $(ALL_CFLAGS) $(SPARSE_FLAGS) $$i; done



### Installation rules

install: $(PROGRAMS) $(SCRIPTS)
	$(INSTALL) -d -m755 $(call shellquote,$(DESTDIR)$(bindir))
	$(INSTALL) $(PROGRAMS) $(SCRIPTS) $(call shellquote,$(DESTDIR)$(bindir))
	sh ./cmd-rename.sh $(call shellquote,$(DESTDIR)$(bindir))
	$(MAKE) -C templates install
	$(INSTALL) -d -m755 $(call shellquote,$(DESTDIR)$(GIT_PYTHON_DIR))
	$(INSTALL) $(PYMODULES) $(call shellquote,$(DESTDIR)$(GIT_PYTHON_DIR))

install-doc:
	$(MAKE) -C Documentation install




### Maintainer's dist rules

git-core.spec: git-core.spec.in Makefile
	sed -e 's/@@VERSION@@/$(GIT_VERSION)/g' < $< > $@

GIT_TARNAME=git-core-$(GIT_VERSION)
dist: git-core.spec git-tar-tree
	./git-tar-tree HEAD $(GIT_TARNAME) > $(GIT_TARNAME).tar
	@mkdir -p $(GIT_TARNAME)
	@cp git-core.spec $(GIT_TARNAME)
	$(TAR) rf $(GIT_TARNAME).tar $(GIT_TARNAME)/git-core.spec
	@rm -rf $(GIT_TARNAME)
	gzip -f -9 $(GIT_TARNAME).tar

rpm: dist
	$(RPMBUILD) -ta git-core-$(GIT_VERSION).tar.gz

deb: dist
	rm -rf $(GIT_TARNAME)
	$(TAR) zxf $(GIT_TARNAME).tar.gz
	dpkg-source -b $(GIT_TARNAME)
	cd $(GIT_TARNAME) && fakeroot debian/rules binary

### Cleaning rules

clean:
	rm -f *.o mozilla-sha1/*.o ppc/*.o compat/*.o $(PROGRAMS) $(LIB_FILE)
	rm -f $(filter-out gitk,$(SCRIPTS))
	rm -f git-core.spec *.pyc *.pyo
	rm -rf $(GIT_TARNAME)
	rm -f $(GIT_TARNAME).tar.gz git-core_$(GIT_VERSION)-*.tar.gz
	rm -f git-core_$(GIT_VERSION)-*.deb git-core_$(GIT_VERSION)-*.dsc
	rm -f git-tk_$(GIT_VERSION)-*.deb
	$(MAKE) -C Documentation/ clean
	$(MAKE) -C templates clean
	$(MAKE) -C t/ clean<|MERGE_RESOLUTION|>--- conflicted
+++ resolved
@@ -52,11 +52,7 @@
 
 # DEFINES += -DUSE_STDEV
 
-<<<<<<< HEAD
-GIT_VERSION = 0.99.8g
-=======
-GIT_VERSION = 0.99.9.GIT
->>>>>>> 80e0c0ab
+GIT_VERSION = 0.99.9a
 
 CFLAGS = -g -O2 -Wall
 ALL_CFLAGS = $(CFLAGS) $(PLATFORM_DEFINES) $(DEFINES)
@@ -110,25 +106,6 @@
 
 # ... and all the rest
 PROGRAMS = \
-<<<<<<< HEAD
-	git-apply git-cat-file \
-	git-checkout-index git-clone-pack git-commit-tree \
-	git-convert-objects git-diff-files \
-	git-diff-index git-diff-stages \
-	git-diff-tree git-fetch-pack git-fsck-objects \
-	git-hash-object git-init-db \
-	git-local-fetch git-ls-files git-ls-tree git-merge-base \
-	git-merge-index git-mktag git-pack-objects git-patch-id \
-	git-peek-remote git-prune-packed git-read-tree \
-	git-receive-pack git-rev-list git-rev-parse \
-	git-send-pack git-show-branch \
-	git-show-index git-ssh-fetch \
-	git-ssh-upload git-tar-tree git-unpack-file \
-	git-unpack-objects git-update-index git-update-server-info \
-	git-upload-pack git-verify-pack git-write-tree \
-	git-update-ref git-symbolic-ref git-check-ref-format \
-	$(SIMPLE_PROGRAMS)
-=======
 	git-apply$X git-cat-file$X \
 	git-checkout-index$X git-clone-pack$X git-commit-tree$X \
 	git-convert-objects$X git-diff-files$X \
@@ -146,7 +123,6 @@
 	git-upload-pack$X git-verify-pack$X git-write-tree$X \
 	git-update-ref$X git-symbolic-ref$X git-check-ref-format$X \
 	git-name-rev$X $(SIMPLE_PROGRAMS)
->>>>>>> 80e0c0ab
 
 # Backward compatibility -- to be removed after 1.0
 PROGRAMS += git-ssh-pull$X git-ssh-push$X
