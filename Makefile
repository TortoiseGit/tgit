# The default target of this Makefile is...
all::

# Define V=1 to have a more verbose compile.
#
# Define NO_OPENSSL environment variable if you do not have OpenSSL.
# This also implies MOZILLA_SHA1.
#
# Define NO_CURL if you do not have curl installed.  git-http-pull and
# git-http-push are not built, and you cannot use http:// and https://
# transports.
#
# Define CURLDIR=/foo/bar if your curl header and library files are in
# /foo/bar/include and /foo/bar/lib directories.
#
# Define NO_EXPAT if you do not have expat installed.  git-http-push is
# not built, and you cannot push using http:// and https:// transports.
#
# Define NO_D_INO_IN_DIRENT if you don't have d_ino in your struct dirent.
#
# Define NO_D_TYPE_IN_DIRENT if your platform defines DT_UNKNOWN but lacks
# d_type in struct dirent (latest Cygwin -- will be fixed soonish).
#
# Define NO_C99_FORMAT if your formatted IO functions (printf/scanf et.al.)
# do not support the 'size specifiers' introduced by C99, namely ll, hh,
# j, z, t. (representing long long int, char, intmax_t, size_t, ptrdiff_t).
# some C compilers supported these specifiers prior to C99 as an extension.
#
# Define NO_STRCASESTR if you don't have strcasestr.
#
# Define NO_MEMMEM if you don't have memmem.
#
# Define NO_STRLCPY if you don't have strlcpy.
#
# Define NO_STRTOUMAX if you don't have strtoumax in the C library.
# If your compiler also does not support long long or does not have
# strtoull, define NO_STRTOULL.
#
# Define NO_SETENV if you don't have setenv in the C library.
#
# Define NO_MKDTEMP if you don't have mkdtemp in the C library.
#
# Define NO_SYMLINK_HEAD if you never want .git/HEAD to be a symbolic link.
# Enable it on Windows.  By default, symrefs are still used.
#
# Define NO_HARDLINKS if you want to disable hard linking in git clone.
# Enable it on Windows.
#
# Define NO_SVN_TESTS if you want to skip time-consuming SVN interoperability
# tests.  These tests take up a significant amount of the total test time
# but are not needed unless you plan to talk to SVN repos.
#
# Define NO_FINK if you are building on Darwin/Mac OS X, have Fink
# installed in /sw, but don't want GIT to link against any libraries
# installed there.  If defined you may specify your own (or Fink's)
# include directories and library directories by defining CFLAGS
# and LDFLAGS appropriately.
#
# Define NO_DARWIN_PORTS if you are building on Darwin/Mac OS X,
# have DarwinPorts installed in /opt/local, but don't want GIT to
# link against any libraries installed there.  If defined you may
# specify your own (or DarwinPort's) include directories and
# library directories by defining CFLAGS and LDFLAGS appropriately.
#
# Define PPC_SHA1 environment variable when running make to make use of
# a bundled SHA1 routine optimized for PowerPC.
#
# Define ARM_SHA1 environment variable when running make to make use of
# a bundled SHA1 routine optimized for ARM.
#
# Define MOZILLA_SHA1 environment variable when running make to make use of
# a bundled SHA1 routine coming from Mozilla. It is GPL'd and should be fast
# on non-x86 architectures (e.g. PowerPC), while the OpenSSL version (default
# choice) has very fast version optimized for i586.
#
# Define NEEDS_SSL_WITH_CRYPTO if you need -lcrypto with -lssl (Darwin).
#
# Define NEEDS_LIBICONV if linking with libc is not enough (Darwin).
#
# Define NEEDS_SOCKET if linking with libc is not enough (SunOS,
# Patrick Mauritz).
#
# Define NO_MMAP if you want to avoid mmap.
#
# Define NO_PREAD if you have a problem with pread() system call (e.g.
# cygwin.dll before v1.5.22).
#
# Define NO_FAST_WORKING_DIRECTORY if accessing objects in pack files is
# generally faster on your platform than accessing the working directory.
#
# Define NO_TRUSTABLE_FILEMODE if your filesystem may claim to support
# the executable mode bit, but doesn't really do so.
#
# Define NO_IPV6 if you lack IPv6 support and getaddrinfo().
#
# Define NO_SOCKADDR_STORAGE if your platform does not have struct
# sockaddr_storage.
#
# Define NO_ICONV if your libc does not properly support iconv.
#
# Define OLD_ICONV if your library has an old iconv(), where the second
# (input buffer pointer) parameter is declared with type (const char **).
#
# Define NO_R_TO_GCC_LINKER if your gcc does not like "-R/path/lib"
# that tells runtime paths to dynamic libraries;
# "-Wl,-rpath=/path/lib" is used instead.
#
# Define USE_NSEC below if you want git to care about sub-second file mtimes
# and ctimes. Note that you need recent glibc (at least 2.2.4) for this, and
# it will BREAK YOUR LOCAL DIFFS! show-diff and anything using it will likely
# randomly break unless your underlying filesystem supports those sub-second
# times (my ext3 doesn't).
#
# Define USE_STDEV below if you want git to care about the underlying device
# change being considered an inode change from the update-cache perspective.
#
# Define ASCIIDOC8 if you want to format documentation with AsciiDoc 8
#
# Define NO_PERL_MAKEMAKER if you cannot use Makefiles generated by perl's
# MakeMaker (e.g. using ActiveState under Cygwin).
#
# Define NO_TCLTK if you do not want Tcl/Tk GUI.
#
# The TCL_PATH variable governs the location of the Tcl interpreter
# used to optimize git-gui for your system.  Only used if NO_TCLTK
# is not set.  Defaults to the bare 'tclsh'.
#
# The TCLTK_PATH variable governs the location of the Tcl/Tk interpreter.
# If not set it defaults to the bare 'wish'. If it is set to the empty
# string then NO_TCLTK will be forced (this is used by configure script).
#
# Define THREADED_DELTA_SEARCH if you have pthreads and wish to exploit
# parallel delta searching when packing objects.
#

GIT-VERSION-FILE: .FORCE-GIT-VERSION-FILE
	@"$(SHELL_PATH)" ./GIT-VERSION-GEN
-include GIT-VERSION-FILE

uname_S := $(shell sh -c 'uname -s 2>/dev/null || echo not')
uname_M := $(shell sh -c 'uname -m 2>/dev/null || echo not')
uname_O := $(shell sh -c 'uname -o 2>/dev/null || echo not')
uname_R := $(shell sh -c 'uname -r 2>/dev/null || echo not')
uname_P := $(shell sh -c 'uname -p 2>/dev/null || echo not')

# CFLAGS and LDFLAGS are for the users to override from the command line.

CFLAGS = -g -O2 -Wall
LDFLAGS =
ALL_CFLAGS = $(CFLAGS)
ALL_LDFLAGS = $(LDFLAGS)
STRIP ?= strip

prefix =
bindir = $(prefix)/bin
gitexecdir = $(bindir)
sharedir = $(prefix)/share
template_dir = $(sharedir)/git-core/templates
ifeq ($(prefix),/usr)
sysconfdir = /etc
else
sysconfdir = $(prefix)/etc
endif
lib = lib
ETC_GITCONFIG = $(sysconfdir)/gitconfig
# DESTDIR=

# default configuration for gitweb
GITWEB_CONFIG = gitweb_config.perl
GITWEB_HOME_LINK_STR = projects
GITWEB_SITENAME =
GITWEB_PROJECTROOT = /pub/git
GITWEB_PROJECT_MAXDEPTH = 2007
GITWEB_EXPORT_OK =
GITWEB_STRICT_EXPORT =
GITWEB_BASE_URL =
GITWEB_LIST =
GITWEB_HOMETEXT = indextext.html
GITWEB_CSS = gitweb.css
GITWEB_LOGO = git-logo.png
GITWEB_FAVICON = git-favicon.png
GITWEB_SITE_HEADER =
GITWEB_SITE_FOOTER =

export prefix bindir gitexecdir sharedir template_dir sysconfdir

CC = gcc
AR = ar
RM = rm -f
TAR = tar
FIND = find
INSTALL = /bin/install
RPMBUILD = rpmbuild
TCL_PATH = tclsh
TCLTK_PATH = wish

export TCL_PATH TCLTK_PATH

# sparse is architecture-neutral, which means that we need to tell it
# explicitly what architecture to check for. Fix this up for yours..
SPARSE_FLAGS = -D__BIG_ENDIAN__ -D__powerpc__



### --- END CONFIGURATION SECTION ---

# Those must not be GNU-specific; they are shared with perl/ which may
# be built by a different compiler. (Note that this is an artifact now
# but it still might be nice to keep that distinction.)
BASIC_CFLAGS =
BASIC_LDFLAGS =

SCRIPT_SH = \
	git-bisect.sh git-checkout.sh \
	git-clean.sh git-clone.sh git-commit.sh \
	git-ls-remote.sh \
	git-merge-one-file.sh git-mergetool.sh git-parse-remote.sh \
	git-pull.sh git-rebase.sh git-rebase--interactive.sh \
	git-repack.sh git-request-pull.sh \
	git-sh-setup.sh \
	git-am.sh \
	git-merge.sh git-merge-stupid.sh git-merge-octopus.sh \
	git-merge-resolve.sh git-merge-ours.sh \
	git-lost-found.sh git-quiltimport.sh git-submodule.sh \
	git-filter-branch.sh \
	git-stash.sh

SCRIPT_PERL = \
	git-add--interactive.perl \
	git-archimport.perl git-cvsimport.perl git-relink.perl \
	git-cvsserver.perl git-remote.perl git-cvsexportcommit.perl \
	git-send-email.perl git-svn.perl

SCRIPTS = $(patsubst %.sh,%,$(SCRIPT_SH)) \
	  $(patsubst %.perl,%,$(SCRIPT_PERL)) \
	  git-status git-instaweb

# ... and all the rest that could be moved out of bindir to gitexecdir
PROGRAMS = \
	git-fetch-pack$X \
	git-hash-object$X git-index-pack$X \
	git-fast-import$X \
	git-merge-index$X git-mktag$X git-mktree$X git-patch-id$X \
	git-peek-remote$X git-receive-pack$X \
	git-send-pack$X git-shell$X \
	git-show-index$X \
	git-unpack-file$X \
	git-update-server-info$X \
	git-upload-pack$X \
	git-pack-redundant$X git-var$X \
	git-merge-tree$X \
	git-merge-recursive$X \
	$(EXTRA_PROGRAMS)

# Empty...
EXTRA_PROGRAMS =

BUILT_INS = \
	git-format-patch$X git-show$X git-whatchanged$X git-cherry$X \
	git-get-tar-commit-id$X git-init$X git-repo-config$X \
	git-fsck-objects$X git-cherry-pick$X \
	$(patsubst builtin-%.o,git-%$X,$(BUILTIN_OBJS))

# what 'all' will build and 'install' will install, in gitexecdir
ALL_PROGRAMS = $(PROGRAMS) $(SCRIPTS)

ALL_PROGRAMS += git-merge-subtree$X

# what 'all' will build but not install in gitexecdir
OTHER_PROGRAMS = git$X gitweb/gitweb.cgi
ifndef NO_TCLTK
OTHER_PROGRAMS += gitk-wish
endif

# Set paths to tools early so that they can be used for version tests.
ifndef SHELL_PATH
	SHELL_PATH = /bin/sh
endif
ifndef PERL_PATH
	PERL_PATH = /usr/bin/perl
endif

export PERL_PATH

LIB_FILE=libgit.a
XDIFF_LIB=xdiff/lib.a

LIB_H = \
	archive.h blob.h cache.h cache-tree.h commit.h csum-file.h delta.h grep.h \
	diff.h object.h pack.h pkt-line.h quote.h refs.h list-objects.h sideband.h \
	run-command.h strbuf.h tag.h tree.h git-compat-util.h revision.h \
	tree-walk.h log-tree.h dir.h path-list.h unpack-trees.h builtin.h \
	spawn-pipe.h \
	utf8.h reflog-walk.h patch-ids.h attr.h decorate.h progress.h \
	mailmap.h remote.h parse-options.h transport.h diffcore.h hash.h

DIFF_OBJS = \
	diff.o diff-lib.o diffcore-break.o diffcore-order.o \
	diffcore-pickaxe.o diffcore-rename.o tree-diff.o combine-diff.o \
	diffcore-delta.o log-tree.o

LIB_OBJS = \
	blob.o commit.o connect.o csum-file.o cache-tree.o base85.o \
	date.o diff-delta.o entry.o exec_cmd.o ident.o \
	interpolate.o hash.o \
	lockfile.o \
	spawn-pipe.o \
	patch-ids.o \
	object.o pack-check.o pack-write.o patch-delta.o path.o pkt-line.o \
	sideband.o reachable.o reflog-walk.o \
	quote.o read-cache.o refs.o run-command.o dir.o object-refs.o \
	server-info.o setup.o sha1_file.o sha1_name.o strbuf.o \
	tag.o tree.o usage.o config.o environment.o ctype.o copy.o \
	revision.o pager.o tree-walk.o xdiff-interface.o \
	write_or_die.o trace.o list-objects.o grep.o match-trees.o \
	alloc.o merge-file.o path-list.o help.o unpack-trees.o $(DIFF_OBJS) \
	color.o wt-status.o archive-zip.o archive-tar.o shallow.o utf8.o \
	convert.o attr.o decorate.o progress.o mailmap.o symlinks.o remote.o \
	transport.o bundle.o walker.o parse-options.o

BUILTIN_OBJS = \
	builtin-add.o \
	builtin-annotate.o \
	builtin-apply.o \
	builtin-archive.o \
	builtin-blame.o \
	builtin-branch.o \
	builtin-bundle.o \
	builtin-cat-file.o \
	builtin-check-attr.o \
	builtin-checkout-index.o \
	builtin-check-ref-format.o \
	builtin-commit-tree.o \
	builtin-count-objects.o \
	builtin-describe.o \
	builtin-diff.o \
	builtin-diff-files.o \
	builtin-diff-index.o \
	builtin-diff-tree.o \
	builtin-fetch.o \
	builtin-fetch-pack.o \
	builtin-fetch--tool.o \
	builtin-fmt-merge-msg.o \
	builtin-for-each-ref.o \
	builtin-fsck.o \
	builtin-gc.o \
	builtin-grep.o \
	builtin-init-db.o \
	builtin-log.o \
	builtin-ls-files.o \
	builtin-ls-tree.o \
	builtin-mailinfo.o \
	builtin-mailsplit.o \
	builtin-merge-base.o \
	builtin-merge-file.o \
	builtin-mv.o \
	builtin-name-rev.o \
	builtin-pack-objects.o \
	builtin-prune.o \
	builtin-prune-packed.o \
	builtin-push.o \
	builtin-read-tree.o \
	builtin-reflog.o \
	builtin-config.o \
	builtin-rerere.o \
	builtin-reset.o \
	builtin-rev-list.o \
	builtin-rev-parse.o \
	builtin-revert.o \
	builtin-rm.o \
	builtin-runstatus.o \
	builtin-shortlog.o \
	builtin-show-branch.o \
	builtin-stripspace.o \
	builtin-symbolic-ref.o \
	builtin-tag.o \
	builtin-tar-tree.o \
	builtin-unpack-objects.o \
	builtin-update-index.o \
	builtin-update-ref.o \
	builtin-upload-archive.o \
	builtin-verify-pack.o \
	builtin-verify-tag.o \
	builtin-write-tree.o \
	builtin-show-ref.o \
	builtin-pack-refs.o

GITLIBS = $(LIB_FILE) $(XDIFF_LIB)
EXTLIBS = /mingw/lib/libz.a

#
# Platform specific tweaks
#

# We choose to avoid "if .. else if .. else .. endif endif"
# because maintaining the nesting to match is a pain.  If
# we had "elif" things would have been much nicer...

ifeq ($(uname_S),Linux)
	NO_STRLCPY = YesPlease
endif
ifeq ($(uname_S),GNU/kFreeBSD)
	NO_STRLCPY = YesPlease
endif
ifeq ($(uname_S),Darwin)
	NEEDS_SSL_WITH_CRYPTO = YesPlease
	NEEDS_LIBICONV = YesPlease
	OLD_ICONV = UnfortunatelyYes
	NO_STRLCPY = YesPlease
	NO_MEMMEM = YesPlease
endif
ifeq ($(uname_S),SunOS)
	NEEDS_SOCKET = YesPlease
	NEEDS_NSL = YesPlease
	SHELL_PATH = /bin/bash
	NO_STRCASESTR = YesPlease
	NO_MEMMEM = YesPlease
	NO_HSTRERROR = YesPlease
	ifeq ($(uname_R),5.8)
		NEEDS_LIBICONV = YesPlease
		NO_UNSETENV = YesPlease
		NO_SETENV = YesPlease
		NO_MKDTEMP = YesPlease
		NO_C99_FORMAT = YesPlease
		NO_STRTOUMAX = YesPlease
	endif
	ifeq ($(uname_R),5.9)
		NO_UNSETENV = YesPlease
		NO_SETENV = YesPlease
		NO_MKDTEMP = YesPlease
		NO_C99_FORMAT = YesPlease
		NO_STRTOUMAX = YesPlease
	endif
	INSTALL = ginstall
	TAR = gtar
	BASIC_CFLAGS += -D__EXTENSIONS__
endif
ifeq ($(uname_O),Cygwin)
	NO_D_TYPE_IN_DIRENT = YesPlease
	NO_D_INO_IN_DIRENT = YesPlease
	NO_STRCASESTR = YesPlease
	NO_MEMMEM = YesPlease
	NO_SYMLINK_HEAD = YesPlease
	NEEDS_LIBICONV = YesPlease
	NO_FAST_WORKING_DIRECTORY = UnfortunatelyYes
	NO_TRUSTABLE_FILEMODE = UnfortunatelyYes
	# There are conflicting reports about this.
	# On some boxes NO_MMAP is needed, and not so elsewhere.
	# Try commenting this out if you suspect MMAP is more efficient
	NO_MMAP = YesPlease
	NO_IPV6 = YesPlease
	X = .exe
endif
ifeq ($(uname_S),FreeBSD)
	NEEDS_LIBICONV = YesPlease
	NO_MEMMEM = YesPlease
	BASIC_CFLAGS += -I/usr/local/include
	BASIC_LDFLAGS += -L/usr/local/lib
endif
ifeq ($(uname_S),OpenBSD)
	NO_STRCASESTR = YesPlease
	NO_MEMMEM = YesPlease
	NEEDS_LIBICONV = YesPlease
	BASIC_CFLAGS += -I/usr/local/include
	BASIC_LDFLAGS += -L/usr/local/lib
endif
ifeq ($(uname_S),NetBSD)
	ifeq ($(shell expr "$(uname_R)" : '[01]\.'),2)
		NEEDS_LIBICONV = YesPlease
	endif
	BASIC_CFLAGS += -I/usr/pkg/include
	BASIC_LDFLAGS += -L/usr/pkg/lib
	ALL_LDFLAGS += -Wl,-rpath,/usr/pkg/lib
endif
ifeq ($(uname_S),AIX)
	NO_STRCASESTR=YesPlease
	NO_MEMMEM = YesPlease
	NO_STRLCPY = YesPlease
	NEEDS_LIBICONV=YesPlease
endif
ifeq ($(uname_S),GNU)
	# GNU/Hurd
	NO_STRLCPY=YesPlease
endif
ifeq ($(uname_S),IRIX64)
	NO_IPV6=YesPlease
	NO_SETENV=YesPlease
	NO_STRCASESTR=YesPlease
	NO_MEMMEM = YesPlease
	NO_STRLCPY = YesPlease
	NO_SOCKADDR_STORAGE=YesPlease
	SHELL_PATH=/usr/gnu/bin/bash
	BASIC_CFLAGS += -DPATH_MAX=1024
	# for now, build 32-bit version
	BASIC_LDFLAGS += -L/usr/lib32
endif
ifneq (,$(findstring MINGW,$(uname_S)))
	NO_MMAP=YesPlease
	NO_PREAD=YesPlease
	NO_OPENSSL=YesPlease
	NO_SYMLINK_HEAD=YesPlease
	NO_HARDLINKS=YesPlease
	NO_IPV6=YesPlease
	NO_ETC_PASSWD=YesPlease
	NO_SETENV=YesPlease
	NO_UNSETENV=YesPlease
	NO_STRCASESTR=YesPlease
	NO_STRLCPY=YesPlease
	NO_MEMMEM = YesPlease
	NEEDS_LIBICONV = YesPlease
	OLD_ICONV = YesPlease
	NO_C99_FORMAT = YesPlease
	NO_STRTOUMAX = YesPlease
	NO_MKDTEMP = YesPlease
	NO_SVN_TESTS=YesPlease
	NO_PERL_MAKEMAKER=YesPlease
<<<<<<< HEAD
	NO_R_TO_GCC_LINKER = YesPlease
	COMPAT_CFLAGS += -DNO_ETC_PASSWD -DNO_ST_BLOCKS -DSTRIP_EXTENSION=\".exe\" -D__USE_MINGW_ACCESS -I compat
=======
	COMPAT_CFLAGS += -DNO_ETC_PASSWD -DNO_ST_BLOCKS -DSTRIP_EXTENSION=\".exe\" -D__USE_MINGW_ACCESS -DNOGDI -I compat
>>>>>>> c2822f9d
	COMPAT_OBJS += compat/mingw.o compat/fnmatch.o compat/regex.o
	EXTLIBS += -lws2_32
	X = .exe
	NOEXECTEMPL = .noexec
	prefix =
endif
ifneq (,$(findstring arm,$(uname_M)))
	ARM_SHA1 = YesPlease
endif

-include config.mak.autogen
-include config.mak

ifeq ($(uname_S),Darwin)
	ifndef NO_FINK
		ifeq ($(shell test -d /sw/lib && echo y),y)
			BASIC_CFLAGS += -I/sw/include
			BASIC_LDFLAGS += -L/sw/lib
		endif
	endif
	ifndef NO_DARWIN_PORTS
		ifeq ($(shell test -d /opt/local/lib && echo y),y)
			BASIC_CFLAGS += -I/opt/local/include
			BASIC_LDFLAGS += -L/opt/local/lib
		endif
	endif
endif

ifdef NO_R_TO_GCC_LINKER
	# Some gcc does not accept and pass -R to the linker to specify
	# the runtime dynamic library path.
	CC_LD_DYNPATH = -Wl,-rpath=
else
	CC_LD_DYNPATH = -R
endif

ifdef NO_CURL
	BASIC_CFLAGS += -DNO_CURL
else
	ifdef CURLDIR
		# Try "-Wl,-rpath=$(CURLDIR)/$(lib)" in such a case.
		BASIC_CFLAGS += -I$(CURLDIR)/include
		CURL_LIBCURL = -L$(CURLDIR)/$(lib) $(CC_LD_DYNPATH)$(CURLDIR)/$(lib) -lcurl
	else
		CURL_LIBCURL = -lcurl
	endif
	BUILTIN_OBJS += builtin-http-fetch.o
	EXTLIBS += $(CURL_LIBCURL)
	LIB_OBJS += http.o http-walker.o
	curl_check := $(shell (echo 070908; curl-config --vernum) | sort -r | sed -ne 2p)
	ifeq "$(curl_check)" "070908"
		ifndef NO_EXPAT
			PROGRAMS += git-http-push$X
		endif
	endif
	ifndef NO_EXPAT
		EXPAT_LIBEXPAT = -lexpat
	endif
endif

ifdef ZLIB_PATH
	BASIC_CFLAGS += -I$(ZLIB_PATH)/include
	EXTLIBS += -L$(ZLIB_PATH)/$(lib) $(CC_LD_DYNPATH)$(ZLIB_PATH)/$(lib)
endif
EXTLIBS += -lz

ifndef NO_OPENSSL
	OPENSSL_LIBSSL = -lssl
	ifdef OPENSSLDIR
		BASIC_CFLAGS += -I$(OPENSSLDIR)/include
		OPENSSL_LINK = -L$(OPENSSLDIR)/$(lib) $(CC_LD_DYNPATH)$(OPENSSLDIR)/$(lib)
	else
		OPENSSL_LINK =
	endif
else
	BASIC_CFLAGS += -DNO_OPENSSL
	MOZILLA_SHA1 = 1
	OPENSSL_LIBSSL =
endif
ifdef NEEDS_SSL_WITH_CRYPTO
	LIB_4_CRYPTO = $(OPENSSL_LINK) -lcrypto -lssl
else
	LIB_4_CRYPTO = $(OPENSSL_LINK) -lcrypto
endif
ifdef NEEDS_LIBICONV
	ifdef ICONVDIR
		BASIC_CFLAGS += -I$(ICONVDIR)/include
		ICONV_LINK = -L$(ICONVDIR)/$(lib) $(CC_LD_DYNPATH)$(ICONVDIR)/$(lib)
	else
		ICONV_LINK =
	endif
	EXTLIBS += $(ICONV_LINK) -liconv
endif
ifdef NEEDS_SOCKET
	EXTLIBS += -lsocket
endif
ifdef NEEDS_NSL
	EXTLIBS += -lnsl
endif
ifdef NO_D_TYPE_IN_DIRENT
	BASIC_CFLAGS += -DNO_D_TYPE_IN_DIRENT
endif
ifdef NO_D_INO_IN_DIRENT
	BASIC_CFLAGS += -DNO_D_INO_IN_DIRENT
endif
ifdef NO_C99_FORMAT
	BASIC_CFLAGS += -DNO_C99_FORMAT
endif
ifdef NO_SYMLINK_HEAD
	BASIC_CFLAGS += -DNO_SYMLINK_HEAD
endif
ifdef NO_STRCASESTR
	COMPAT_CFLAGS += -DNO_STRCASESTR
	COMPAT_OBJS += compat/strcasestr.o
endif
ifdef NO_STRLCPY
	COMPAT_CFLAGS += -DNO_STRLCPY
	COMPAT_OBJS += compat/strlcpy.o
endif
ifdef NO_STRTOUMAX
	COMPAT_CFLAGS += -DNO_STRTOUMAX
	COMPAT_OBJS += compat/strtoumax.o
endif
ifdef NO_STRTOULL
	COMPAT_CFLAGS += -DNO_STRTOULL
endif
ifdef NO_SETENV
	COMPAT_CFLAGS += -DNO_SETENV
	COMPAT_OBJS += compat/setenv.o
endif
ifdef NO_MKDTEMP
	COMPAT_CFLAGS += -DNO_MKDTEMP
	COMPAT_OBJS += compat/mkdtemp.o
endif
ifdef NO_UNSETENV
	COMPAT_CFLAGS += -DNO_UNSETENV
	COMPAT_OBJS += compat/unsetenv.o
endif
ifdef NO_MMAP
	COMPAT_CFLAGS += -DNO_MMAP
	COMPAT_OBJS += compat/mmap.o
endif
ifdef NO_PREAD
	COMPAT_CFLAGS += -DNO_PREAD
	COMPAT_OBJS += compat/pread.o
endif
ifdef NO_FAST_WORKING_DIRECTORY
	BASIC_CFLAGS += -DNO_FAST_WORKING_DIRECTORY
endif
ifdef NO_TRUSTABLE_FILEMODE
	BASIC_CFLAGS += -DNO_TRUSTABLE_FILEMODE
endif
ifdef NO_IPV6
	BASIC_CFLAGS += -DNO_IPV6
endif
ifdef NO_SOCKADDR_STORAGE
ifdef NO_IPV6
	BASIC_CFLAGS += -Dsockaddr_storage=sockaddr_in
else
	BASIC_CFLAGS += -Dsockaddr_storage=sockaddr_in6
endif
endif
ifdef NO_INET_NTOP
	LIB_OBJS += compat/inet_ntop.o
endif
ifdef NO_INET_PTON
	LIB_OBJS += compat/inet_pton.o
endif

ifdef NO_ICONV
	BASIC_CFLAGS += -DNO_ICONV
endif

ifdef OLD_ICONV
	BASIC_CFLAGS += -DOLD_ICONV
endif

ifdef PPC_SHA1
	SHA1_HEADER = "ppc/sha1.h"
	LIB_OBJS += ppc/sha1.o ppc/sha1ppc.o
else
ifdef ARM_SHA1
	SHA1_HEADER = "arm/sha1.h"
	LIB_OBJS += arm/sha1.o arm/sha1_arm.o
else
ifdef MOZILLA_SHA1
	SHA1_HEADER = "mozilla-sha1/sha1.h"
	LIB_OBJS += mozilla-sha1/sha1.o
else
	SHA1_HEADER = <openssl/sha.h>
	EXTLIBS += $(LIB_4_CRYPTO)
endif
endif
endif
ifdef NO_PERL_MAKEMAKER
	export NO_PERL_MAKEMAKER
endif
ifdef NO_HSTRERROR
	COMPAT_CFLAGS += -DNO_HSTRERROR
	COMPAT_OBJS += compat/hstrerror.o
endif
ifdef NO_MEMMEM
	COMPAT_CFLAGS += -DNO_MEMMEM
	COMPAT_OBJS += compat/memmem.o
endif

ifdef THREADED_DELTA_SEARCH
	BASIC_CFLAGS += -DTHREADED_DELTA_SEARCH
	EXTLIBS += -lpthread
endif

ifeq ($(TCLTK_PATH),)
NO_TCLTK=NoThanks
endif

QUIET_SUBDIR0  = +$(MAKE) -C # space to separate -C and subdir
QUIET_SUBDIR1  =

ifneq ($(findstring $(MAKEFLAGS),w),w)
PRINT_DIR = --no-print-directory
else # "make -w"
NO_SUBDIR = :
endif

ifneq ($(findstring $(MAKEFLAGS),s),s)
ifndef V
	QUIET_CC       = @echo '   ' CC $@;
	QUIET_AR       = @echo '   ' AR $@;
	QUIET_LINK     = @echo '   ' LINK $@;
	QUIET_BUILT_IN = @echo '   ' BUILTIN $@;
	QUIET_GEN      = @echo '   ' GEN $@;
	QUIET_SUBDIR0  = +@subdir=
	QUIET_SUBDIR1  = ;$(NO_SUBDIR) echo '   ' SUBDIR $$subdir; \
			 $(MAKE) $(PRINT_DIR) -C $$subdir
	export V
	export QUIET_GEN
	export QUIET_BUILT_IN
endif
endif

ifdef ASCIIDOC8
	export ASCIIDOC8
endif

ifdef NO_HARDLINKS
	export NO_HARDLINKS
endif

# Shell quote (do not use $(call) to accommodate ancient setups);

SHA1_HEADER_SQ = $(subst ','\'',$(SHA1_HEADER))
ETC_GITCONFIG_SQ = \057etc/gitconfig

DESTDIR_SQ = $(subst ','\'',$(DESTDIR))
bindir_SQ = $(subst ','\'',$(bindir))
gitexecdir_SQ = $(subst ','\'',$(gitexecdir))
template_dir_SQ = \057share/git-core/templates
prefix_SQ = $(subst ','\'',$(prefix))
sysconfdir_SQ = $(subst ','\'',$(sysconfdir))

SHELL_PATH_SQ = $(subst ','\'',$(SHELL_PATH))
PERL_PATH_SQ = $(subst ','\'',$(PERL_PATH))
TCLTK_PATH_SQ = $(subst ','\'',$(TCLTK_PATH))

LIBS = $(GITLIBS) $(EXTLIBS)

BASIC_CFLAGS += -DSHA1_HEADER='$(SHA1_HEADER_SQ)' \
	$(COMPAT_CFLAGS)
LIB_OBJS += $(COMPAT_OBJS)

ALL_CFLAGS += $(BASIC_CFLAGS)
ALL_LDFLAGS += $(BASIC_LDFLAGS)

export TAR INSTALL DESTDIR SHELL_PATH


### Build rules

all:: $(ALL_PROGRAMS) $(BUILT_INS) $(OTHER_PROGRAMS)
ifneq (,$X)
	$(foreach p,$(patsubst %$X,%,$(filter %$X,$(ALL_PROGRAMS) $(BUILT_INS) git$X)), $(RM) '$p';)
endif

all::
ifndef NO_TCLTK
	$(QUIET_SUBDIR0)git-gui $(QUIET_SUBDIR1) all
endif
	$(QUIET_SUBDIR0)perl $(QUIET_SUBDIR1) PERL_PATH='$(PERL_PATH_SQ)' prefix='$(prefix_SQ)' all
	$(QUIET_SUBDIR0)templates $(QUIET_SUBDIR1) NOEXECTEMPL='$(NOEXECTEMPL)'

strip: $(PROGRAMS) git$X
	$(STRIP) $(STRIP_OPTS) $(PROGRAMS) git$X

gitk-wish: gitk GIT-GUI-VARS
	$(QUIET_GEN)$(RM) $@ $@+ && \
	sed -e '1,3s|^exec .* "$$0"|exec $(subst |,'\|',$(TCLTK_PATH_SQ)) "$$0"|' <gitk >$@+ && \
	chmod +x $@+ && \
	mv -f $@+ $@

git.o: git.c common-cmds.h GIT-CFLAGS
	$(QUIET_CC)$(CC) -DGIT_VERSION='"$(GIT_VERSION)"' \
		$(ALL_CFLAGS) -c $(filter %.c,$^)

git$X: git.o $(BUILTIN_OBJS) $(GITLIBS)
	$(QUIET_LINK)$(CC) $(ALL_CFLAGS) -o $@ git.o \
		$(BUILTIN_OBJS) $(ALL_LDFLAGS) $(LIBS)

help.o: common-cmds.h

git-merge-subtree$X: git-merge-recursive$X
	$(QUIET_BUILT_IN)$(RM) $@ && ln git-merge-recursive$X $@

$(BUILT_INS): git$X
	$(QUIET_BUILT_IN)$(RM) $@ && ln git$X $@

common-cmds.h: ./generate-cmdlist.sh

common-cmds.h: $(wildcard Documentation/git-*.txt)
	$(QUIET_GEN)./generate-cmdlist.sh > $@+ && mv $@+ $@

$(patsubst %.sh,%,$(SCRIPT_SH)) : % : %.sh
	$(QUIET_GEN)$(RM) $@ $@+ && \
	sed -e '1s|#!.*/sh|#!$(SHELL_PATH_SQ)|' \
	    -e 's|@@PERL@@|$(PERL_PATH_SQ)|g' \
	    -e 's/@@GIT_VERSION@@/$(GIT_VERSION)/g' \
	    -e 's/@@NO_CURL@@/$(NO_CURL)/g' \
	    -e 's/@@NO_HARDLINKS@@/$(NO_HARDLINKS)/g' \
	    $@.sh >$@+ && \
	chmod +x $@+ && \
	mv $@+ $@

$(patsubst %.perl,%,$(SCRIPT_PERL)): perl/perl.mak

perl/perl.mak: GIT-CFLAGS perl/Makefile perl/Makefile.PL
	$(QUIET_SUBDIR0)perl $(QUIET_SUBDIR1) PERL_PATH='$(PERL_PATH_SQ)' prefix='$(prefix_SQ)' $(@F)

$(patsubst %.perl,%,$(SCRIPT_PERL)): % : %.perl
	$(QUIET_GEN)$(RM) $@ $@+ && \
	INSTLIBDIR=`MAKEFLAGS= $(MAKE) -C perl -s --no-print-directory instlibdir` && \
	sed -e '1{' \
	    -e '	s|#!.*perl|#!$(PERL_PATH_SQ)|' \
	    -e '	h' \
	    -e '	s=.*=use lib (split(/:/, $$ENV{GITPERLLIB} || "@@INSTLIBDIR@@"));=' \
	    -e '	H' \
	    -e '	x' \
	    -e '}' \
	    -e 's|@@INSTLIBDIR@@|'"$$INSTLIBDIR"'|g' \
	    -e 's/@@GIT_VERSION@@/$(GIT_VERSION)/g' \
	    $@.perl >$@+ && \
	chmod +x $@+ && \
	mv $@+ $@

git-status: git-commit
	$(QUIET_GEN)cp $< $@+ && mv $@+ $@

gitweb/gitweb.cgi: gitweb/gitweb.perl
	$(QUIET_GEN)$(RM) $@ $@+ && \
	sed -e '1s|#!.*perl|#!$(PERL_PATH_SQ)|' \
	    -e 's|++GIT_VERSION++|$(GIT_VERSION)|g' \
	    -e 's|++GIT_BINDIR++|$(bindir)|g' \
	    -e 's|++GITWEB_CONFIG++|$(GITWEB_CONFIG)|g' \
	    -e 's|++GITWEB_HOME_LINK_STR++|$(GITWEB_HOME_LINK_STR)|g' \
	    -e 's|++GITWEB_SITENAME++|$(GITWEB_SITENAME)|g' \
	    -e 's|++GITWEB_PROJECTROOT++|$(GITWEB_PROJECTROOT)|g' \
	    -e 's|"++GITWEB_PROJECT_MAXDEPTH++"|$(GITWEB_PROJECT_MAXDEPTH)|g' \
	    -e 's|++GITWEB_EXPORT_OK++|$(GITWEB_EXPORT_OK)|g' \
	    -e 's|++GITWEB_STRICT_EXPORT++|$(GITWEB_STRICT_EXPORT)|g' \
	    -e 's|++GITWEB_BASE_URL++|$(GITWEB_BASE_URL)|g' \
	    -e 's|++GITWEB_LIST++|$(GITWEB_LIST)|g' \
	    -e 's|++GITWEB_HOMETEXT++|$(GITWEB_HOMETEXT)|g' \
	    -e 's|++GITWEB_CSS++|$(GITWEB_CSS)|g' \
	    -e 's|++GITWEB_LOGO++|$(GITWEB_LOGO)|g' \
	    -e 's|++GITWEB_FAVICON++|$(GITWEB_FAVICON)|g' \
	    -e 's|++GITWEB_SITE_HEADER++|$(GITWEB_SITE_HEADER)|g' \
	    -e 's|++GITWEB_SITE_FOOTER++|$(GITWEB_SITE_FOOTER)|g' \
	    $< >$@+ && \
	chmod +x $@+ && \
	mv $@+ $@

git-instaweb: git-instaweb.sh gitweb/gitweb.cgi gitweb/gitweb.css
	$(QUIET_GEN)$(RM) $@ $@+ && \
	sed -e '1s|#!.*/sh|#!$(SHELL_PATH_SQ)|' \
	    -e 's/@@GIT_VERSION@@/$(GIT_VERSION)/g' \
	    -e 's/@@NO_CURL@@/$(NO_CURL)/g' \
	    -e '/@@GITWEB_CGI@@/r gitweb/gitweb.cgi' \
	    -e '/@@GITWEB_CGI@@/d' \
	    -e '/@@GITWEB_CSS@@/r gitweb/gitweb.css' \
	    -e '/@@GITWEB_CSS@@/d' \
	    $@.sh > $@+ && \
	chmod +x $@+ && \
	mv $@+ $@

configure: configure.ac
	$(QUIET_GEN)$(RM) $@ $<+ && \
	sed -e 's/@@GIT_VERSION@@/$(GIT_VERSION)/g' \
	    $< > $<+ && \
	autoconf -o $@ $<+ && \
	$(RM) $<+

# These can record GIT_VERSION
git.o git.spec \
	$(patsubst %.sh,%,$(SCRIPT_SH)) \
	$(patsubst %.perl,%,$(SCRIPT_PERL)) \
	: GIT-VERSION-FILE

%.o: %.c GIT-CFLAGS
	$(QUIET_CC)$(CC) -o $*.o -c $(ALL_CFLAGS) $<
%.s: %.c GIT-CFLAGS
	$(QUIET_CC)$(CC) -S $(ALL_CFLAGS) $<
%.o: %.S
	$(QUIET_CC)$(CC) -o $*.o -c $(ALL_CFLAGS) $<

exec_cmd.o: exec_cmd.c GIT-CFLAGS
	$(QUIET_CC)$(CC) -o $*.o -c $(ALL_CFLAGS) '-DGIT_EXEC_PATH="$(gitexecdir_SQ)"' $<
builtin-init-db.o: builtin-init-db.c GIT-CFLAGS
	$(QUIET_CC)$(CC) -o $*.o -c $(ALL_CFLAGS) -DDEFAULT_GIT_TEMPLATE_DIR='"$(template_dir_SQ)"' $<

config.o: config.c GIT-CFLAGS
	$(QUIET_CC)$(CC) -o $*.o -c $(ALL_CFLAGS) -DETC_GITCONFIG='"$(ETC_GITCONFIG_SQ)"' $<

http.o: http.c GIT-CFLAGS
	$(QUIET_CC)$(CC) -o $*.o -c $(ALL_CFLAGS) -DGIT_USER_AGENT='"git/$(GIT_VERSION)"' $<

ifdef NO_EXPAT
http-walker.o: http-walker.c http.h GIT-CFLAGS
	$(QUIET_CC)$(CC) -o $*.o -c $(ALL_CFLAGS) -DNO_EXPAT $<
endif

git-%$X: %.o $(GITLIBS)
	$(QUIET_LINK)$(CC) $(ALL_CFLAGS) -o $@ $(ALL_LDFLAGS) $(filter %.o,$^) $(LIBS)

git-imap-send$X: imap-send.o $(LIB_FILE)

http.o http-walker.o http-push.o: http.h

git-http-push$X: revision.o http.o http-push.o $(GITLIBS)
	$(QUIET_LINK)$(CC) $(ALL_CFLAGS) -o $@ $(ALL_LDFLAGS) $(filter %.o,$^) \
		$(LIBS) $(CURL_LIBCURL) $(EXPAT_LIBEXPAT)

$(LIB_OBJS) $(BUILTIN_OBJS): $(LIB_H)
$(patsubst git-%$X,%.o,$(PROGRAMS)): $(LIB_H) $(wildcard */*.h)

$(LIB_FILE): $(LIB_OBJS)
	$(QUIET_AR)$(RM) $@ && $(AR) rcs $@ $(LIB_OBJS)

XDIFF_OBJS=xdiff/xdiffi.o xdiff/xprepare.o xdiff/xutils.o xdiff/xemit.o \
	xdiff/xmerge.o
$(XDIFF_OBJS): xdiff/xinclude.h xdiff/xmacros.h xdiff/xdiff.h xdiff/xtypes.h \
	xdiff/xutils.h xdiff/xprepare.h xdiff/xdiffi.h xdiff/xemit.h

$(XDIFF_LIB): $(XDIFF_OBJS)
	$(QUIET_AR)$(RM) $@ && $(AR) rcs $@ $(XDIFF_OBJS)


doc:
	$(MAKE) -C Documentation all

info:
	$(MAKE) -C Documentation info

TAGS:
	$(RM) TAGS
	$(FIND) . -name '*.[hcS]' -print | xargs etags -a

tags:
	$(RM) tags
	$(FIND) . -name '*.[hcS]' -print | xargs ctags -a

cscope:
	$(RM) cscope*
	$(FIND) . -name '*.[hcS]' -print | xargs cscope -b

### Detect prefix changes
TRACK_CFLAGS = $(subst ','\'',$(ALL_CFLAGS)):\
             $(bindir_SQ):$(gitexecdir_SQ):$(template_dir_SQ):$(prefix_SQ)

GIT-CFLAGS: .FORCE-GIT-CFLAGS
	@FLAGS='$(TRACK_CFLAGS)'; \
	    if test x"$$FLAGS" != x"`cat GIT-CFLAGS 2>/dev/null`" ; then \
		echo 1>&2 "    * new build flags or prefix"; \
		echo "$$FLAGS" >GIT-CFLAGS; \
            fi

### Detect Tck/Tk interpreter path changes
ifndef NO_TCLTK
TRACK_VARS = $(subst ','\'',-DTCLTK_PATH='$(TCLTK_PATH_SQ)')

GIT-GUI-VARS: .FORCE-GIT-GUI-VARS
	@VARS='$(TRACK_VARS)'; \
	    if test x"$$VARS" != x"`cat $@ 2>/dev/null`" ; then \
		echo 1>&2 "    * new Tcl/Tk interpreter location"; \
		echo "$$VARS" >$@; \
            fi

.PHONY: .FORCE-GIT-GUI-VARS
endif

### Testing rules

TEST_PROGRAMS = test-chmtime$X test-genrandom$X test-date$X test-delta$X test-sha1$X test-match-trees$X test-absolute-path$X test-parse-options$X

all:: $(TEST_PROGRAMS)

# GNU make supports exporting all variables by "export" without parameters.
# However, the environment gets quite big, and some programs have problems
# with that.

export NO_SVN_TESTS

test: all
	$(MAKE) -C t/ all

test-date$X: date.o ctype.o

test-delta$X: diff-delta.o patch-delta.o

.PRECIOUS: $(patsubst test-%$X,test-%.o,$(TEST_PROGRAMS))

test-%$X: test-%.o $(GITLIBS)
	$(QUIET_LINK)$(CC) $(ALL_CFLAGS) -o $@ $(ALL_LDFLAGS) $(filter %.o,$^) $(LIBS)

check-sha1:: test-sha1$X
	./test-sha1.sh

check: common-cmds.h
	for i in *.c; do sparse $(ALL_CFLAGS) $(SPARSE_FLAGS) $$i || exit; done

remove-dashes:
	./fixup-builtins $(BUILT_INS)

### Installation rules

install: all
	$(INSTALL) -d -m755 '$(DESTDIR_SQ)$(bindir_SQ)'
	$(INSTALL) -d -m755 '$(DESTDIR_SQ)$(gitexecdir_SQ)'
	$(INSTALL) -d -m755 '$(DESTDIR_SQ)$(sysconfdir_SQ)'
	$(INSTALL) $(ALL_PROGRAMS) '$(DESTDIR_SQ)$(gitexecdir_SQ)'
	$(INSTALL) git$X '$(DESTDIR_SQ)$(bindir_SQ)'
	GIT_CONFIG='$(DESTDIR_SQ)$(sysconfdir_SQ)/gitconfig' \
		$(DESTDIR_SQ)$(bindir_SQ)/git$X config core.symlinks false
	$(MAKE) -C templates DESTDIR='$(DESTDIR_SQ)' install
	$(MAKE) -C perl prefix='$(prefix_SQ)' install
ifndef NO_TCLTK
	$(INSTALL) gitk-wish '$(DESTDIR_SQ)$(bindir_SQ)'/gitk
	$(MAKE) -C git-gui install
endif
	if test 'z$(bindir_SQ)' != 'z$(gitexecdir_SQ)'; \
	then \
		ln -f '$(DESTDIR_SQ)$(bindir_SQ)/git$X' \
			'$(DESTDIR_SQ)$(gitexecdir_SQ)/git$X' || \
		cp '$(DESTDIR_SQ)$(bindir_SQ)/git$X' \
			'$(DESTDIR_SQ)$(gitexecdir_SQ)/git$X'; \
	fi
	$(foreach p,$(BUILT_INS), $(RM) '$(DESTDIR_SQ)$(gitexecdir_SQ)/$p' && ln '$(DESTDIR_SQ)$(gitexecdir_SQ)/git$X' '$(DESTDIR_SQ)$(gitexecdir_SQ)/$p' ;)
ifneq (,$X)
	$(foreach p,$(patsubst %$X,%,$(filter %$X,$(ALL_PROGRAMS) $(BUILT_INS) git$X)), $(RM) '$(DESTDIR_SQ)$(gitexecdir_SQ)/$p';)
endif

install-doc:
	$(MAKE) -C Documentation install

install-info:
	$(MAKE) -C Documentation install-info

quick-install-doc:
	$(MAKE) -C Documentation quick-install



### Maintainer's dist rules

git.spec: git.spec.in
	sed -e 's/@@VERSION@@/$(GIT_VERSION)/g' < $< > $@+
	mv $@+ $@

GIT_TARNAME=git-$(GIT_VERSION)
dist: git.spec git-archive configure
	./git-archive --format=tar \
		--prefix=$(GIT_TARNAME)/ HEAD^{tree} > $(GIT_TARNAME).tar
	@mkdir -p $(GIT_TARNAME)
	@cp git.spec configure $(GIT_TARNAME)
	@echo $(GIT_VERSION) > $(GIT_TARNAME)/version
	@$(MAKE) -C git-gui TARDIR=../$(GIT_TARNAME)/git-gui dist-version
	$(TAR) rf $(GIT_TARNAME).tar \
		$(GIT_TARNAME)/git.spec \
		$(GIT_TARNAME)/configure \
		$(GIT_TARNAME)/version \
		$(GIT_TARNAME)/git-gui/version
	@$(RM) -r $(GIT_TARNAME)
	gzip -f -9 $(GIT_TARNAME).tar

rpm: dist
	$(RPMBUILD) -ta $(GIT_TARNAME).tar.gz

htmldocs = git-htmldocs-$(GIT_VERSION)
manpages = git-manpages-$(GIT_VERSION)
dist-doc:
	$(RM) -r .doc-tmp-dir
	mkdir .doc-tmp-dir
	$(MAKE) -C Documentation WEBDOC_DEST=../.doc-tmp-dir install-webdoc
	cd .doc-tmp-dir && $(TAR) cf ../$(htmldocs).tar .
	gzip -n -9 -f $(htmldocs).tar
	:
	$(RM) -r .doc-tmp-dir
	mkdir -p .doc-tmp-dir/man1 .doc-tmp-dir/man5 .doc-tmp-dir/man7
	$(MAKE) -C Documentation DESTDIR=./ \
		man1dir=../.doc-tmp-dir/man1 \
		man5dir=../.doc-tmp-dir/man5 \
		man7dir=../.doc-tmp-dir/man7 \
		install
	cd .doc-tmp-dir && $(TAR) cf ../$(manpages).tar .
	gzip -n -9 -f $(manpages).tar
	$(RM) -r .doc-tmp-dir

### Cleaning rules

distclean: clean
	$(RM) configure

clean:
	$(RM) *.o mozilla-sha1/*.o arm/*.o ppc/*.o compat/*.o xdiff/*.o \
		$(LIB_FILE) $(XDIFF_LIB)
	$(RM) $(ALL_PROGRAMS) $(BUILT_INS) git$X
	$(RM) $(TEST_PROGRAMS)
	$(RM) *.spec *.pyc *.pyo */*.pyc */*.pyo common-cmds.h TAGS tags cscope*
	$(RM) -r autom4te.cache
	$(RM) config.log config.mak.autogen config.mak.append config.status config.cache
	$(RM) -r $(GIT_TARNAME) .doc-tmp-dir
	$(RM) $(GIT_TARNAME).tar.gz git-core_$(GIT_VERSION)-*.tar.gz
	$(RM) $(htmldocs).tar.gz $(manpages).tar.gz
	$(RM) gitweb/gitweb.cgi
	$(MAKE) -C Documentation/ clean
	$(MAKE) -C perl clean
	$(MAKE) -C templates/ clean
	$(MAKE) -C t/ clean
ifndef NO_TCLTK
	$(RM) gitk-wish
	$(MAKE) -C git-gui clean
endif
	$(RM) GIT-VERSION-FILE GIT-CFLAGS GIT-GUI-VARS

.PHONY: all install clean strip
.PHONY: .FORCE-GIT-VERSION-FILE TAGS tags cscope .FORCE-GIT-CFLAGS

### Check documentation
#
check-docs::
	@for v in $(ALL_PROGRAMS) $(BUILT_INS) git$X gitk; \
	do \
		case "$$v" in \
		git-merge-octopus | git-merge-ours | git-merge-recursive | \
		git-merge-resolve | git-merge-stupid | \
		git-add--interactive | git-fsck-objects | git-init-db | \
		git-repo-config | git-fetch--tool ) continue ;; \
		esac ; \
		test -f "Documentation/$$v.txt" || \
		echo "no doc: $$v"; \
		sed -e '1,/^__DATA__/d' Documentation/cmd-list.perl | \
		grep -q "^$$v[ 	]" || \
		case "$$v" in \
		git) ;; \
		*) echo "no link: $$v";; \
		esac ; \
	done | sort

### Make sure built-ins do not have dups and listed in git.c
#
check-builtins::
	./check-builtins.sh<|MERGE_RESOLUTION|>--- conflicted
+++ resolved
@@ -514,12 +514,8 @@
 	NO_MKDTEMP = YesPlease
 	NO_SVN_TESTS=YesPlease
 	NO_PERL_MAKEMAKER=YesPlease
-<<<<<<< HEAD
 	NO_R_TO_GCC_LINKER = YesPlease
-	COMPAT_CFLAGS += -DNO_ETC_PASSWD -DNO_ST_BLOCKS -DSTRIP_EXTENSION=\".exe\" -D__USE_MINGW_ACCESS -I compat
-=======
 	COMPAT_CFLAGS += -DNO_ETC_PASSWD -DNO_ST_BLOCKS -DSTRIP_EXTENSION=\".exe\" -D__USE_MINGW_ACCESS -DNOGDI -I compat
->>>>>>> c2822f9d
 	COMPAT_OBJS += compat/mingw.o compat/fnmatch.o compat/regex.o
 	EXTLIBS += -lws2_32
 	X = .exe
