#include "git-compat-util.h"
#include "cache.h"
#include "pkt-line.h"
#include "quote.h"
#include "refs.h"
#include "run-command.h"
#include "remote.h"
#include "spawn-pipe.h"

static char *server_capabilities;

static int check_ref(const char *name, int len, unsigned int flags)
{
	if (!flags)
		return 1;

	if (len < 5 || memcmp(name, "refs/", 5))
		return 0;

	/* Skip the "refs/" part */
	name += 5;
	len -= 5;

	/* REF_NORMAL means that we don't want the magic fake tag refs */
	if ((flags & REF_NORMAL) && check_ref_format(name) < 0)
		return 0;

	/* REF_HEADS means that we want regular branch heads */
	if ((flags & REF_HEADS) && !memcmp(name, "heads/", 6))
		return 1;

	/* REF_TAGS means that we want tags */
	if ((flags & REF_TAGS) && !memcmp(name, "tags/", 5))
		return 1;

	/* All type bits clear means that we are ok with anything */
	return !(flags & ~REF_NORMAL);
}

/*
 * Read all the refs from the other end
 */
struct ref **get_remote_heads(int in, struct ref **list,
			      int nr_match, char **match,
			      unsigned int flags)
{
	*list = NULL;
	for (;;) {
		struct ref *ref;
		unsigned char old_sha1[20];
		static char buffer[1000];
		char *name;
		int len, name_len;

		len = packet_read_line(in, buffer, sizeof(buffer));
		if (!len)
			break;
		if (buffer[len-1] == '\n')
			buffer[--len] = 0;

		if (len < 42 || get_sha1_hex(buffer, old_sha1) || buffer[40] != ' ')
			die("protocol error: expected sha/ref, got '%s'", buffer);
		name = buffer + 41;

		name_len = strlen(name);
		if (len != name_len + 41) {
			if (server_capabilities)
				free(server_capabilities);
			server_capabilities = xstrdup(name + name_len + 1);
		}

		if (!check_ref(name, name_len, flags))
			continue;
		if (nr_match && !path_match(name, nr_match, match))
			continue;
		ref = alloc_ref(len - 40);
		hashcpy(ref->old_sha1, old_sha1);
		memcpy(ref->name, buffer + 41, len - 40);
		*list = ref;
		list = &ref->next;
	}
	return list;
}

int server_supports(const char *feature)
{
	return server_capabilities &&
		strstr(server_capabilities, feature) != NULL;
}

int get_ack(int fd, unsigned char *result_sha1)
{
	static char line[1000];
	int len = packet_read_line(fd, line, sizeof(line));

	if (!len)
		die("git-fetch-pack: expected ACK/NAK, got EOF");
	if (line[len-1] == '\n')
		line[--len] = 0;
	if (!strcmp(line, "NAK"))
		return 0;
	if (!prefixcmp(line, "ACK ")) {
		if (!get_sha1_hex(line+4, result_sha1)) {
			if (strstr(line+45, "continue"))
				return 2;
			return 1;
		}
	}
	die("git-fetch_pack: expected ACK/NAK, got '%s'", line);
}

int path_match(const char *path, int nr, char **match)
{
	int i;
	int pathlen = strlen(path);

	for (i = 0; i < nr; i++) {
		char *s = match[i];
		int len = strlen(s);

		if (!len || len > pathlen)
			continue;
		if (memcmp(path + pathlen - len, s, len))
			continue;
		if (pathlen > len && path[pathlen - len - 1] != '/')
			continue;
		*s = 0;
		return (i + 1);
	}
	return 0;
}

enum protocol {
	PROTO_LOCAL = 1,
	PROTO_SSH,
	PROTO_GIT,
};

static enum protocol get_protocol(const char *name)
{
	if (!strcmp(name, "ssh"))
		return PROTO_SSH;
	if (!strcmp(name, "git"))
		return PROTO_GIT;
	if (!strcmp(name, "git+ssh"))
		return PROTO_SSH;
	if (!strcmp(name, "ssh+git"))
		return PROTO_SSH;
	if (!strcmp(name, "file"))
		return PROTO_LOCAL;
	die("I don't handle protocol '%s'", name);
}

#define STR_(s)	# s
#define STR(s)	STR_(s)

#ifndef NO_IPV6

static const char *ai_name(const struct addrinfo *ai)
{
	static char addr[INET_ADDRSTRLEN];
	if ( AF_INET == ai->ai_family ) {
		struct sockaddr_in *in;
		in = (struct sockaddr_in *)ai->ai_addr;
		inet_ntop(ai->ai_family, &in->sin_addr, addr, sizeof(addr));
	} else if ( AF_INET6 == ai->ai_family ) {
		struct sockaddr_in6 *in;
		in = (struct sockaddr_in6 *)ai->ai_addr;
		inet_ntop(ai->ai_family, &in->sin6_addr, addr, sizeof(addr));
	} else {
		strcpy(addr, "(unknown)");
	}
	return addr;
}

/*
 * Returns a connected socket() fd, or else die()s.
 */
static int git_tcp_connect_sock(char *host, int flags)
{
	int sockfd = -1, saved_errno = 0;
	char *colon, *end;
	const char *port = STR(DEFAULT_GIT_PORT);
	struct addrinfo hints, *ai0, *ai;
	int gai;
	int cnt = 0;

	if (host[0] == '[') {
		end = strchr(host + 1, ']');
		if (end) {
			*end = 0;
			end++;
			host++;
		} else
			end = host;
	} else
		end = host;
	colon = strchr(end, ':');

	if (colon) {
		*colon = 0;
		port = colon + 1;
		if (!*port)
			port = "<none>";
	}

	memset(&hints, 0, sizeof(hints));
	hints.ai_socktype = SOCK_STREAM;
	hints.ai_protocol = IPPROTO_TCP;

	if (flags & CONNECT_VERBOSE)
		fprintf(stderr, "Looking up %s ... ", host);

	gai = getaddrinfo(host, port, &hints, &ai);
	if (gai)
		die("Unable to look up %s (port %s) (%s)", host, port, gai_strerror(gai));

	if (flags & CONNECT_VERBOSE)
		fprintf(stderr, "done.\nConnecting to %s (port %s) ... ", host, port);

	for (ai0 = ai; ai; ai = ai->ai_next) {
		sockfd = socket(ai->ai_family,
				ai->ai_socktype, ai->ai_protocol);
		if (sockfd < 0) {
			saved_errno = errno;
			continue;
		}
		if (connect(sockfd, ai->ai_addr, ai->ai_addrlen) < 0) {
			saved_errno = errno;
			fprintf(stderr, "%s[%d: %s]: errno=%s\n",
				host,
				cnt,
				ai_name(ai),
				strerror(saved_errno));
			close(sockfd);
			sockfd = -1;
			continue;
		}
		if (flags & CONNECT_VERBOSE)
			fprintf(stderr, "%s ", ai_name(ai));
		break;
	}

	freeaddrinfo(ai0);

	if (sockfd < 0)
		die("unable to connect a socket (%s)", strerror(saved_errno));

	if (flags & CONNECT_VERBOSE)
		fprintf(stderr, "done.\n");

	return sockfd;
}

#else /* NO_IPV6 */

/*
 * Returns a connected socket() fd, or else die()s.
 */
static int git_tcp_connect_sock(char *host, int flags)
{
	int sockfd = -1, saved_errno = 0;
	char *colon, *end;
	char *port = STR(DEFAULT_GIT_PORT), *ep;
	struct hostent *he;
	struct sockaddr_in sa;
	char **ap;
	unsigned int nport;
	int cnt;

	if (host[0] == '[') {
		end = strchr(host + 1, ']');
		if (end) {
			*end = 0;
			end++;
			host++;
		} else
			end = host;
	} else
		end = host;
	colon = strchr(end, ':');

	if (colon) {
		*colon = 0;
		port = colon + 1;
	}

	if (flags & CONNECT_VERBOSE)
		fprintf(stderr, "Looking up %s ... ", host);

	he = gethostbyname(host);
	if (!he)
		die("Unable to look up %s (%s)", host, hstrerror(h_errno));
	nport = strtoul(port, &ep, 10);
	if ( ep == port || *ep ) {
		/* Not numeric */
		struct servent *se = getservbyname(port,"tcp");
		if ( !se )
			die("Unknown port %s\n", port);
		nport = se->s_port;
	}

	if (flags & CONNECT_VERBOSE)
		fprintf(stderr, "done.\nConnecting to %s (port %s) ... ", host, port);

	for (cnt = 0, ap = he->h_addr_list; *ap; ap++, cnt++) {
		sockfd = socket(he->h_addrtype, SOCK_STREAM, 0);
		if (sockfd < 0) {
			saved_errno = errno;
			continue;
		}

		memset(&sa, 0, sizeof sa);
		sa.sin_family = he->h_addrtype;
		sa.sin_port = htons(nport);
		memcpy(&sa.sin_addr, *ap, he->h_length);

		if (connect(sockfd, (struct sockaddr *)&sa, sizeof sa) < 0) {
			saved_errno = errno;
			fprintf(stderr, "%s[%d: %s]: errno=%s\n",
				host,
				cnt,
				inet_ntoa(*(struct in_addr *)&sa.sin_addr),
				strerror(saved_errno));
			close(sockfd);
			sockfd = -1;
			continue;
		}
		if (flags & CONNECT_VERBOSE)
			fprintf(stderr, "%s ",
				inet_ntoa(*(struct in_addr *)&sa.sin_addr));
		break;
	}

	if (sockfd < 0)
		die("unable to connect a socket (%s)", strerror(saved_errno));

	if (flags & CONNECT_VERBOSE)
		fprintf(stderr, "done.\n");

	return sockfd;
}

#endif /* NO_IPV6 */


static void git_tcp_connect(int fd[2], char *host, int flags)
{
#ifndef __MINGW32__
	int sockfd = git_tcp_connect_sock(host, flags);
#else
	int sockfd;
	WSADATA wsa;

	if (WSAStartup(MAKEWORD(2,2), &wsa))
		die("unable to initialize winsock subsystem, error %d",
			WSAGetLastError());
	atexit((void(*)(void)) WSACleanup);

	sockfd = git_tcp_connect_sock(host, flags);
	/* convert into a file descriptor */
	if ((sockfd = _open_osfhandle(sockfd, O_RDWR|O_BINARY)) < 0)
		die("unable to make a socket file descriptor: %s",
			strerror(errno));
#endif

	fd[0] = sockfd;
	fd[1] = dup(sockfd);
}


static char *git_proxy_command;
static const char *rhost_name;
static int rhost_len;

static int git_proxy_command_options(const char *var, const char *value)
{
	if (!strcmp(var, "core.gitproxy")) {
		const char *for_pos;
		int matchlen = -1;
		int hostlen;

		if (git_proxy_command)
			return 0;
		/* [core]
		 * ;# matches www.kernel.org as well
		 * gitproxy = netcatter-1 for kernel.org
		 * gitproxy = netcatter-2 for sample.xz
		 * gitproxy = netcatter-default
		 */
		for_pos = strstr(value, " for ");
		if (!for_pos)
			/* matches everybody */
			matchlen = strlen(value);
		else {
			hostlen = strlen(for_pos + 5);
			if (rhost_len < hostlen)
				matchlen = -1;
			else if (!strncmp(for_pos + 5,
					  rhost_name + rhost_len - hostlen,
					  hostlen) &&
				 ((rhost_len == hostlen) ||
				  rhost_name[rhost_len - hostlen -1] == '.'))
				matchlen = for_pos - value;
			else
				matchlen = -1;
		}
		if (0 <= matchlen) {
			/* core.gitproxy = none for kernel.org */
			if (matchlen == 4 &&
			    !memcmp(value, "none", 4))
				matchlen = 0;
			git_proxy_command = xmalloc(matchlen + 1);
			memcpy(git_proxy_command, value, matchlen);
			git_proxy_command[matchlen] = 0;
		}
		return 0;
	}

	return git_default_config(var, value);
}

static int git_use_proxy(const char *host)
{
	rhost_name = host;
	rhost_len = strlen(host);
	git_proxy_command = getenv("GIT_PROXY_COMMAND");
	git_config(git_proxy_command_options);
	rhost_name = NULL;
	return (git_proxy_command && *git_proxy_command);
}

static void git_proxy_connect(int fd[2], char *host)
{
	const char *port = STR(DEFAULT_GIT_PORT);
	char *colon, *end;
	const char *argv[4];
	struct child_process proxy;

	if (host[0] == '[') {
		end = strchr(host + 1, ']');
		if (end) {
			*end = 0;
			end++;
			host++;
		} else
			end = host;
	} else
		end = host;
	colon = strchr(end, ':');

	if (colon) {
		*colon = 0;
		port = colon + 1;
	}

	argv[0] = git_proxy_command;
	argv[1] = host;
	argv[2] = port;
	argv[3] = NULL;
	memset(&proxy, 0, sizeof(proxy));
	proxy.argv = argv;
	proxy.in = -1;
	proxy.out = -1;
	if (start_command(&proxy))
		die("cannot start proxy %s", argv[0]);
	fd[0] = proxy.out; /* read from proxy stdout */
	fd[1] = proxy.in;  /* write to proxy stdin */
}

#define MAX_CMD_LEN 1024

/*
 * This returns 0 if the transport protocol does not need fork(2),
 * or a process id if it does.  Once done, finish the connection
 * with finish_connect() with the value returned from this function
 * (it is safe to call finish_connect() with 0 to support the former
 * case).
 *
 * Does not return a negative value on error; it just dies.
 */
pid_t git_connect(int fd[2], char *url, const char *prog, int flags)
{
	char *host, *path = url;
	char *end;
	int c;
	int pipefd[2][2];
	pid_t pid;
	enum protocol protocol = PROTO_LOCAL;
	int free_path = 0;

	/* Without this we cannot rely on waitpid() to tell
	 * what happened to our children.
	 */
	signal(SIGCHLD, SIG_DFL);

	host = strstr(url, "://");
	if(host) {
		*host = '\0';
		protocol = get_protocol(url);
		host += 3;
		c = '/';
	} else {
		host = url;
		c = ':';
	}

	if (host[0] == '[') {
		end = strchr(host + 1, ']');
		if (end) {
			*end = 0;
			end++;
			host++;
		} else
			end = host;
	} else
		end = host;

	path = strchr(end, c);
<<<<<<< HEAD
	if (c == ':') {
		/* host must have at least 2 chars to catch DOS C:/path */
		if (path && path - end > 1) {
=======
	if (path) {
		if (c == ':') {
>>>>>>> f9286765
			protocol = PROTO_SSH;
			*path++ = '\0';
		}
	} else
		path = end;

	if (!path || !*path)
		die("No path specified. See 'man git-pull' for valid url syntax");

	/*
	 * null-terminate hostname and point path to ~ for URL's like this:
	 *    ssh://host.xz/~user/repo
	 */
	if (protocol != PROTO_LOCAL && host != url) {
		char *ptr = path;
		if (path[1] == '~')
			path++;
		else {
			path = xstrdup(ptr);
			free_path = 1;
		}

		*ptr = '\0';
	}

	if (protocol == PROTO_GIT) {
		/* These underlying connection commands die() if they
		 * cannot connect.
		 */
		char *target_host = xstrdup(host);
		if (git_use_proxy(host))
			git_proxy_connect(fd, host);
		else
			git_tcp_connect(fd, host, flags);
		/*
		 * Separate original protocol components prog and path
		 * from extended components with a NUL byte.
		 */
		packet_write(fd[1],
			     "%s %s%chost=%s%c",
			     prog, path, 0,
			     target_host, 0);
		free(target_host);
		if (free_path)
			free(path);
		return 0;
	}

	if (pipe(pipefd[0]) < 0 || pipe(pipefd[1]) < 0)
		die("unable to create pipe pair for communication");

	char command[MAX_CMD_LEN];
	char *posn = command;
	int size = MAX_CMD_LEN;
	int of = 0;

	of |= add_to_string(&posn, &size, prog, 0);
	of |= add_to_string(&posn, &size, " ", 0);
	of |= add_to_string(&posn, &size, path, 1);

	if (of)
		die("command line too long");

	if (protocol == PROTO_SSH) {
		const char *argv[] = { NULL, host, command, NULL };
		const char *ssh = getenv("GIT_SSH");
		if (!ssh) ssh = "ssh";
		pid = spawnvpe_pipe(ssh, argv, (const char**) environ, pipefd[1], pipefd[0]);
	}
	else {
		const char *argv[] = { NULL, "-c", command, NULL };
		const char **env = copy_environ();
		env_unsetenv(env, ALTERNATE_DB_ENVIRONMENT);
		env_unsetenv(env, DB_ENVIRONMENT);
		env_unsetenv(env, GIT_DIR_ENVIRONMENT);
		env_unsetenv(env, GIT_WORK_TREE_ENVIRONMENT);
		env_unsetenv(env, GRAFT_ENVIRONMENT);
		env_unsetenv(env, INDEX_ENVIRONMENT);
		pid = spawnvpe_pipe("sh", argv, env, pipefd[1], pipefd[0]);
	}
	if (pid < 0)
		die("unable to fork");
	fd[0] = pipefd[0][0];
	fd[1] = pipefd[1][1];
	if (free_path)
		free(path);
	return pid;
}

int finish_connect(pid_t pid)
{
	if (pid == 0)
		return 0;

	while (waitpid(pid, NULL, 0) < 0) {
		if (errno != EINTR)
			return -1;
	}
	return 0;
}<|MERGE_RESOLUTION|>--- conflicted
+++ resolved
@@ -517,14 +517,12 @@
 		end = host;
 
 	path = strchr(end, c);
-<<<<<<< HEAD
-	if (c == ':') {
-		/* host must have at least 2 chars to catch DOS C:/path */
-		if (path && path - end > 1) {
-=======
 	if (path) {
-		if (c == ':') {
->>>>>>> f9286765
+		if (c == ':'
+#ifdef __MINGW32__
+		    && path - end > 1     /* host must have at least 2 chars to catch DOS C:/path */
+#endif
+		    ) {
 			protocol = PROTO_SSH;
 			*path++ = '\0';
 		}
