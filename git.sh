--- conflicted
+++ resolved
@@ -11,21 +11,18 @@
 		echo "git version @@GIT_VERSION@@"
 		exit 0 ;;
 	esac
-<<<<<<< HEAD
 	
-	test -x $path/git-$cmd && exec $path/git-$cmd "$@"
+	test -x "$path/git-$cmd" && exec "$path/git-$cmd" "$@"
 	
 	case '@@X@@' in
 	    '')
 		;;
 	    *)
-		test -x $path/git-$cmd@@X@@ && exec $path/git-$cmd@@X@@ "$@"
+		test -x "$path/git-$cmd@@X@@" &&
+		exec "$path/git-$cmd@@X@@" "$@"
 		;;
 	esac
 	;;
-=======
-	test -x "$path/git-$cmd" && exec "$path/git-$cmd" "$@" ;;
->>>>>>> 18e410f1
 esac
 
 echo "Usage: git COMMAND [OPTIONS] [TARGET]"
