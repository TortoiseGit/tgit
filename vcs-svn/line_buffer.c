--- conflicted
+++ resolved
@@ -89,16 +89,6 @@
 		 */
 		return NULL;
 	return buf->line_buffer;
-<<<<<<< HEAD
-}
-
-char *buffer_read_string(struct line_buffer *buf, uint32_t len)
-{
-	strbuf_reset(&buf->blob_buffer);
-	strbuf_fread(&buf->blob_buffer, len, buf->infile);
-	return ferror(buf->infile) ? NULL : buf->blob_buffer.buf;
-=======
->>>>>>> be919d50
 }
 
 void buffer_read_binary(struct line_buffer *buf,
@@ -137,8 +127,4 @@
 
 void buffer_reset(struct line_buffer *buf)
 {
-<<<<<<< HEAD
-	strbuf_release(&buf->blob_buffer);
-=======
->>>>>>> be919d50
 }