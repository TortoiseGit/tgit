/*
 * Builtin "git merge"
 *
 * Copyright (c) 2008 Miklos Vajna <vmiklos@frugalware.org>
 *
 * Based on git-merge.sh by Junio C Hamano.
 */

#include "cache.h"
#include "parse-options.h"
#include "builtin.h"
#include "run-command.h"
#include "diff.h"
#include "refs.h"
#include "commit.h"
#include "diffcore.h"
#include "revision.h"
#include "unpack-trees.h"
#include "cache-tree.h"
#include "dir.h"
#include "utf8.h"
#include "log-tree.h"
#include "color.h"
#include "rerere.h"
#include "help.h"
#include "merge-recursive.h"
#include "resolve-undo.h"

#define DEFAULT_TWOHEAD (1<<0)
#define DEFAULT_OCTOPUS (1<<1)
#define NO_FAST_FORWARD (1<<2)
#define NO_TRIVIAL      (1<<3)

struct strategy {
	const char *name;
	unsigned attr;
};

static const char * const builtin_merge_usage[] = {
	"git merge [options] <remote>...",
	"git merge [options] <msg> HEAD <remote>",
	NULL
};

static int show_diffstat = 1, shortlog_len, squash;
static int option_commit = 1, allow_fast_forward = 1;
static int fast_forward_only;
static int allow_trivial = 1, have_message;
static struct strbuf merge_msg;
static struct commit_list *remoteheads;
static unsigned char head[20], stash[20];
static struct strategy **use_strategies;
static size_t use_strategies_nr, use_strategies_alloc;
static const char **xopts;
static size_t xopts_nr, xopts_alloc;
static const char *branch;
static int option_renormalize;
static int verbosity;
static int allow_rerere_auto;

static struct strategy all_strategy[] = {
	{ "recursive",  DEFAULT_TWOHEAD | NO_TRIVIAL },
	{ "octopus",    DEFAULT_OCTOPUS },
	{ "resolve",    0 },
	{ "ours",       NO_FAST_FORWARD | NO_TRIVIAL },
	{ "subtree",    NO_FAST_FORWARD | NO_TRIVIAL },
};

static const char *pull_twohead, *pull_octopus;

static int option_parse_message(const struct option *opt,
				const char *arg, int unset)
{
	struct strbuf *buf = opt->value;

	if (unset)
		strbuf_setlen(buf, 0);
	else if (arg) {
		strbuf_addf(buf, "%s%s", buf->len ? "\n\n" : "", arg);
		have_message = 1;
	} else
		return error("switch `m' requires a value");
	return 0;
}

static struct strategy *get_strategy(const char *name)
{
	int i;
	struct strategy *ret;
	static struct cmdnames main_cmds, other_cmds;
	static int loaded;

	if (!name)
		return NULL;

	for (i = 0; i < ARRAY_SIZE(all_strategy); i++)
		if (!strcmp(name, all_strategy[i].name))
			return &all_strategy[i];

	if (!loaded) {
		struct cmdnames not_strategies;
		loaded = 1;

		memset(&not_strategies, 0, sizeof(struct cmdnames));
		load_command_list("git-merge-", &main_cmds, &other_cmds);
		for (i = 0; i < main_cmds.cnt; i++) {
			int j, found = 0;
			struct cmdname *ent = main_cmds.names[i];
			for (j = 0; j < ARRAY_SIZE(all_strategy); j++)
				if (!strncmp(ent->name, all_strategy[j].name, ent->len)
						&& !all_strategy[j].name[ent->len])
					found = 1;
			if (!found)
				add_cmdname(&not_strategies, ent->name, ent->len);
		}
		exclude_cmds(&main_cmds, &not_strategies);
	}
	if (!is_in_cmdlist(&main_cmds, name) && !is_in_cmdlist(&other_cmds, name)) {
		fprintf(stderr, "Could not find merge strategy '%s'.\n", name);
		fprintf(stderr, "Available strategies are:");
		for (i = 0; i < main_cmds.cnt; i++)
			fprintf(stderr, " %s", main_cmds.names[i]->name);
		fprintf(stderr, ".\n");
		if (other_cmds.cnt) {
			fprintf(stderr, "Available custom strategies are:");
			for (i = 0; i < other_cmds.cnt; i++)
				fprintf(stderr, " %s", other_cmds.names[i]->name);
			fprintf(stderr, ".\n");
		}
		exit(1);
	}

	ret = xcalloc(1, sizeof(struct strategy));
	ret->name = xstrdup(name);
	ret->attr = NO_TRIVIAL;
	return ret;
}

static void append_strategy(struct strategy *s)
{
	ALLOC_GROW(use_strategies, use_strategies_nr + 1, use_strategies_alloc);
	use_strategies[use_strategies_nr++] = s;
}

static int option_parse_strategy(const struct option *opt,
				 const char *name, int unset)
{
	if (unset)
		return 0;

	append_strategy(get_strategy(name));
	return 0;
}

static int option_parse_x(const struct option *opt,
			  const char *arg, int unset)
{
	if (unset)
		return 0;

	ALLOC_GROW(xopts, xopts_nr + 1, xopts_alloc);
	xopts[xopts_nr++] = xstrdup(arg);
	return 0;
}

static int option_parse_n(const struct option *opt,
			  const char *arg, int unset)
{
	show_diffstat = unset;
	return 0;
}

static struct option builtin_merge_options[] = {
	{ OPTION_CALLBACK, 'n', NULL, NULL, NULL,
		"do not show a diffstat at the end of the merge",
		PARSE_OPT_NOARG, option_parse_n },
	OPT_BOOLEAN(0, "stat", &show_diffstat,
		"show a diffstat at the end of the merge"),
	OPT_BOOLEAN(0, "summary", &show_diffstat, "(synonym to --stat)"),
	{ OPTION_INTEGER, 0, "log", &shortlog_len, "n",
	  "add (at most <n>) entries from shortlog to merge commit message",
	  PARSE_OPT_OPTARG, NULL, DEFAULT_MERGE_LOG_LEN },
	OPT_BOOLEAN(0, "squash", &squash,
		"create a single commit instead of doing a merge"),
	OPT_BOOLEAN(0, "commit", &option_commit,
		"perform a commit if the merge succeeds (default)"),
	OPT_BOOLEAN(0, "ff", &allow_fast_forward,
		"allow fast-forward (default)"),
	OPT_BOOLEAN(0, "ff-only", &fast_forward_only,
		"abort if fast-forward is not possible"),
	OPT_RERERE_AUTOUPDATE(&allow_rerere_auto),
	OPT_CALLBACK('s', "strategy", &use_strategies, "strategy",
		"merge strategy to use", option_parse_strategy),
	OPT_CALLBACK('X', "strategy-option", &xopts, "option=value",
		"option for selected merge strategy", option_parse_x),
	OPT_CALLBACK('m', "message", &merge_msg, "message",
		"message to be used for the merge commit (if any)",
		option_parse_message),
	OPT__VERBOSITY(&verbosity),
	OPT_END()
};

/* Cleans up metadata that is uninteresting after a succeeded merge. */
static void drop_save(void)
{
	unlink(git_path("MERGE_HEAD"));
	unlink(git_path("MERGE_MSG"));
	unlink(git_path("MERGE_MODE"));
}

static void save_state(void)
{
	int len;
	struct child_process cp;
	struct strbuf buffer = STRBUF_INIT;
	const char *argv[] = {"stash", "create", NULL};

	memset(&cp, 0, sizeof(cp));
	cp.argv = argv;
	cp.out = -1;
	cp.git_cmd = 1;

	if (start_command(&cp))
		die("could not run stash.");
	len = strbuf_read(&buffer, cp.out, 1024);
	close(cp.out);

	if (finish_command(&cp) || len < 0)
		die("stash failed");
	else if (!len)
		return;
	strbuf_setlen(&buffer, buffer.len-1);
	if (get_sha1(buffer.buf, stash))
		die("not a valid object: %s", buffer.buf);
}

static void reset_hard(unsigned const char *sha1, int verbose)
{
	int i = 0;
	const char *args[6];

	args[i++] = "read-tree";
	if (verbose)
		args[i++] = "-v";
	args[i++] = "--reset";
	args[i++] = "-u";
	args[i++] = sha1_to_hex(sha1);
	args[i] = NULL;

	if (run_command_v_opt(args, RUN_GIT_CMD))
		die("read-tree failed");
}

static void restore_state(void)
{
	struct strbuf sb = STRBUF_INIT;
	const char *args[] = { "stash", "apply", NULL, NULL };

	if (is_null_sha1(stash))
		return;

	reset_hard(head, 1);

	args[2] = sha1_to_hex(stash);

	/*
	 * It is OK to ignore error here, for example when there was
	 * nothing to restore.
	 */
	run_command_v_opt(args, RUN_GIT_CMD);

	strbuf_release(&sb);
	refresh_cache(REFRESH_QUIET);
}

/* This is called when no merge was necessary. */
static void finish_up_to_date(const char *msg)
{
	if (verbosity >= 0)
		printf("%s%s\n", squash ? " (nothing to squash)" : "", msg);
	drop_save();
}

static void squash_message(void)
{
	struct rev_info rev;
	struct commit *commit;
	struct strbuf out = STRBUF_INIT;
	struct commit_list *j;
	int fd;
	struct pretty_print_context ctx = {0};

	printf("Squash commit -- not updating HEAD\n");
	fd = open(git_path("SQUASH_MSG"), O_WRONLY | O_CREAT, 0666);
	if (fd < 0)
		die_errno("Could not write to '%s'", git_path("SQUASH_MSG"));

	init_revisions(&rev, NULL);
	rev.ignore_merges = 1;
	rev.commit_format = CMIT_FMT_MEDIUM;

	commit = lookup_commit(head);
	commit->object.flags |= UNINTERESTING;
	add_pending_object(&rev, &commit->object, NULL);

	for (j = remoteheads; j; j = j->next)
		add_pending_object(&rev, &j->item->object, NULL);

	setup_revisions(0, NULL, &rev, NULL);
	if (prepare_revision_walk(&rev))
		die("revision walk setup failed");

	ctx.abbrev = rev.abbrev;
	ctx.date_mode = rev.date_mode;

	strbuf_addstr(&out, "Squashed commit of the following:\n");
	while ((commit = get_revision(&rev)) != NULL) {
		strbuf_addch(&out, '\n');
		strbuf_addf(&out, "commit %s\n",
			sha1_to_hex(commit->object.sha1));
		pretty_print_commit(rev.commit_format, commit, &out, &ctx);
	}
	if (write(fd, out.buf, out.len) < 0)
		die_errno("Writing SQUASH_MSG");
	if (close(fd))
		die_errno("Finishing SQUASH_MSG");
	strbuf_release(&out);
}

static void finish(const unsigned char *new_head, const char *msg)
{
	struct strbuf reflog_message = STRBUF_INIT;

	if (!msg)
		strbuf_addstr(&reflog_message, getenv("GIT_REFLOG_ACTION"));
	else {
		if (verbosity >= 0)
			printf("%s\n", msg);
		strbuf_addf(&reflog_message, "%s: %s",
			getenv("GIT_REFLOG_ACTION"), msg);
	}
	if (squash) {
		squash_message();
	} else {
		if (verbosity >= 0 && !merge_msg.len)
			printf("No merge message -- not updating HEAD\n");
		else {
			const char *argv_gc_auto[] = { "gc", "--auto", NULL };
			update_ref(reflog_message.buf, "HEAD",
				new_head, head, 0,
				DIE_ON_ERR);
			/*
			 * We ignore errors in 'gc --auto', since the
			 * user should see them.
			 */
			run_command_v_opt(argv_gc_auto, RUN_GIT_CMD);
		}
	}
	if (new_head && show_diffstat) {
		struct diff_options opts;
		diff_setup(&opts);
		opts.output_format |=
			DIFF_FORMAT_SUMMARY | DIFF_FORMAT_DIFFSTAT;
		opts.detect_rename = DIFF_DETECT_RENAME;
		if (diff_use_color_default > 0)
			DIFF_OPT_SET(&opts, COLOR_DIFF);
		if (diff_setup_done(&opts) < 0)
			die("diff_setup_done failed");
		diff_tree_sha1(head, new_head, "", &opts);
		diffcore_std(&opts);
		diff_flush(&opts);
	}

	/* Run a post-merge hook */
	run_hook(NULL, "post-merge", squash ? "1" : "0", NULL);

	strbuf_release(&reflog_message);
}

/* Get the name for the merge commit's message. */
static void merge_name(const char *remote, struct strbuf *msg)
{
	struct object *remote_head;
	unsigned char branch_head[20], buf_sha[20];
	struct strbuf buf = STRBUF_INIT;
	struct strbuf bname = STRBUF_INIT;
	const char *ptr;
	char *found_ref;
	int len, early;

	strbuf_branchname(&bname, remote);
	remote = bname.buf;

	memset(branch_head, 0, sizeof(branch_head));
	remote_head = peel_to_type(remote, 0, NULL, OBJ_COMMIT);
	if (!remote_head)
		die("'%s' does not point to a commit", remote);

	if (dwim_ref(remote, strlen(remote), branch_head, &found_ref) > 0) {
		if (!prefixcmp(found_ref, "refs/heads/")) {
			strbuf_addf(msg, "%s\t\tbranch '%s' of .\n",
				    sha1_to_hex(branch_head), remote);
			goto cleanup;
		}
		if (!prefixcmp(found_ref, "refs/remotes/")) {
			strbuf_addf(msg, "%s\t\tremote branch '%s' of .\n",
				    sha1_to_hex(branch_head), remote);
			goto cleanup;
		}
	}

	/* See if remote matches <name>^^^.. or <name>~<number> */
	for (len = 0, ptr = remote + strlen(remote);
	     remote < ptr && ptr[-1] == '^';
	     ptr--)
		len++;
	if (len)
		early = 1;
	else {
		early = 0;
		ptr = strrchr(remote, '~');
		if (ptr) {
			int seen_nonzero = 0;

			len++; /* count ~ */
			while (*++ptr && isdigit(*ptr)) {
				seen_nonzero |= (*ptr != '0');
				len++;
			}
			if (*ptr)
				len = 0; /* not ...~<number> */
			else if (seen_nonzero)
				early = 1;
			else if (len == 1)
				early = 1; /* "name~" is "name~1"! */
		}
	}
	if (len) {
		struct strbuf truname = STRBUF_INIT;
		strbuf_addstr(&truname, "refs/heads/");
		strbuf_addstr(&truname, remote);
		strbuf_setlen(&truname, truname.len - len);
		if (resolve_ref(truname.buf, buf_sha, 1, NULL)) {
			strbuf_addf(msg,
				    "%s\t\tbranch '%s'%s of .\n",
				    sha1_to_hex(remote_head->sha1),
				    truname.buf + 11,
				    (early ? " (early part)" : ""));
			strbuf_release(&truname);
			goto cleanup;
		}
	}

	if (!strcmp(remote, "FETCH_HEAD") &&
			!access(git_path("FETCH_HEAD"), R_OK)) {
		FILE *fp;
		struct strbuf line = STRBUF_INIT;
		char *ptr;

		fp = fopen(git_path("FETCH_HEAD"), "r");
		if (!fp)
			die_errno("could not open '%s' for reading",
				  git_path("FETCH_HEAD"));
		strbuf_getline(&line, fp, '\n');
		fclose(fp);
		ptr = strstr(line.buf, "\tnot-for-merge\t");
		if (ptr)
			strbuf_remove(&line, ptr-line.buf+1, 13);
		strbuf_addbuf(msg, &line);
		strbuf_release(&line);
		goto cleanup;
	}
	strbuf_addf(msg, "%s\t\tcommit '%s'\n",
		sha1_to_hex(remote_head->sha1), remote);
cleanup:
	strbuf_release(&buf);
	strbuf_release(&bname);
}

static int git_merge_config(const char *k, const char *v, void *cb)
{
	if (branch && !prefixcmp(k, "branch.") &&
		!prefixcmp(k + 7, branch) &&
		!strcmp(k + 7 + strlen(branch), ".mergeoptions")) {
		const char **argv;
		int argc;
		char *buf;

		buf = xstrdup(v);
		argc = split_cmdline(buf, &argv);
		if (argc < 0)
			die("Bad branch.%s.mergeoptions string: %s", branch,
			    split_cmdline_strerror(argc));
		argv = xrealloc(argv, sizeof(*argv) * (argc + 2));
		memmove(argv + 1, argv, sizeof(*argv) * (argc + 1));
		argc++;
		parse_options(argc, argv, NULL, builtin_merge_options,
			      builtin_merge_usage, 0);
		free(buf);
	}

	if (!strcmp(k, "merge.diffstat") || !strcmp(k, "merge.stat"))
		show_diffstat = git_config_bool(k, v);
	else if (!strcmp(k, "pull.twohead"))
		return git_config_string(&pull_twohead, k, v);
	else if (!strcmp(k, "pull.octopus"))
		return git_config_string(&pull_octopus, k, v);
<<<<<<< HEAD
	else if (!strcmp(k, "merge.log") || !strcmp(k, "merge.summary"))
		option_log = git_config_bool(k, v);
	else if (!strcmp(k, "merge.renormalize"))
		option_renormalize = git_config_bool(k, v);
=======
	else if (!strcmp(k, "merge.log") || !strcmp(k, "merge.summary")) {
		int is_bool;
		shortlog_len = git_config_bool_or_int(k, v, &is_bool);
		if (!is_bool && shortlog_len < 0)
			return error("%s: negative length %s", k, v);
		if (is_bool && shortlog_len)
			shortlog_len = DEFAULT_MERGE_LOG_LEN;
		return 0;
	}
>>>>>>> bd2549ca
	return git_diff_ui_config(k, v, cb);
}

static int read_tree_trivial(unsigned char *common, unsigned char *head,
			     unsigned char *one)
{
	int i, nr_trees = 0;
	struct tree *trees[MAX_UNPACK_TREES];
	struct tree_desc t[MAX_UNPACK_TREES];
	struct unpack_trees_options opts;

	memset(&opts, 0, sizeof(opts));
	opts.head_idx = 2;
	opts.src_index = &the_index;
	opts.dst_index = &the_index;
	opts.update = 1;
	opts.verbose_update = 1;
	opts.trivial_merges_only = 1;
	opts.merge = 1;
	trees[nr_trees] = parse_tree_indirect(common);
	if (!trees[nr_trees++])
		return -1;
	trees[nr_trees] = parse_tree_indirect(head);
	if (!trees[nr_trees++])
		return -1;
	trees[nr_trees] = parse_tree_indirect(one);
	if (!trees[nr_trees++])
		return -1;
	opts.fn = threeway_merge;
	cache_tree_free(&active_cache_tree);
	for (i = 0; i < nr_trees; i++) {
		parse_tree(trees[i]);
		init_tree_desc(t+i, trees[i]->buffer, trees[i]->size);
	}
	if (unpack_trees(nr_trees, t, &opts))
		return -1;
	return 0;
}

static void write_tree_trivial(unsigned char *sha1)
{
	if (write_cache_as_tree(sha1, 0, NULL))
		die("git write-tree failed to write a tree");
}

int try_merge_command(const char *strategy, struct commit_list *common,
		      const char *head_arg, struct commit_list *remotes)
{
	const char **args;
	int i = 0, x = 0, ret;
	struct commit_list *j;
	struct strbuf buf = STRBUF_INIT;

	args = xmalloc((4 + xopts_nr + commit_list_count(common) +
			commit_list_count(remotes)) * sizeof(char *));
	strbuf_addf(&buf, "merge-%s", strategy);
	args[i++] = buf.buf;
	for (x = 0; x < xopts_nr; x++) {
		char *s = xmalloc(strlen(xopts[x])+2+1);
		strcpy(s, "--");
		strcpy(s+2, xopts[x]);
		args[i++] = s;
	}
	for (j = common; j; j = j->next)
		args[i++] = xstrdup(sha1_to_hex(j->item->object.sha1));
	args[i++] = "--";
	args[i++] = head_arg;
	for (j = remotes; j; j = j->next)
		args[i++] = xstrdup(sha1_to_hex(j->item->object.sha1));
	args[i] = NULL;
	ret = run_command_v_opt(args, RUN_GIT_CMD);
	strbuf_release(&buf);
	i = 1;
	for (x = 0; x < xopts_nr; x++)
		free((void *)args[i++]);
	for (j = common; j; j = j->next)
		free((void *)args[i++]);
	i += 2;
	for (j = remotes; j; j = j->next)
		free((void *)args[i++]);
	free(args);
	discard_cache();
	if (read_cache() < 0)
		die("failed to read the cache");
	resolve_undo_clear();

	return ret;
}

static int try_merge_strategy(const char *strategy, struct commit_list *common,
			      const char *head_arg)
{
	int index_fd;
	struct lock_file *lock = xcalloc(1, sizeof(struct lock_file));

	index_fd = hold_locked_index(lock, 1);
	refresh_cache(REFRESH_QUIET);
	if (active_cache_changed &&
			(write_cache(index_fd, active_cache, active_nr) ||
			 commit_locked_index(lock)))
		return error("Unable to write index.");
	rollback_lock_file(lock);

	if (!strcmp(strategy, "recursive") || !strcmp(strategy, "subtree")) {
		int clean, x;
		struct commit *result;
		struct lock_file *lock = xcalloc(1, sizeof(struct lock_file));
		int index_fd;
		struct commit_list *reversed = NULL;
		struct merge_options o;
		struct commit_list *j;

		if (remoteheads->next) {
			error("Not handling anything other than two heads merge.");
			return 2;
		}

		init_merge_options(&o);
		if (!strcmp(strategy, "subtree"))
			o.subtree_shift = "";

		o.renormalize = option_renormalize;

		/*
		 * NEEDSWORK: merge with table in builtin/merge-recursive
		 */
		for (x = 0; x < xopts_nr; x++) {
			if (!strcmp(xopts[x], "ours"))
				o.recursive_variant = MERGE_RECURSIVE_OURS;
			else if (!strcmp(xopts[x], "theirs"))
				o.recursive_variant = MERGE_RECURSIVE_THEIRS;
			else if (!strcmp(xopts[x], "subtree"))
				o.subtree_shift = "";
			else if (!prefixcmp(xopts[x], "subtree="))
				o.subtree_shift = xopts[x]+8;
			else if (!strcmp(xopts[x], "renormalize"))
				o.renormalize = 1;
			else if (!strcmp(xopts[x], "no-renormalize"))
				o.renormalize = 0;
			else
				die("Unknown option for merge-recursive: -X%s", xopts[x]);
		}

		o.branch1 = head_arg;
		o.branch2 = remoteheads->item->util;

		for (j = common; j; j = j->next)
			commit_list_insert(j->item, &reversed);

		index_fd = hold_locked_index(lock, 1);
		clean = merge_recursive(&o, lookup_commit(head),
				remoteheads->item, reversed, &result);
		if (active_cache_changed &&
				(write_cache(index_fd, active_cache, active_nr) ||
				 commit_locked_index(lock)))
			die ("unable to write %s", get_index_file());
		rollback_lock_file(lock);
		return clean ? 0 : 1;
	} else {
		return try_merge_command(strategy, common, head_arg, remoteheads);
	}
}

static void count_diff_files(struct diff_queue_struct *q,
			     struct diff_options *opt, void *data)
{
	int *count = data;

	(*count) += q->nr;
}

static int count_unmerged_entries(void)
{
	int i, ret = 0;

	for (i = 0; i < active_nr; i++)
		if (ce_stage(active_cache[i]))
			ret++;

	return ret;
}

int checkout_fast_forward(const unsigned char *head, const unsigned char *remote)
{
	struct tree *trees[MAX_UNPACK_TREES];
	struct unpack_trees_options opts;
	struct tree_desc t[MAX_UNPACK_TREES];
	int i, fd, nr_trees = 0;
	struct dir_struct dir;
	struct lock_file *lock_file = xcalloc(1, sizeof(struct lock_file));

	refresh_cache(REFRESH_QUIET);

	fd = hold_locked_index(lock_file, 1);

	memset(&trees, 0, sizeof(trees));
	memset(&opts, 0, sizeof(opts));
	memset(&t, 0, sizeof(t));
	memset(&dir, 0, sizeof(dir));
	dir.flags |= DIR_SHOW_IGNORED;
	dir.exclude_per_dir = ".gitignore";
	opts.dir = &dir;

	opts.head_idx = 1;
	opts.src_index = &the_index;
	opts.dst_index = &the_index;
	opts.update = 1;
	opts.verbose_update = 1;
	opts.merge = 1;
	opts.fn = twoway_merge;
	setup_unpack_trees_porcelain(&opts, "merge");

	trees[nr_trees] = parse_tree_indirect(head);
	if (!trees[nr_trees++])
		return -1;
	trees[nr_trees] = parse_tree_indirect(remote);
	if (!trees[nr_trees++])
		return -1;
	for (i = 0; i < nr_trees; i++) {
		parse_tree(trees[i]);
		init_tree_desc(t+i, trees[i]->buffer, trees[i]->size);
	}
	if (unpack_trees(nr_trees, t, &opts))
		return -1;
	if (write_cache(fd, active_cache, active_nr) ||
		commit_locked_index(lock_file))
		die("unable to write new index file");
	return 0;
}

static void split_merge_strategies(const char *string, struct strategy **list,
				   int *nr, int *alloc)
{
	char *p, *q, *buf;

	if (!string)
		return;

	buf = xstrdup(string);
	q = buf;
	for (;;) {
		p = strchr(q, ' ');
		if (!p) {
			ALLOC_GROW(*list, *nr + 1, *alloc);
			(*list)[(*nr)++].name = xstrdup(q);
			free(buf);
			return;
		} else {
			*p = '\0';
			ALLOC_GROW(*list, *nr + 1, *alloc);
			(*list)[(*nr)++].name = xstrdup(q);
			q = ++p;
		}
	}
}

static void add_strategies(const char *string, unsigned attr)
{
	struct strategy *list = NULL;
	int list_alloc = 0, list_nr = 0, i;

	memset(&list, 0, sizeof(list));
	split_merge_strategies(string, &list, &list_nr, &list_alloc);
	if (list) {
		for (i = 0; i < list_nr; i++)
			append_strategy(get_strategy(list[i].name));
		return;
	}
	for (i = 0; i < ARRAY_SIZE(all_strategy); i++)
		if (all_strategy[i].attr & attr)
			append_strategy(&all_strategy[i]);

}

static int merge_trivial(void)
{
	unsigned char result_tree[20], result_commit[20];
	struct commit_list *parent = xmalloc(sizeof(*parent));

	write_tree_trivial(result_tree);
	printf("Wonderful.\n");
	parent->item = lookup_commit(head);
	parent->next = xmalloc(sizeof(*parent->next));
	parent->next->item = remoteheads->item;
	parent->next->next = NULL;
	commit_tree(merge_msg.buf, result_tree, parent, result_commit, NULL);
	finish(result_commit, "In-index merge");
	drop_save();
	return 0;
}

static int finish_automerge(struct commit_list *common,
			    unsigned char *result_tree,
			    const char *wt_strategy)
{
	struct commit_list *parents = NULL, *j;
	struct strbuf buf = STRBUF_INIT;
	unsigned char result_commit[20];

	free_commit_list(common);
	if (allow_fast_forward) {
		parents = remoteheads;
		commit_list_insert(lookup_commit(head), &parents);
		parents = reduce_heads(parents);
	} else {
		struct commit_list **pptr = &parents;

		pptr = &commit_list_insert(lookup_commit(head),
				pptr)->next;
		for (j = remoteheads; j; j = j->next)
			pptr = &commit_list_insert(j->item, pptr)->next;
	}
	free_commit_list(remoteheads);
	strbuf_addch(&merge_msg, '\n');
	commit_tree(merge_msg.buf, result_tree, parents, result_commit, NULL);
	strbuf_addf(&buf, "Merge made by %s.", wt_strategy);
	finish(result_commit, buf.buf);
	strbuf_release(&buf);
	drop_save();
	return 0;
}

static int suggest_conflicts(int renormalizing)
{
	FILE *fp;
	int pos;

	fp = fopen(git_path("MERGE_MSG"), "a");
	if (!fp)
		die_errno("Could not open '%s' for writing",
			  git_path("MERGE_MSG"));
	fprintf(fp, "\nConflicts:\n");
	for (pos = 0; pos < active_nr; pos++) {
		struct cache_entry *ce = active_cache[pos];

		if (ce_stage(ce)) {
			fprintf(fp, "\t%s\n", ce->name);
			while (pos + 1 < active_nr &&
					!strcmp(ce->name,
						active_cache[pos + 1]->name))
				pos++;
		}
	}
	fclose(fp);
	rerere(allow_rerere_auto);
	printf("Automatic merge failed; "
			"fix conflicts and then commit the result.\n");
	return 1;
}

static struct commit *is_old_style_invocation(int argc, const char **argv)
{
	struct commit *second_token = NULL;
	if (argc > 2) {
		unsigned char second_sha1[20];

		if (get_sha1(argv[1], second_sha1))
			return NULL;
		second_token = lookup_commit_reference_gently(second_sha1, 0);
		if (!second_token)
			die("'%s' is not a commit", argv[1]);
		if (hashcmp(second_token->object.sha1, head))
			return NULL;
	}
	return second_token;
}

static int evaluate_result(void)
{
	int cnt = 0;
	struct rev_info rev;

	/* Check how many files differ. */
	init_revisions(&rev, "");
	setup_revisions(0, NULL, &rev, NULL);
	rev.diffopt.output_format |=
		DIFF_FORMAT_CALLBACK;
	rev.diffopt.format_callback = count_diff_files;
	rev.diffopt.format_callback_data = &cnt;
	run_diff_files(&rev, 0);

	/*
	 * Check how many unmerged entries are
	 * there.
	 */
	cnt += count_unmerged_entries();

	return cnt;
}

int cmd_merge(int argc, const char **argv, const char *prefix)
{
	unsigned char result_tree[20];
	struct strbuf buf = STRBUF_INIT;
	const char *head_arg;
	int flag, head_invalid = 0, i;
	int best_cnt = -1, merge_was_ok = 0, automerge_was_ok = 0;
	struct commit_list *common = NULL;
	const char *best_strategy = NULL, *wt_strategy = NULL;
	struct commit_list **remotes = &remoteheads;

	if (read_cache_unmerged()) {
		die_resolve_conflict("merge");
	}
	if (file_exists(git_path("MERGE_HEAD"))) {
		/*
		 * There is no unmerged entry, don't advise 'git
		 * add/rm <file>', just 'git commit'.
		 */
		if (advice_resolve_conflict)
			die("You have not concluded your merge (MERGE_HEAD exists).\n"
			    "Please, commit your changes before you can merge.");
		else
			die("You have not concluded your merge (MERGE_HEAD exists).");
	}

	resolve_undo_clear();
	/*
	 * Check if we are _not_ on a detached HEAD, i.e. if there is a
	 * current branch.
	 */
	branch = resolve_ref("HEAD", head, 0, &flag);
	if (branch && !prefixcmp(branch, "refs/heads/"))
		branch += 11;
	if (is_null_sha1(head))
		head_invalid = 1;

	git_config(git_merge_config, NULL);

	/* for color.ui */
	if (diff_use_color_default == -1)
		diff_use_color_default = git_use_color_default;

	argc = parse_options(argc, argv, prefix, builtin_merge_options,
			builtin_merge_usage, 0);
	if (verbosity < 0)
		show_diffstat = 0;

	if (squash) {
		if (!allow_fast_forward)
			die("You cannot combine --squash with --no-ff.");
		option_commit = 0;
	}

	if (!allow_fast_forward && fast_forward_only)
		die("You cannot combine --no-ff with --ff-only.");

	if (!argc)
		usage_with_options(builtin_merge_usage,
			builtin_merge_options);

	/*
	 * This could be traditional "merge <msg> HEAD <commit>..."  and
	 * the way we can tell it is to see if the second token is HEAD,
	 * but some people might have misused the interface and used a
	 * committish that is the same as HEAD there instead.
	 * Traditional format never would have "-m" so it is an
	 * additional safety measure to check for it.
	 */

	if (!have_message && is_old_style_invocation(argc, argv)) {
		strbuf_addstr(&merge_msg, argv[0]);
		head_arg = argv[1];
		argv += 2;
		argc -= 2;
	} else if (head_invalid) {
		struct object *remote_head;
		/*
		 * If the merged head is a valid one there is no reason
		 * to forbid "git merge" into a branch yet to be born.
		 * We do the same for "git pull".
		 */
		if (argc != 1)
			die("Can merge only exactly one commit into "
				"empty head");
		if (squash)
			die("Squash commit into empty head not supported yet");
		if (!allow_fast_forward)
			die("Non-fast-forward commit does not make sense into "
			    "an empty head");
		remote_head = peel_to_type(argv[0], 0, NULL, OBJ_COMMIT);
		if (!remote_head)
			die("%s - not something we can merge", argv[0]);
		update_ref("initial pull", "HEAD", remote_head->sha1, NULL, 0,
				DIE_ON_ERR);
		reset_hard(remote_head->sha1, 0);
		return 0;
	} else {
		struct strbuf merge_names = STRBUF_INIT;

		/* We are invoked directly as the first-class UI. */
		head_arg = "HEAD";

		/*
		 * All the rest are the commits being merged;
		 * prepare the standard merge summary message to
		 * be appended to the given message.  If remote
		 * is invalid we will die later in the common
		 * codepath so we discard the error in this
		 * loop.
		 */
		for (i = 0; i < argc; i++)
			merge_name(argv[i], &merge_names);

		if (!have_message || shortlog_len) {
			fmt_merge_msg(&merge_names, &merge_msg, !have_message,
				      shortlog_len);
			if (merge_msg.len)
				strbuf_setlen(&merge_msg, merge_msg.len - 1);
		}
	}

	if (head_invalid || !argc)
		usage_with_options(builtin_merge_usage,
			builtin_merge_options);

	strbuf_addstr(&buf, "merge");
	for (i = 0; i < argc; i++)
		strbuf_addf(&buf, " %s", argv[i]);
	setenv("GIT_REFLOG_ACTION", buf.buf, 0);
	strbuf_reset(&buf);

	for (i = 0; i < argc; i++) {
		struct object *o;
		struct commit *commit;

		o = peel_to_type(argv[i], 0, NULL, OBJ_COMMIT);
		if (!o)
			die("%s - not something we can merge", argv[i]);
		commit = lookup_commit(o->sha1);
		commit->util = (void *)argv[i];
		remotes = &commit_list_insert(commit, remotes)->next;

		strbuf_addf(&buf, "GITHEAD_%s", sha1_to_hex(o->sha1));
		setenv(buf.buf, argv[i], 1);
		strbuf_reset(&buf);
	}

	if (!use_strategies) {
		if (!remoteheads->next)
			add_strategies(pull_twohead, DEFAULT_TWOHEAD);
		else
			add_strategies(pull_octopus, DEFAULT_OCTOPUS);
	}

	for (i = 0; i < use_strategies_nr; i++) {
		if (use_strategies[i]->attr & NO_FAST_FORWARD)
			allow_fast_forward = 0;
		if (use_strategies[i]->attr & NO_TRIVIAL)
			allow_trivial = 0;
	}

	if (!remoteheads->next)
		common = get_merge_bases(lookup_commit(head),
				remoteheads->item, 1);
	else {
		struct commit_list *list = remoteheads;
		commit_list_insert(lookup_commit(head), &list);
		common = get_octopus_merge_bases(list);
		free(list);
	}

	update_ref("updating ORIG_HEAD", "ORIG_HEAD", head, NULL, 0,
		DIE_ON_ERR);

	if (!common)
		; /* No common ancestors found. We need a real merge. */
	else if (!remoteheads->next && !common->next &&
			common->item == remoteheads->item) {
		/*
		 * If head can reach all the merge then we are up to date.
		 * but first the most common case of merging one remote.
		 */
		finish_up_to_date("Already up-to-date.");
		return 0;
	} else if (allow_fast_forward && !remoteheads->next &&
			!common->next &&
			!hashcmp(common->item->object.sha1, head)) {
		/* Again the most common case of merging one remote. */
		struct strbuf msg = STRBUF_INIT;
		struct object *o;
		char hex[41];

		strcpy(hex, find_unique_abbrev(head, DEFAULT_ABBREV));

		if (verbosity >= 0)
			printf("Updating %s..%s\n",
				hex,
				find_unique_abbrev(remoteheads->item->object.sha1,
				DEFAULT_ABBREV));
		strbuf_addstr(&msg, "Fast-forward");
		if (have_message)
			strbuf_addstr(&msg,
				" (no commit created; -m option ignored)");
		o = peel_to_type(sha1_to_hex(remoteheads->item->object.sha1),
			0, NULL, OBJ_COMMIT);
		if (!o)
			return 1;

		if (checkout_fast_forward(head, remoteheads->item->object.sha1))
			return 1;

		finish(o->sha1, msg.buf);
		drop_save();
		return 0;
	} else if (!remoteheads->next && common->next)
		;
		/*
		 * We are not doing octopus and not fast-forward.  Need
		 * a real merge.
		 */
	else if (!remoteheads->next && !common->next && option_commit) {
		/*
		 * We are not doing octopus, not fast-forward, and have
		 * only one common.
		 */
		refresh_cache(REFRESH_QUIET);
		if (allow_trivial && !fast_forward_only) {
			/* See if it is really trivial. */
			git_committer_info(IDENT_ERROR_ON_NO_NAME);
			printf("Trying really trivial in-index merge...\n");
			if (!read_tree_trivial(common->item->object.sha1,
					head, remoteheads->item->object.sha1))
				return merge_trivial();
			printf("Nope.\n");
		}
	} else {
		/*
		 * An octopus.  If we can reach all the remote we are up
		 * to date.
		 */
		int up_to_date = 1;
		struct commit_list *j;

		for (j = remoteheads; j; j = j->next) {
			struct commit_list *common_one;

			/*
			 * Here we *have* to calculate the individual
			 * merge_bases again, otherwise "git merge HEAD^
			 * HEAD^^" would be missed.
			 */
			common_one = get_merge_bases(lookup_commit(head),
				j->item, 1);
			if (hashcmp(common_one->item->object.sha1,
				j->item->object.sha1)) {
				up_to_date = 0;
				break;
			}
		}
		if (up_to_date) {
			finish_up_to_date("Already up-to-date. Yeeah!");
			return 0;
		}
	}

	if (fast_forward_only)
		die("Not possible to fast-forward, aborting.");

	/* We are going to make a new commit. */
	git_committer_info(IDENT_ERROR_ON_NO_NAME);

	/*
	 * At this point, we need a real merge.  No matter what strategy
	 * we use, it would operate on the index, possibly affecting the
	 * working tree, and when resolved cleanly, have the desired
	 * tree in the index -- this means that the index must be in
	 * sync with the head commit.  The strategies are responsible
	 * to ensure this.
	 */
	if (use_strategies_nr != 1) {
		/*
		 * Stash away the local changes so that we can try more
		 * than one.
		 */
		save_state();
	} else {
		memcpy(stash, null_sha1, 20);
	}

	for (i = 0; i < use_strategies_nr; i++) {
		int ret;
		if (i) {
			printf("Rewinding the tree to pristine...\n");
			restore_state();
		}
		if (use_strategies_nr != 1)
			printf("Trying merge strategy %s...\n",
				use_strategies[i]->name);
		/*
		 * Remember which strategy left the state in the working
		 * tree.
		 */
		wt_strategy = use_strategies[i]->name;

		ret = try_merge_strategy(use_strategies[i]->name,
			common, head_arg);
		if (!option_commit && !ret) {
			merge_was_ok = 1;
			/*
			 * This is necessary here just to avoid writing
			 * the tree, but later we will *not* exit with
			 * status code 1 because merge_was_ok is set.
			 */
			ret = 1;
		}

		if (ret) {
			/*
			 * The backend exits with 1 when conflicts are
			 * left to be resolved, with 2 when it does not
			 * handle the given merge at all.
			 */
			if (ret == 1) {
				int cnt = evaluate_result();

				if (best_cnt <= 0 || cnt <= best_cnt) {
					best_strategy = use_strategies[i]->name;
					best_cnt = cnt;
				}
			}
			if (merge_was_ok)
				break;
			else
				continue;
		}

		/* Automerge succeeded. */
		write_tree_trivial(result_tree);
		automerge_was_ok = 1;
		break;
	}

	/*
	 * If we have a resulting tree, that means the strategy module
	 * auto resolved the merge cleanly.
	 */
	if (automerge_was_ok)
		return finish_automerge(common, result_tree, wt_strategy);

	/*
	 * Pick the result from the best strategy and have the user fix
	 * it up.
	 */
	if (!best_strategy) {
		restore_state();
		if (use_strategies_nr > 1)
			fprintf(stderr,
				"No merge strategy handled the merge.\n");
		else
			fprintf(stderr, "Merge with strategy %s failed.\n",
				use_strategies[0]->name);
		return 2;
	} else if (best_strategy == wt_strategy)
		; /* We already have its result in the working tree. */
	else {
		printf("Rewinding the tree to pristine...\n");
		restore_state();
		printf("Using the %s to prepare resolving by hand.\n",
			best_strategy);
		try_merge_strategy(best_strategy, common, head_arg);
	}

	if (squash)
		finish(NULL, NULL);
	else {
		int fd;
		struct commit_list *j;

		for (j = remoteheads; j; j = j->next)
			strbuf_addf(&buf, "%s\n",
				sha1_to_hex(j->item->object.sha1));
		fd = open(git_path("MERGE_HEAD"), O_WRONLY | O_CREAT, 0666);
		if (fd < 0)
			die_errno("Could not open '%s' for writing",
				  git_path("MERGE_HEAD"));
		if (write_in_full(fd, buf.buf, buf.len) != buf.len)
			die_errno("Could not write to '%s'", git_path("MERGE_HEAD"));
		close(fd);
		strbuf_addch(&merge_msg, '\n');
		fd = open(git_path("MERGE_MSG"), O_WRONLY | O_CREAT, 0666);
		if (fd < 0)
			die_errno("Could not open '%s' for writing",
				  git_path("MERGE_MSG"));
		if (write_in_full(fd, merge_msg.buf, merge_msg.len) !=
			merge_msg.len)
			die_errno("Could not write to '%s'", git_path("MERGE_MSG"));
		close(fd);
		fd = open(git_path("MERGE_MODE"), O_WRONLY | O_CREAT | O_TRUNC, 0666);
		if (fd < 0)
			die_errno("Could not open '%s' for writing",
				  git_path("MERGE_MODE"));
		strbuf_reset(&buf);
		if (!allow_fast_forward)
			strbuf_addf(&buf, "no-ff");
		if (write_in_full(fd, buf.buf, buf.len) != buf.len)
			die_errno("Could not write to '%s'", git_path("MERGE_MODE"));
		close(fd);
	}

	if (merge_was_ok) {
		fprintf(stderr, "Automatic merge went well; "
			"stopped before committing as requested\n");
		return 0;
	} else
		return suggest_conflicts(option_renormalize);
}<|MERGE_RESOLUTION|>--- conflicted
+++ resolved
@@ -505,12 +505,8 @@
 		return git_config_string(&pull_twohead, k, v);
 	else if (!strcmp(k, "pull.octopus"))
 		return git_config_string(&pull_octopus, k, v);
-<<<<<<< HEAD
-	else if (!strcmp(k, "merge.log") || !strcmp(k, "merge.summary"))
-		option_log = git_config_bool(k, v);
 	else if (!strcmp(k, "merge.renormalize"))
 		option_renormalize = git_config_bool(k, v);
-=======
 	else if (!strcmp(k, "merge.log") || !strcmp(k, "merge.summary")) {
 		int is_bool;
 		shortlog_len = git_config_bool_or_int(k, v, &is_bool);
@@ -520,7 +516,6 @@
 			shortlog_len = DEFAULT_MERGE_LOG_LEN;
 		return 0;
 	}
->>>>>>> bd2549ca
 	return git_diff_ui_config(k, v, cb);
 }
 
