/*
 * git gc builtin command
 *
 * Cleanup unreachable files and optimize the repository.
 *
 * Copyright (c) 2007 James Bowes
 *
 * Based on git-gc.sh, which is
 *
 * Copyright (c) 2006 Shawn O. Pearce
 */

#include "builtin.h"
#include "tempfile.h"
#include "lockfile.h"
#include "parse-options.h"
#include "run-command.h"
#include "sigchain.h"
#include "argv-array.h"
#include "commit.h"

#define FAILED_RUN "failed to run %s"

static const char * const builtin_gc_usage[] = {
	N_("git gc [<options>]"),
	NULL
};

static int pack_refs = 1;
static int prune_reflogs = 1;
static int aggressive_depth = 250;
static int aggressive_window = 250;
static int gc_auto_threshold = 6700;
static int gc_auto_pack_limit = 50;
static int detach_auto = 1;
static const char *prune_expire = "2.weeks.ago";
static const char *prune_worktrees_expire = "3.months.ago";

static struct argv_array pack_refs_cmd = ARGV_ARRAY_INIT;
static struct argv_array reflog = ARGV_ARRAY_INIT;
static struct argv_array repack = ARGV_ARRAY_INIT;
static struct argv_array prune = ARGV_ARRAY_INIT;
static struct argv_array prune_worktrees = ARGV_ARRAY_INIT;
static struct argv_array rerere = ARGV_ARRAY_INIT;

<<<<<<< HEAD
static struct tempfile pidfile;
=======
static char *pidfile;
static struct lock_file log_lock;
>>>>>>> 329e6e87

static void git_config_date_string(const char *key, const char **output)
{
	if (git_config_get_string_const(key, output))
		return;
	if (strcmp(*output, "now")) {
		unsigned long now = approxidate("now");
		if (approxidate(*output) >= now)
			git_die_config(key, _("Invalid %s: '%s'"), key, *output);
	}
}

static void process_log_file(void)
{
	struct stat st;
	if (!fstat(log_lock.fd, &st) && st.st_size)
		commit_lock_file(&log_lock);
	else
		rollback_lock_file(&log_lock);
}

static void process_log_file_at_exit(void)
{
	fflush(stderr);
	process_log_file();
}

static void process_log_file_on_signal(int signo)
{
	process_log_file();
	sigchain_pop(signo);
	raise(signo);
}

static void gc_config(void)
{
	const char *value;

	if (!git_config_get_value("gc.packrefs", &value)) {
		if (value && !strcmp(value, "notbare"))
			pack_refs = -1;
		else
			pack_refs = git_config_bool("gc.packrefs", value);
	}

	git_config_get_int("gc.aggressivewindow", &aggressive_window);
	git_config_get_int("gc.aggressivedepth", &aggressive_depth);
	git_config_get_int("gc.auto", &gc_auto_threshold);
	git_config_get_int("gc.autopacklimit", &gc_auto_pack_limit);
	git_config_get_bool("gc.autodetach", &detach_auto);
	git_config_date_string("gc.pruneexpire", &prune_expire);
	git_config_date_string("gc.worktreepruneexpire", &prune_worktrees_expire);
	git_config(git_default_config, NULL);
}

static int too_many_loose_objects(void)
{
	/*
	 * Quickly check if a "gc" is needed, by estimating how
	 * many loose objects there are.  Because SHA-1 is evenly
	 * distributed, we can check only one and get a reasonable
	 * estimate.
	 */
	char path[PATH_MAX];
	const char *objdir = get_object_directory();
	DIR *dir;
	struct dirent *ent;
	int auto_threshold;
	int num_loose = 0;
	int needed = 0;

	if (gc_auto_threshold <= 0)
		return 0;

	if (sizeof(path) <= snprintf(path, sizeof(path), "%s/17", objdir)) {
		warning(_("insanely long object directory %.*s"), 50, objdir);
		return 0;
	}
	dir = opendir(path);
	if (!dir)
		return 0;

	auto_threshold = (gc_auto_threshold + 255) / 256;
	while ((ent = readdir(dir)) != NULL) {
		if (strspn(ent->d_name, "0123456789abcdef") != 38 ||
		    ent->d_name[38] != '\0')
			continue;
		if (++num_loose > auto_threshold) {
			needed = 1;
			break;
		}
	}
	closedir(dir);
	return needed;
}

static int too_many_packs(void)
{
	struct packed_git *p;
	int cnt;

	if (gc_auto_pack_limit <= 0)
		return 0;

	prepare_packed_git();
	for (cnt = 0, p = packed_git; p; p = p->next) {
		if (!p->pack_local)
			continue;
		if (p->pack_keep)
			continue;
		/*
		 * Perhaps check the size of the pack and count only
		 * very small ones here?
		 */
		cnt++;
	}
	return gc_auto_pack_limit <= cnt;
}

static void add_repack_all_option(void)
{
	if (prune_expire && !strcmp(prune_expire, "now"))
		argv_array_push(&repack, "-a");
	else {
		argv_array_push(&repack, "-A");
		if (prune_expire)
			argv_array_pushf(&repack, "--unpack-unreachable=%s", prune_expire);
	}
}

static int need_to_gc(void)
{
	/*
	 * Setting gc.auto to 0 or negative can disable the
	 * automatic gc.
	 */
	if (gc_auto_threshold <= 0)
		return 0;

	/*
	 * If there are too many loose objects, but not too many
	 * packs, we run "repack -d -l".  If there are too many packs,
	 * we run "repack -A -d -l".  Otherwise we tell the caller
	 * there is no need.
	 */
	if (too_many_packs())
		add_repack_all_option();
	else if (!too_many_loose_objects())
		return 0;

	if (run_hook_le(NULL, "pre-auto-gc", NULL))
		return 0;
	return 1;
}

/* return NULL on success, else hostname running the gc */
static const char *lock_repo_for_gc(int force, pid_t* ret_pid)
{
	static struct lock_file lock;
	char my_host[128];
	struct strbuf sb = STRBUF_INIT;
	struct stat st;
	uintmax_t pid;
	FILE *fp;
	int fd;
	char *pidfile_path;

	if (is_tempfile_active(&pidfile))
		/* already locked */
		return NULL;

	if (gethostname(my_host, sizeof(my_host)))
		strcpy(my_host, "unknown");

	pidfile_path = git_pathdup("gc.pid");
	fd = hold_lock_file_for_update(&lock, pidfile_path,
				       LOCK_DIE_ON_ERROR);
	if (!force) {
		static char locking_host[128];
		int should_exit;
		fp = fopen(pidfile_path, "r");
		memset(locking_host, 0, sizeof(locking_host));
		should_exit =
			fp != NULL &&
			!fstat(fileno(fp), &st) &&
			/*
			 * 12 hour limit is very generous as gc should
			 * never take that long. On the other hand we
			 * don't really need a strict limit here,
			 * running gc --auto one day late is not a big
			 * problem. --force can be used in manual gc
			 * after the user verifies that no gc is
			 * running.
			 */
			time(NULL) - st.st_mtime <= 12 * 3600 &&
			fscanf(fp, "%"PRIuMAX" %127c", &pid, locking_host) == 2 &&
			/* be gentle to concurrent "gc" on remote hosts */
			(strcmp(locking_host, my_host) || !kill(pid, 0) || errno == EPERM);
		if (fp != NULL)
			fclose(fp);
		if (should_exit) {
			if (fd >= 0)
				rollback_lock_file(&lock);
			*ret_pid = pid;
			free(pidfile_path);
			return locking_host;
		}
	}

	strbuf_addf(&sb, "%"PRIuMAX" %s",
		    (uintmax_t) getpid(), my_host);
	write_in_full(fd, sb.buf, sb.len);
	strbuf_release(&sb);
	commit_lock_file(&lock);
	register_tempfile(&pidfile, pidfile_path);
	free(pidfile_path);
	return NULL;
}

static int report_last_gc_error(void)
{
	struct strbuf sb = STRBUF_INIT;
	int ret;

	ret = strbuf_read_file(&sb, git_path("gc.log"), 0);
	if (ret > 0)
		return error(_("The last gc run reported the following. "
			       "Please correct the root cause\n"
			       "and remove %s.\n"
			       "Automatic cleanup will not be performed "
			       "until the file is removed.\n\n"
			       "%s"),
			     git_path("gc.log"), sb.buf);
	strbuf_release(&sb);
	return 0;
}

static int gc_before_repack(void)
{
	if (pack_refs && run_command_v_opt(pack_refs_cmd.argv, RUN_GIT_CMD))
		return error(FAILED_RUN, pack_refs_cmd.argv[0]);

	if (prune_reflogs && run_command_v_opt(reflog.argv, RUN_GIT_CMD))
		return error(FAILED_RUN, reflog.argv[0]);

	pack_refs = 0;
	prune_reflogs = 0;
	return 0;
}

int cmd_gc(int argc, const char **argv, const char *prefix)
{
	int aggressive = 0;
	int auto_gc = 0;
	int quiet = 0;
	int force = 0;
	const char *name;
	pid_t pid;
	int daemonized = 0;

	struct option builtin_gc_options[] = {
		OPT__QUIET(&quiet, N_("suppress progress reporting")),
		{ OPTION_STRING, 0, "prune", &prune_expire, N_("date"),
			N_("prune unreferenced objects"),
			PARSE_OPT_OPTARG, NULL, (intptr_t)prune_expire },
		OPT_BOOL(0, "aggressive", &aggressive, N_("be more thorough (increased runtime)")),
		OPT_BOOL(0, "auto", &auto_gc, N_("enable auto-gc mode")),
		OPT_BOOL(0, "force", &force, N_("force running gc even if there may be another gc running")),
		OPT_END()
	};

	if (argc == 2 && !strcmp(argv[1], "-h"))
		usage_with_options(builtin_gc_usage, builtin_gc_options);

	argv_array_pushl(&pack_refs_cmd, "pack-refs", "--all", "--prune", NULL);
	argv_array_pushl(&reflog, "reflog", "expire", "--all", NULL);
	argv_array_pushl(&repack, "repack", "-d", "-l", NULL);
	argv_array_pushl(&prune, "prune", "--expire", NULL);
	argv_array_pushl(&prune_worktrees, "worktree", "prune", "--expire", NULL);
	argv_array_pushl(&rerere, "rerere", "gc", NULL);

	gc_config();

	if (pack_refs < 0)
		pack_refs = !is_bare_repository();

	argc = parse_options(argc, argv, prefix, builtin_gc_options,
			     builtin_gc_usage, 0);
	if (argc > 0)
		usage_with_options(builtin_gc_usage, builtin_gc_options);

	if (aggressive) {
		argv_array_push(&repack, "-f");
		if (aggressive_depth > 0)
			argv_array_pushf(&repack, "--depth=%d", aggressive_depth);
		if (aggressive_window > 0)
			argv_array_pushf(&repack, "--window=%d", aggressive_window);
	}
	if (quiet)
		argv_array_push(&repack, "-q");

	if (auto_gc) {
		/*
		 * Auto-gc should be least intrusive as possible.
		 */
		if (!need_to_gc())
			return 0;
		if (!quiet) {
			if (detach_auto)
				fprintf(stderr, _("Auto packing the repository in background for optimum performance.\n"));
			else
				fprintf(stderr, _("Auto packing the repository for optimum performance.\n"));
			fprintf(stderr, _("See \"git help gc\" for manual housekeeping.\n"));
		}
		if (detach_auto) {
			if (report_last_gc_error())
				return -1;

			if (gc_before_repack())
				return -1;
			/*
			 * failure to daemonize is ok, we'll continue
			 * in foreground
			 */
			daemonized = !daemonize();
		}
	} else
		add_repack_all_option();

	name = lock_repo_for_gc(force, &pid);
	if (name) {
		if (auto_gc)
			return 0; /* be quiet on --auto */
		die(_("gc is already running on machine '%s' pid %"PRIuMAX" (use --force if not)"),
		    name, (uintmax_t)pid);
	}

	if (daemonized) {
		hold_lock_file_for_update(&log_lock,
					  git_path("gc.log"),
					  LOCK_DIE_ON_ERROR);
		dup2(log_lock.fd, 2);
		sigchain_push_common(process_log_file_on_signal);
		atexit(process_log_file_at_exit);
	}

	if (gc_before_repack())
		return -1;

	if (!repository_format_precious_objects) {
		if (run_command_v_opt(repack.argv, RUN_GIT_CMD))
			return error(FAILED_RUN, repack.argv[0]);

		if (prune_expire) {
			argv_array_push(&prune, prune_expire);
			if (quiet)
				argv_array_push(&prune, "--no-progress");
			if (run_command_v_opt(prune.argv, RUN_GIT_CMD))
				return error(FAILED_RUN, prune.argv[0]);
		}
	}

	if (prune_worktrees_expire) {
		argv_array_push(&prune_worktrees, prune_worktrees_expire);
		if (run_command_v_opt(prune_worktrees.argv, RUN_GIT_CMD))
			return error(FAILED_RUN, prune_worktrees.argv[0]);
	}

	if (run_command_v_opt(rerere.argv, RUN_GIT_CMD))
		return error(FAILED_RUN, rerere.argv[0]);

	if (auto_gc && too_many_loose_objects())
		warning(_("There are too many unreachable loose objects; "
			"run 'git prune' to remove them."));

	return 0;
}<|MERGE_RESOLUTION|>--- conflicted
+++ resolved
@@ -43,12 +43,8 @@
 static struct argv_array prune_worktrees = ARGV_ARRAY_INIT;
 static struct argv_array rerere = ARGV_ARRAY_INIT;
 
-<<<<<<< HEAD
 static struct tempfile pidfile;
-=======
-static char *pidfile;
 static struct lock_file log_lock;
->>>>>>> 329e6e87
 
 static void git_config_date_string(const char *key, const char **output)
 {
@@ -64,7 +60,7 @@
 static void process_log_file(void)
 {
 	struct stat st;
-	if (!fstat(log_lock.fd, &st) && st.st_size)
+	if (!fstat(get_lock_file_fd(&log_lock), &st) && st.st_size)
 		commit_lock_file(&log_lock);
 	else
 		rollback_lock_file(&log_lock);
@@ -390,7 +386,7 @@
 		hold_lock_file_for_update(&log_lock,
 					  git_path("gc.log"),
 					  LOCK_DIE_ON_ERROR);
-		dup2(log_lock.fd, 2);
+		dup2(get_lock_file_fd(&log_lock), 2);
 		sigchain_push_common(process_log_file_on_signal);
 		atexit(process_log_file_at_exit);
 	}
