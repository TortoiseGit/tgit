--- conflicted
+++ resolved
@@ -170,11 +170,7 @@
 		struct string_list_item *item;
 
 		for_each_string_list_item(item, &patterns) {
-<<<<<<< HEAD
-			if (!wildmatch(item->string, path + 10, 0)) {
-=======
 			if (!wildmatch(item->string, path_to_match, 0)) {
->>>>>>> 6d68b2ab
 				found = 1;
 				break;
 			}
