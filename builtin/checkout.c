#define USE_THE_INDEX_COMPATIBILITY_MACROS
#include "builtin.h"
#include "config.h"
#include "checkout.h"
#include "lockfile.h"
#include "parse-options.h"
#include "refs.h"
#include "object-store.h"
#include "commit.h"
#include "tree.h"
#include "tree-walk.h"
#include "cache-tree.h"
#include "unpack-trees.h"
#include "dir.h"
#include "run-command.h"
#include "merge-recursive.h"
#include "branch.h"
#include "diff.h"
#include "revision.h"
#include "remote.h"
#include "blob.h"
#include "xdiff-interface.h"
#include "ll-merge.h"
#include "resolve-undo.h"
#include "submodule-config.h"
#include "submodule.h"
#include "advice.h"

static int checkout_optimize_new_branch;

static const char * const checkout_usage[] = {
	N_("git checkout [<options>] <branch>"),
	N_("git checkout [<options>] [<branch>] -- <file>..."),
	NULL,
};

struct checkout_opts {
	int patch_mode;
	int quiet;
	int merge;
	int force;
	int force_detach;
	int writeout_stage;
	int overwrite_ignore;
	int ignore_skipworktree;
	int ignore_other_worktrees;
	int show_progress;
	int count_checkout_paths;
	/*
	 * If new checkout options are added, skip_merge_working_tree
	 * should be updated accordingly.
	 */

	const char *new_branch;
	const char *new_branch_force;
	const char *new_orphan_branch;
	int new_branch_log;
	enum branch_track track;
	struct diff_options diff_options;

	int branch_exists;
	const char *prefix;
	struct pathspec pathspec;
	struct tree *source_tree;
};

static int post_checkout_hook(struct commit *old_commit, struct commit *new_commit,
			      int changed)
{
	return run_hook_le(NULL, "post-checkout",
			   oid_to_hex(old_commit ? &old_commit->object.oid : &null_oid),
			   oid_to_hex(new_commit ? &new_commit->object.oid : &null_oid),
			   changed ? "1" : "0", NULL);
	/* "new_commit" can be NULL when checking out from the index before
	   a commit exists. */

}

static int update_some(const struct object_id *oid, struct strbuf *base,
		const char *pathname, unsigned mode, int stage, void *context)
{
	int len;
	struct cache_entry *ce;
	int pos;

	if (S_ISDIR(mode))
		return READ_TREE_RECURSIVE;

	len = base->len + strlen(pathname);
	ce = make_empty_cache_entry(&the_index, len);
	oidcpy(&ce->oid, oid);
	memcpy(ce->name, base->buf, base->len);
	memcpy(ce->name + base->len, pathname, len - base->len);
	ce->ce_flags = create_ce_flags(0) | CE_UPDATE;
	ce->ce_namelen = len;
	ce->ce_mode = create_ce_mode(mode);

	/*
	 * If the entry is the same as the current index, we can leave the old
	 * entry in place. Whether it is UPTODATE or not, checkout_entry will
	 * do the right thing.
	 */
	pos = cache_name_pos(ce->name, ce->ce_namelen);
	if (pos >= 0) {
		struct cache_entry *old = active_cache[pos];
		if (ce->ce_mode == old->ce_mode &&
		    oideq(&ce->oid, &old->oid)) {
			old->ce_flags |= CE_UPDATE;
			discard_cache_entry(ce);
			return 0;
		}
	}

	add_cache_entry(ce, ADD_CACHE_OK_TO_ADD | ADD_CACHE_OK_TO_REPLACE);
	return 0;
}

static int read_tree_some(struct tree *tree, const struct pathspec *pathspec)
{
	read_tree_recursive(the_repository, tree, "", 0, 0,
			    pathspec, update_some, NULL);

	/* update the index with the given tree's info
	 * for all args, expanding wildcards, and exit
	 * with any non-zero return code.
	 */
	return 0;
}

static int skip_same_name(const struct cache_entry *ce, int pos)
{
	while (++pos < active_nr &&
	       !strcmp(active_cache[pos]->name, ce->name))
		; /* skip */
	return pos;
}

static int check_stage(int stage, const struct cache_entry *ce, int pos)
{
	while (pos < active_nr &&
	       !strcmp(active_cache[pos]->name, ce->name)) {
		if (ce_stage(active_cache[pos]) == stage)
			return 0;
		pos++;
	}
	if (stage == 2)
		return error(_("path '%s' does not have our version"), ce->name);
	else
		return error(_("path '%s' does not have their version"), ce->name);
}

static int check_stages(unsigned stages, const struct cache_entry *ce, int pos)
{
	unsigned seen = 0;
	const char *name = ce->name;

	while (pos < active_nr) {
		ce = active_cache[pos];
		if (strcmp(name, ce->name))
			break;
		seen |= (1 << ce_stage(ce));
		pos++;
	}
	if ((stages & seen) != stages)
		return error(_("path '%s' does not have all necessary versions"),
			     name);
	return 0;
}

static int checkout_stage(int stage, const struct cache_entry *ce, int pos,
			  const struct checkout *state, int *nr_checkouts)
{
	while (pos < active_nr &&
	       !strcmp(active_cache[pos]->name, ce->name)) {
		if (ce_stage(active_cache[pos]) == stage)
			return checkout_entry(active_cache[pos], state,
					      NULL, nr_checkouts);
		pos++;
	}
	if (stage == 2)
		return error(_("path '%s' does not have our version"), ce->name);
	else
		return error(_("path '%s' does not have their version"), ce->name);
}

static int checkout_merged(int pos, const struct checkout *state, int *nr_checkouts)
{
	struct cache_entry *ce = active_cache[pos];
	const char *path = ce->name;
	mmfile_t ancestor, ours, theirs;
	int status;
	struct object_id oid;
	mmbuffer_t result_buf;
	struct object_id threeway[3];
	unsigned mode = 0;

	memset(threeway, 0, sizeof(threeway));
	while (pos < active_nr) {
		int stage;
		stage = ce_stage(ce);
		if (!stage || strcmp(path, ce->name))
			break;
		oidcpy(&threeway[stage - 1], &ce->oid);
		if (stage == 2)
			mode = create_ce_mode(ce->ce_mode);
		pos++;
		ce = active_cache[pos];
	}
	if (is_null_oid(&threeway[1]) || is_null_oid(&threeway[2]))
		return error(_("path '%s' does not have necessary versions"), path);

	read_mmblob(&ancestor, &threeway[0]);
	read_mmblob(&ours, &threeway[1]);
	read_mmblob(&theirs, &threeway[2]);

	/*
	 * NEEDSWORK: re-create conflicts from merges with
	 * merge.renormalize set, too
	 */
	status = ll_merge(&result_buf, path, &ancestor, "base",
			  &ours, "ours", &theirs, "theirs",
			  state->istate, NULL);
	free(ancestor.ptr);
	free(ours.ptr);
	free(theirs.ptr);
	if (status < 0 || !result_buf.ptr) {
		free(result_buf.ptr);
		return error(_("path '%s': cannot merge"), path);
	}

	/*
	 * NEEDSWORK:
	 * There is absolutely no reason to write this as a blob object
	 * and create a phony cache entry.  This hack is primarily to get
	 * to the write_entry() machinery that massages the contents to
	 * work-tree format and writes out which only allows it for a
	 * cache entry.  The code in write_entry() needs to be refactored
	 * to allow us to feed a <buffer, size, mode> instead of a cache
	 * entry.  Such a refactoring would help merge_recursive as well
	 * (it also writes the merge result to the object database even
	 * when it may contain conflicts).
	 */
	if (write_object_file(result_buf.ptr, result_buf.size, blob_type, &oid))
		die(_("Unable to add merge result for '%s'"), path);
	free(result_buf.ptr);
	ce = make_transient_cache_entry(mode, &oid, path, 2);
	if (!ce)
		die(_("make_cache_entry failed for path '%s'"), path);
	status = checkout_entry(ce, state, NULL, nr_checkouts);
	discard_cache_entry(ce);
	return status;
}

static int checkout_paths(const struct checkout_opts *opts,
			  const char *revision)
{
	int pos;
	struct checkout state = CHECKOUT_INIT;
	static char *ps_matched;
	struct object_id rev;
	struct commit *head;
	int errs = 0;
	struct lock_file lock_file = LOCK_INIT;
	int nr_checkouts = 0, nr_unmerged = 0;

	if (opts->track != BRANCH_TRACK_UNSPECIFIED)
		die(_("'%s' cannot be used with updating paths"), "--track");

	if (opts->new_branch_log)
		die(_("'%s' cannot be used with updating paths"), "-l");

	if (opts->force && opts->patch_mode)
		die(_("'%s' cannot be used with updating paths"), "-f");

	if (opts->force_detach)
		die(_("'%s' cannot be used with updating paths"), "--detach");

	if (opts->merge && opts->patch_mode)
		die(_("'%s' cannot be used with %s"), "--merge", "--patch");

	if (opts->force && opts->merge)
		die(_("'%s' cannot be used with %s"), "-f", "-m");

	if (opts->new_branch)
		die(_("Cannot update paths and switch to branch '%s' at the same time."),
		    opts->new_branch);

	if (opts->patch_mode)
		return run_add_interactive(revision, "--patch=checkout",
					   &opts->pathspec);

	repo_hold_locked_index(the_repository, &lock_file, LOCK_DIE_ON_ERROR);
	if (read_cache_preload(&opts->pathspec) < 0)
		return error(_("index file corrupt"));

	if (opts->source_tree)
		read_tree_some(opts->source_tree, &opts->pathspec);

	ps_matched = xcalloc(opts->pathspec.nr, 1);

	/*
	 * Make sure all pathspecs participated in locating the paths
	 * to be checked out.
	 */
	for (pos = 0; pos < active_nr; pos++) {
		struct cache_entry *ce = active_cache[pos];
		ce->ce_flags &= ~CE_MATCHED;
		if (!opts->ignore_skipworktree && ce_skip_worktree(ce))
			continue;
		if (opts->source_tree && !(ce->ce_flags & CE_UPDATE))
			/*
			 * "git checkout tree-ish -- path", but this entry
			 * is in the original index; it will not be checked
			 * out to the working tree and it does not matter
			 * if pathspec matched this entry.  We will not do
			 * anything to this entry at all.
			 */
			continue;
		/*
		 * Either this entry came from the tree-ish we are
		 * checking the paths out of, or we are checking out
		 * of the index.
		 *
		 * If it comes from the tree-ish, we already know it
		 * matches the pathspec and could just stamp
		 * CE_MATCHED to it from update_some(). But we still
		 * need ps_matched and read_tree_recursive (and
		 * eventually tree_entry_interesting) cannot fill
		 * ps_matched yet. Once it can, we can avoid calling
		 * match_pathspec() for _all_ entries when
		 * opts->source_tree != NULL.
		 */
		if (ce_path_match(&the_index, ce, &opts->pathspec, ps_matched))
			ce->ce_flags |= CE_MATCHED;
	}

	if (report_path_error(ps_matched, &opts->pathspec, opts->prefix)) {
		free(ps_matched);
		return 1;
	}
	free(ps_matched);

	/* "checkout -m path" to recreate conflicted state */
	if (opts->merge)
		unmerge_marked_index(&the_index);

	/* Any unmerged paths? */
	for (pos = 0; pos < active_nr; pos++) {
		const struct cache_entry *ce = active_cache[pos];
		if (ce->ce_flags & CE_MATCHED) {
			if (!ce_stage(ce))
				continue;
			if (opts->force) {
				warning(_("path '%s' is unmerged"), ce->name);
			} else if (opts->writeout_stage) {
				errs |= check_stage(opts->writeout_stage, ce, pos);
			} else if (opts->merge) {
				errs |= check_stages((1<<2) | (1<<3), ce, pos);
			} else {
				errs = 1;
				error(_("path '%s' is unmerged"), ce->name);
			}
			pos = skip_same_name(ce, pos) - 1;
		}
	}
	if (errs)
		return 1;

	/* Now we are committed to check them out */
	state.force = 1;
	state.refresh_cache = 1;
	state.istate = &the_index;

	enable_delayed_checkout(&state);
<<<<<<< HEAD
	enable_fscache(1);
=======
	enable_fscache(active_nr);
>>>>>>> 1aa29a9c
	for (pos = 0; pos < active_nr; pos++) {
		struct cache_entry *ce = active_cache[pos];
		if (ce->ce_flags & CE_MATCHED) {
			if (!ce_stage(ce)) {
				errs |= checkout_entry(ce, &state,
						       NULL, &nr_checkouts);
				continue;
			}
			if (opts->writeout_stage)
				errs |= checkout_stage(opts->writeout_stage,
						       ce, pos,
						       &state, &nr_checkouts);
			else if (opts->merge)
				errs |= checkout_merged(pos, &state,
							&nr_unmerged);
			pos = skip_same_name(ce, pos) - 1;
		}
	}
<<<<<<< HEAD
	enable_fscache(0);
=======
	disable_fscache();
>>>>>>> 1aa29a9c
	errs |= finish_delayed_checkout(&state, &nr_checkouts);

	if (opts->count_checkout_paths) {
		if (nr_unmerged)
			fprintf_ln(stderr, Q_("Recreated %d merge conflict",
					      "Recreated %d merge conflicts",
					      nr_unmerged),
				   nr_unmerged);
		if (opts->source_tree)
			fprintf_ln(stderr, Q_("Updated %d path from %s",
					      "Updated %d paths from %s",
					      nr_checkouts),
				   nr_checkouts,
				   find_unique_abbrev(&opts->source_tree->object.oid,
						      DEFAULT_ABBREV));
		else if (!nr_unmerged || nr_checkouts)
			fprintf_ln(stderr, Q_("Updated %d path from the index",
					      "Updated %d paths from the index",
					      nr_checkouts),
				   nr_checkouts);
	}

	if (write_locked_index(&the_index, &lock_file, COMMIT_LOCK))
		die(_("unable to write new index file"));

	read_ref_full("HEAD", 0, &rev, NULL);
	head = lookup_commit_reference_gently(the_repository, &rev, 1);

	errs |= post_checkout_hook(head, head, 0);
	return errs;
}

static void show_local_changes(struct object *head,
			       const struct diff_options *opts)
{
	struct rev_info rev;
	/* I think we want full paths, even if we're in a subdirectory. */
	repo_init_revisions(the_repository, &rev, NULL);
	rev.diffopt.flags = opts->flags;
	rev.diffopt.output_format |= DIFF_FORMAT_NAME_STATUS;
	diff_setup_done(&rev.diffopt);
	add_pending_object(&rev, head, NULL);
	run_diff_index(&rev, 0);
}

static void describe_detached_head(const char *msg, struct commit *commit)
{
	struct strbuf sb = STRBUF_INIT;

	if (!parse_commit(commit))
		pp_commit_easy(CMIT_FMT_ONELINE, commit, &sb);
	if (print_sha1_ellipsis()) {
		fprintf(stderr, "%s %s... %s\n", msg,
			find_unique_abbrev(&commit->object.oid, DEFAULT_ABBREV), sb.buf);
	} else {
		fprintf(stderr, "%s %s %s\n", msg,
			find_unique_abbrev(&commit->object.oid, DEFAULT_ABBREV), sb.buf);
	}
	strbuf_release(&sb);
}

static int reset_tree(struct tree *tree, const struct checkout_opts *o,
		      int worktree, int *writeout_error)
{
	struct unpack_trees_options opts;
	struct tree_desc tree_desc;

	memset(&opts, 0, sizeof(opts));
	opts.head_idx = -1;
	opts.update = worktree;
	opts.skip_unmerged = !worktree;
	opts.reset = 1;
	opts.merge = 1;
	opts.fn = oneway_merge;
	opts.verbose_update = o->show_progress;
	opts.src_index = &the_index;
	opts.dst_index = &the_index;
	parse_tree(tree);
	init_tree_desc(&tree_desc, tree->buffer, tree->size);
	switch (unpack_trees(1, &tree_desc, &opts)) {
	case -2:
		*writeout_error = 1;
		/*
		 * We return 0 nevertheless, as the index is all right
		 * and more importantly we have made best efforts to
		 * update paths in the work tree, and we cannot revert
		 * them.
		 */
		/* fallthrough */
	case 0:
		return 0;
	default:
		return 128;
	}
}

struct branch_info {
	const char *name; /* The short name used */
	const char *path; /* The full name of a real branch */
	struct commit *commit; /* The named commit */
	/*
	 * if not null the branch is detached because it's already
	 * checked out in this checkout
	 */
	char *checkout;
};

static void setup_branch_path(struct branch_info *branch)
{
	struct strbuf buf = STRBUF_INIT;

	strbuf_branchname(&buf, branch->name, INTERPRET_BRANCH_LOCAL);
	if (strcmp(buf.buf, branch->name))
		branch->name = xstrdup(buf.buf);
	strbuf_splice(&buf, 0, 0, "refs/heads/", 11);
	branch->path = strbuf_detach(&buf, NULL);
}

/*
 * Skip merging the trees, updating the index and working directory if and
 * only if we are creating a new branch via "git checkout -b <new_branch>."
 */
static int skip_merge_working_tree(const struct checkout_opts *opts,
	const struct branch_info *old_branch_info,
	const struct branch_info *new_branch_info)
{
	/*
	 * Do the merge if sparse checkout is on and the user has not opted in
	 * to the optimized behavior
	 */
	if (core_apply_sparse_checkout && !checkout_optimize_new_branch)
		return 0;

	/*
	 * We must do the merge if we are actually moving to a new commit.
	 */
	if (!old_branch_info->commit || !new_branch_info->commit ||
		!oideq(&old_branch_info->commit->object.oid,
		       &new_branch_info->commit->object.oid))
		return 0;

	/*
	 * opts->patch_mode cannot be used with switching branches so is
	 * not tested here
	 */

	/*
	 * opts->quiet only impacts output so doesn't require a merge
	 */

	/*
	 * Honor the explicit request for a three-way merge or to throw away
	 * local changes
	 */
	if (opts->merge || opts->force)
		return 0;

	/*
	 * --detach is documented as "updating the index and the files in the
	 * working tree" but this optimization skips those steps so fall through
	 * to the regular code path.
	 */
	if (opts->force_detach)
		return 0;

	/*
	 * opts->writeout_stage cannot be used with switching branches so is
	 * not tested here
	 */

	/*
	 * Honor the explicit ignore requests
	 */
	if (!opts->overwrite_ignore || opts->ignore_skipworktree ||
		opts->ignore_other_worktrees)
		return 0;

	/*
	 * opts->show_progress only impacts output so doesn't require a merge
	 */

	/*
	 * If we aren't creating a new branch any changes or updates will
	 * happen in the existing branch.  Since that could only be updating
	 * the index and working directory, we don't want to skip those steps
	 * or we've defeated any purpose in running the command.
	 */
	if (!opts->new_branch)
		return 0;

	/*
	 * new_branch_force is defined to "create/reset and checkout a branch"
	 * so needs to go through the merge to do the reset
	 */
	if (opts->new_branch_force)
		return 0;

	/*
	 * A new orphaned branch requrires the index and the working tree to be
	 * adjusted to <start_point>
	 */
	if (opts->new_orphan_branch)
		return 0;

	/*
	 * Remaining variables are not checkout options but used to track state
	 */

	 /*
	  * Do the merge if this is the initial checkout. We cannot use
	  * is_cache_unborn() here because the index hasn't been loaded yet
	  * so cache_nr and timestamp.sec are always zero.
	  */
	if (!file_exists(get_index_file()))
		return 0;

	return 1;
}

static int merge_working_tree(const struct checkout_opts *opts,
			      struct branch_info *old_branch_info,
			      struct branch_info *new_branch_info,
			      int *writeout_error)
{
	int ret;
	struct lock_file lock_file = LOCK_INIT;

	hold_locked_index(&lock_file, LOCK_DIE_ON_ERROR);
	if (read_cache_preload(NULL) < 0)
		return error(_("index file corrupt"));

	resolve_undo_clear();
	if (opts->force) {
		ret = reset_tree(get_commit_tree(new_branch_info->commit),
				 opts, 1, writeout_error);
		if (ret)
			return ret;
	} else {
		struct tree_desc trees[2];
		struct tree *tree;
		struct unpack_trees_options topts;

		memset(&topts, 0, sizeof(topts));
		topts.head_idx = -1;
		topts.src_index = &the_index;
		topts.dst_index = &the_index;

		setup_unpack_trees_porcelain(&topts, "checkout");

		refresh_cache(REFRESH_QUIET);

		if (unmerged_cache()) {
			error(_("you need to resolve your current index first"));
			return 1;
		}

		/* 2-way merge to the new branch */
		topts.initial_checkout = is_cache_unborn();
		topts.update = 1;
		topts.merge = 1;
		topts.gently = opts->merge && old_branch_info->commit;
		topts.verbose_update = opts->show_progress;
		topts.fn = twoway_merge;
		if (opts->overwrite_ignore) {
			topts.dir = xcalloc(1, sizeof(*topts.dir));
			topts.dir->flags |= DIR_SHOW_IGNORED;
			setup_standard_excludes(topts.dir);
		}
		tree = parse_tree_indirect(old_branch_info->commit ?
					   &old_branch_info->commit->object.oid :
					   the_hash_algo->empty_tree);
		init_tree_desc(&trees[0], tree->buffer, tree->size);
		tree = parse_tree_indirect(&new_branch_info->commit->object.oid);
		init_tree_desc(&trees[1], tree->buffer, tree->size);

		ret = unpack_trees(2, trees, &topts);
		clear_unpack_trees_porcelain(&topts);
		if (ret == -1) {
			/*
			 * Unpack couldn't do a trivial merge; either
			 * give up or do a real merge, depending on
			 * whether the merge flag was used.
			 */
			struct tree *result;
			struct tree *work;
			struct merge_options o;
			if (!opts->merge)
				return 1;

			/*
			 * Without old_branch_info->commit, the below is the same as
			 * the two-tree unpack we already tried and failed.
			 */
			if (!old_branch_info->commit)
				return 1;

			/* Do more real merge */

			/*
			 * We update the index fully, then write the
			 * tree from the index, then merge the new
			 * branch with the current tree, with the old
			 * branch as the base. Then we reset the index
			 * (but not the working tree) to the new
			 * branch, leaving the working tree as the
			 * merged version, but skipping unmerged
			 * entries in the index.
			 */

			add_files_to_cache(NULL, NULL, 0);
			/*
			 * NEEDSWORK: carrying over local changes
			 * when branches have different end-of-line
			 * normalization (or clean+smudge rules) is
			 * a pain; plumb in an option to set
			 * o.renormalize?
			 */
			init_merge_options(&o, the_repository);
			o.verbosity = 0;
			work = write_tree_from_memory(&o);

			ret = reset_tree(get_commit_tree(new_branch_info->commit),
					 opts, 1,
					 writeout_error);
			if (ret)
				return ret;
			o.ancestor = old_branch_info->name;
			o.branch1 = new_branch_info->name;
			o.branch2 = "local";
			ret = merge_trees(&o,
					  get_commit_tree(new_branch_info->commit),
					  work,
					  get_commit_tree(old_branch_info->commit),
					  &result);
			if (ret < 0)
				exit(128);
			ret = reset_tree(get_commit_tree(new_branch_info->commit),
					 opts, 0,
					 writeout_error);
			strbuf_release(&o.obuf);
			if (ret)
				return ret;
		}
	}

	if (!active_cache_tree)
		active_cache_tree = cache_tree();

	if (!cache_tree_fully_valid(active_cache_tree))
		cache_tree_update(&the_index, WRITE_TREE_SILENT | WRITE_TREE_REPAIR);

	if (write_locked_index(&the_index, &lock_file, COMMIT_LOCK))
		die(_("unable to write new index file"));

	if (!opts->force && !opts->quiet)
		show_local_changes(&new_branch_info->commit->object, &opts->diff_options);

	return 0;
}

static void report_tracking(struct branch_info *new_branch_info)
{
	struct strbuf sb = STRBUF_INIT;
	struct branch *branch = branch_get(new_branch_info->name);

	if (!format_tracking_info(branch, &sb, AHEAD_BEHIND_FULL))
		return;
	fputs(sb.buf, stdout);
	strbuf_release(&sb);
}

static void update_refs_for_switch(const struct checkout_opts *opts,
				   struct branch_info *old_branch_info,
				   struct branch_info *new_branch_info)
{
	struct strbuf msg = STRBUF_INIT;
	const char *old_desc, *reflog_msg;
	if (opts->new_branch) {
		if (opts->new_orphan_branch) {
			char *refname;

			refname = mkpathdup("refs/heads/%s", opts->new_orphan_branch);
			if (opts->new_branch_log &&
			    !should_autocreate_reflog(refname)) {
				int ret;
				struct strbuf err = STRBUF_INIT;

				ret = safe_create_reflog(refname, 1, &err);
				if (ret) {
					fprintf(stderr, _("Can not do reflog for '%s': %s\n"),
						opts->new_orphan_branch, err.buf);
					strbuf_release(&err);
					free(refname);
					return;
				}
				strbuf_release(&err);
			}
			free(refname);
		}
		else
			create_branch(the_repository,
				      opts->new_branch, new_branch_info->name,
				      opts->new_branch_force ? 1 : 0,
				      opts->new_branch_force ? 1 : 0,
				      opts->new_branch_log,
				      opts->quiet,
				      opts->track);
		new_branch_info->name = opts->new_branch;
		setup_branch_path(new_branch_info);
	}

	old_desc = old_branch_info->name;
	if (!old_desc && old_branch_info->commit)
		old_desc = oid_to_hex(&old_branch_info->commit->object.oid);

	reflog_msg = getenv("GIT_REFLOG_ACTION");
	if (!reflog_msg)
		strbuf_addf(&msg, "checkout: moving from %s to %s",
			old_desc ? old_desc : "(invalid)", new_branch_info->name);
	else
		strbuf_insert(&msg, 0, reflog_msg, strlen(reflog_msg));

	if (!strcmp(new_branch_info->name, "HEAD") && !new_branch_info->path && !opts->force_detach) {
		/* Nothing to do. */
	} else if (opts->force_detach || !new_branch_info->path) {	/* No longer on any branch. */
		update_ref(msg.buf, "HEAD", &new_branch_info->commit->object.oid, NULL,
			   REF_NO_DEREF, UPDATE_REFS_DIE_ON_ERR);
		if (!opts->quiet) {
			if (old_branch_info->path &&
			    advice_detached_head && !opts->force_detach)
				detach_advice(new_branch_info->name);
			describe_detached_head(_("HEAD is now at"), new_branch_info->commit);
		}
	} else if (new_branch_info->path) {	/* Switch branches. */
		if (create_symref("HEAD", new_branch_info->path, msg.buf) < 0)
			die(_("unable to update HEAD"));
		if (!opts->quiet) {
			if (old_branch_info->path && !strcmp(new_branch_info->path, old_branch_info->path)) {
				if (opts->new_branch_force)
					fprintf(stderr, _("Reset branch '%s'\n"),
						new_branch_info->name);
				else
					fprintf(stderr, _("Already on '%s'\n"),
						new_branch_info->name);
			} else if (opts->new_branch) {
				if (opts->branch_exists)
					fprintf(stderr, _("Switched to and reset branch '%s'\n"), new_branch_info->name);
				else
					fprintf(stderr, _("Switched to a new branch '%s'\n"), new_branch_info->name);
			} else {
				fprintf(stderr, _("Switched to branch '%s'\n"),
					new_branch_info->name);
			}
		}
		if (old_branch_info->path && old_branch_info->name) {
			if (!ref_exists(old_branch_info->path) && reflog_exists(old_branch_info->path))
				delete_reflog(old_branch_info->path);
		}
	}
	remove_branch_state(the_repository);
	strbuf_release(&msg);
	if (!opts->quiet &&
	    (new_branch_info->path || (!opts->force_detach && !strcmp(new_branch_info->name, "HEAD"))))
		report_tracking(new_branch_info);
}

static int add_pending_uninteresting_ref(const char *refname,
					 const struct object_id *oid,
					 int flags, void *cb_data)
{
	add_pending_oid(cb_data, refname, oid, UNINTERESTING);
	return 0;
}

static void describe_one_orphan(struct strbuf *sb, struct commit *commit)
{
	strbuf_addstr(sb, "  ");
	strbuf_add_unique_abbrev(sb, &commit->object.oid, DEFAULT_ABBREV);
	strbuf_addch(sb, ' ');
	if (!parse_commit(commit))
		pp_commit_easy(CMIT_FMT_ONELINE, commit, sb);
	strbuf_addch(sb, '\n');
}

#define ORPHAN_CUTOFF 4
static void suggest_reattach(struct commit *commit, struct rev_info *revs)
{
	struct commit *c, *last = NULL;
	struct strbuf sb = STRBUF_INIT;
	int lost = 0;
	while ((c = get_revision(revs)) != NULL) {
		if (lost < ORPHAN_CUTOFF)
			describe_one_orphan(&sb, c);
		last = c;
		lost++;
	}
	if (ORPHAN_CUTOFF < lost) {
		int more = lost - ORPHAN_CUTOFF;
		if (more == 1)
			describe_one_orphan(&sb, last);
		else
			strbuf_addf(&sb, _(" ... and %d more.\n"), more);
	}

	fprintf(stderr,
		Q_(
		/* The singular version */
		"Warning: you are leaving %d commit behind, "
		"not connected to\n"
		"any of your branches:\n\n"
		"%s\n",
		/* The plural version */
		"Warning: you are leaving %d commits behind, "
		"not connected to\n"
		"any of your branches:\n\n"
		"%s\n",
		/* Give ngettext() the count */
		lost),
		lost,
		sb.buf);
	strbuf_release(&sb);

	if (advice_detached_head)
		fprintf(stderr,
			Q_(
			/* The singular version */
			"If you want to keep it by creating a new branch, "
			"this may be a good time\nto do so with:\n\n"
			" git branch <new-branch-name> %s\n\n",
			/* The plural version */
			"If you want to keep them by creating a new branch, "
			"this may be a good time\nto do so with:\n\n"
			" git branch <new-branch-name> %s\n\n",
			/* Give ngettext() the count */
			lost),
			find_unique_abbrev(&commit->object.oid, DEFAULT_ABBREV));
}

/*
 * We are about to leave commit that was at the tip of a detached
 * HEAD.  If it is not reachable from any ref, this is the last chance
 * for the user to do so without resorting to reflog.
 */
static void orphaned_commit_warning(struct commit *old_commit, struct commit *new_commit)
{
	struct rev_info revs;
	struct object *object = &old_commit->object;

	repo_init_revisions(the_repository, &revs, NULL);
	setup_revisions(0, NULL, &revs, NULL);

	object->flags &= ~UNINTERESTING;
	add_pending_object(&revs, object, oid_to_hex(&object->oid));

	for_each_ref(add_pending_uninteresting_ref, &revs);
	add_pending_oid(&revs, "HEAD", &new_commit->object.oid, UNINTERESTING);

	if (prepare_revision_walk(&revs))
		die(_("internal error in revision walk"));
	if (!(old_commit->object.flags & UNINTERESTING))
		suggest_reattach(old_commit, &revs);
	else
		describe_detached_head(_("Previous HEAD position was"), old_commit);

	/* Clean up objects used, as they will be reused. */
	clear_commit_marks_all(ALL_REV_FLAGS);
}

static int switch_branches(const struct checkout_opts *opts,
			   struct branch_info *new_branch_info)
{
	int ret = 0;
	struct branch_info old_branch_info;
	void *path_to_free;
	struct object_id rev;
	int flag, writeout_error = 0;
	memset(&old_branch_info, 0, sizeof(old_branch_info));
	old_branch_info.path = path_to_free = resolve_refdup("HEAD", 0, &rev, &flag);
	if (old_branch_info.path)
		old_branch_info.commit = lookup_commit_reference_gently(the_repository, &rev, 1);
	if (!(flag & REF_ISSYMREF))
		old_branch_info.path = NULL;

	if (old_branch_info.path)
		skip_prefix(old_branch_info.path, "refs/heads/", &old_branch_info.name);

	if (!new_branch_info->name) {
		new_branch_info->name = "HEAD";
		new_branch_info->commit = old_branch_info.commit;
		if (!new_branch_info->commit)
			die(_("You are on a branch yet to be born"));
		parse_commit_or_die(new_branch_info->commit);
	}

	/* optimize the "checkout -b <new_branch> path */
	if (skip_merge_working_tree(opts, &old_branch_info, new_branch_info)) {
		if (!checkout_optimize_new_branch && !opts->quiet) {
			if (read_cache_preload(NULL) < 0)
				return error(_("index file corrupt"));
			show_local_changes(&new_branch_info->commit->object, &opts->diff_options);
		}
	} else {
		ret = merge_working_tree(opts, &old_branch_info, new_branch_info, &writeout_error);
		if (ret) {
			free(path_to_free);
			return ret;
		}
	}

	if (!opts->quiet && !old_branch_info.path && old_branch_info.commit && new_branch_info->commit != old_branch_info.commit)
		orphaned_commit_warning(old_branch_info.commit, new_branch_info->commit);

	update_refs_for_switch(opts, &old_branch_info, new_branch_info);

	ret = post_checkout_hook(old_branch_info.commit, new_branch_info->commit, 1);
	free(path_to_free);
	return ret || writeout_error;
}

static int git_checkout_config(const char *var, const char *value, void *cb)
{
	if (!strcmp(var, "checkout.optimizenewbranch")) {
		checkout_optimize_new_branch = git_config_bool(var, value);
		return 0;
	}

	if (!strcmp(var, "diff.ignoresubmodules")) {
		struct checkout_opts *opts = cb;
		handle_ignore_submodules_arg(&opts->diff_options, value);
		return 0;
	}

	if (starts_with(var, "submodule."))
		return git_default_submodule_config(var, value, NULL);

	return git_xmerge_config(var, value, NULL);
}

static int parse_branchname_arg(int argc, const char **argv,
				int dwim_new_local_branch_ok,
				struct branch_info *new_branch_info,
				struct checkout_opts *opts,
				struct object_id *rev,
				int *dwim_remotes_matched)
{
	struct tree **source_tree = &opts->source_tree;
	const char **new_branch = &opts->new_branch;
	int argcount = 0;
	struct object_id branch_rev;
	const char *arg;
	int dash_dash_pos;
	int has_dash_dash = 0;
	int i;

	/*
	 * case 1: git checkout <ref> -- [<paths>]
	 *
	 *   <ref> must be a valid tree, everything after the '--' must be
	 *   a path.
	 *
	 * case 2: git checkout -- [<paths>]
	 *
	 *   everything after the '--' must be paths.
	 *
	 * case 3: git checkout <something> [--]
	 *
	 *   (a) If <something> is a commit, that is to
	 *       switch to the branch or detach HEAD at it.  As a special case,
	 *       if <something> is A...B (missing A or B means HEAD but you can
	 *       omit at most one side), and if there is a unique merge base
	 *       between A and B, A...B names that merge base.
	 *
	 *   (b) If <something> is _not_ a commit, either "--" is present
	 *       or <something> is not a path, no -t or -b was given, and
	 *       and there is a tracking branch whose name is <something>
	 *       in one and only one remote (or if the branch exists on the
	 *       remote named in checkout.defaultRemote), then this is a
	 *       short-hand to fork local <something> from that
	 *       remote-tracking branch.
	 *
	 *   (c) Otherwise, if "--" is present, treat it like case (1).
	 *
	 *   (d) Otherwise :
	 *       - if it's a reference, treat it like case (1)
	 *       - else if it's a path, treat it like case (2)
	 *       - else: fail.
	 *
	 * case 4: git checkout <something> <paths>
	 *
	 *   The first argument must not be ambiguous.
	 *   - If it's *only* a reference, treat it like case (1).
	 *   - If it's only a path, treat it like case (2).
	 *   - else: fail.
	 *
	 */
	if (!argc)
		return 0;

	arg = argv[0];
	dash_dash_pos = -1;
	for (i = 0; i < argc; i++) {
		if (!strcmp(argv[i], "--")) {
			dash_dash_pos = i;
			break;
		}
	}
	if (dash_dash_pos == 0)
		return 1; /* case (2) */
	else if (dash_dash_pos == 1)
		has_dash_dash = 1; /* case (3) or (1) */
	else if (dash_dash_pos >= 2)
		die(_("only one reference expected, %d given."), dash_dash_pos);
	opts->count_checkout_paths = !opts->quiet && !has_dash_dash;

	if (!strcmp(arg, "-"))
		arg = "@{-1}";

	if (get_oid_mb(arg, rev)) {
		/*
		 * Either case (3) or (4), with <something> not being
		 * a commit, or an attempt to use case (1) with an
		 * invalid ref.
		 *
		 * It's likely an error, but we need to find out if
		 * we should auto-create the branch, case (3).(b).
		 */
		int recover_with_dwim = dwim_new_local_branch_ok;

		int could_be_checkout_paths = !has_dash_dash &&
			check_filename(opts->prefix, arg);

		if (!has_dash_dash && !no_wildcard(arg))
			recover_with_dwim = 0;

		/*
		 * Accept "git checkout foo" and "git checkout foo --"
		 * as candidates for dwim.
		 */
		if (!(argc == 1 && !has_dash_dash) &&
		    !(argc == 2 && has_dash_dash))
			recover_with_dwim = 0;

		if (recover_with_dwim) {
			const char *remote = unique_tracking_name(arg, rev,
								  dwim_remotes_matched);
			if (remote) {
				if (could_be_checkout_paths)
					die(_("'%s' could be both a local file and a tracking branch.\n"
					      "Please use -- (and optionally --no-guess) to disambiguate"),
					    arg);
				*new_branch = arg;
				arg = remote;
				/* DWIMmed to create local branch, case (3).(b) */
			} else {
				recover_with_dwim = 0;
			}
		}

		if (!recover_with_dwim) {
			if (has_dash_dash)
				die(_("invalid reference: %s"), arg);
			return argcount;
		}
	}

	/* we can't end up being in (2) anymore, eat the argument */
	argcount++;
	argv++;
	argc--;

	new_branch_info->name = arg;
	setup_branch_path(new_branch_info);

	if (!check_refname_format(new_branch_info->path, 0) &&
	    !read_ref(new_branch_info->path, &branch_rev))
		oidcpy(rev, &branch_rev);
	else
		new_branch_info->path = NULL; /* not an existing branch */

	new_branch_info->commit = lookup_commit_reference_gently(the_repository, rev, 1);
	if (!new_branch_info->commit) {
		/* not a commit */
		*source_tree = parse_tree_indirect(rev);
	} else {
		parse_commit_or_die(new_branch_info->commit);
		*source_tree = get_commit_tree(new_branch_info->commit);
	}

	if (!*source_tree)                   /* case (1): want a tree */
		die(_("reference is not a tree: %s"), arg);
	if (!has_dash_dash) {	/* case (3).(d) -> (1) */
		/*
		 * Do not complain the most common case
		 *	git checkout branch
		 * even if there happen to be a file called 'branch';
		 * it would be extremely annoying.
		 */
		if (argc)
			verify_non_filename(opts->prefix, arg);
	} else {
		argcount++;
		argv++;
		argc--;
	}

	return argcount;
}

static int switch_unborn_to_new_branch(const struct checkout_opts *opts)
{
	int status;
	struct strbuf branch_ref = STRBUF_INIT;

	if (!opts->new_branch)
		die(_("You are on a branch yet to be born"));
	strbuf_addf(&branch_ref, "refs/heads/%s", opts->new_branch);
	status = create_symref("HEAD", branch_ref.buf, "checkout -b");
	strbuf_release(&branch_ref);
	if (!opts->quiet)
		fprintf(stderr, _("Switched to a new branch '%s'\n"),
			opts->new_branch);
	return status;
}

static int checkout_branch(struct checkout_opts *opts,
			   struct branch_info *new_branch_info)
{
	if (opts->pathspec.nr)
		die(_("paths cannot be used with switching branches"));

	if (opts->patch_mode)
		die(_("'%s' cannot be used with switching branches"),
		    "--patch");

	if (opts->writeout_stage)
		die(_("'%s' cannot be used with switching branches"),
		    "--ours/--theirs");

	if (opts->force && opts->merge)
		die(_("'%s' cannot be used with '%s'"), "-f", "-m");

	if (opts->force_detach && opts->new_branch)
		die(_("'%s' cannot be used with '%s'"),
		    "--detach", "-b/-B/--orphan");

	if (opts->new_orphan_branch) {
		if (opts->track != BRANCH_TRACK_UNSPECIFIED)
			die(_("'%s' cannot be used with '%s'"), "--orphan", "-t");
	} else if (opts->force_detach) {
		if (opts->track != BRANCH_TRACK_UNSPECIFIED)
			die(_("'%s' cannot be used with '%s'"), "--detach", "-t");
	} else if (opts->track == BRANCH_TRACK_UNSPECIFIED)
		opts->track = git_branch_track;

	if (new_branch_info->name && !new_branch_info->commit)
		die(_("Cannot switch branch to a non-commit '%s'"),
		    new_branch_info->name);

	if (new_branch_info->path && !opts->force_detach && !opts->new_branch &&
	    !opts->ignore_other_worktrees) {
		int flag;
		char *head_ref = resolve_refdup("HEAD", 0, NULL, &flag);
		if (head_ref &&
		    (!(flag & REF_ISSYMREF) || strcmp(head_ref, new_branch_info->path)))
			die_if_checked_out(new_branch_info->path, 1);
		free(head_ref);
	}

	if (!new_branch_info->commit && opts->new_branch) {
		struct object_id rev;
		int flag;

		if (!read_ref_full("HEAD", 0, &rev, &flag) &&
		    (flag & REF_ISSYMREF) && is_null_oid(&rev))
			return switch_unborn_to_new_branch(opts);
	}
	return switch_branches(opts, new_branch_info);
}

int cmd_checkout(int argc, const char **argv, const char *prefix)
{
	struct checkout_opts opts;
	struct branch_info new_branch_info;
	char *conflict_style = NULL;
	int dwim_new_local_branch, no_dwim_new_local_branch = 0;
	int dwim_remotes_matched = 0;
	struct option options[] = {
		OPT__QUIET(&opts.quiet, N_("suppress progress reporting")),
		OPT_STRING('b', NULL, &opts.new_branch, N_("branch"),
			   N_("create and checkout a new branch")),
		OPT_STRING('B', NULL, &opts.new_branch_force, N_("branch"),
			   N_("create/reset and checkout a branch")),
		OPT_BOOL('l', NULL, &opts.new_branch_log, N_("create reflog for new branch")),
		OPT_BOOL(0, "detach", &opts.force_detach, N_("detach HEAD at named commit")),
		OPT_SET_INT('t', "track",  &opts.track, N_("set upstream info for new branch"),
			BRANCH_TRACK_EXPLICIT),
		OPT_STRING(0, "orphan", &opts.new_orphan_branch, N_("new-branch"), N_("new unparented branch")),
		OPT_SET_INT_F('2', "ours", &opts.writeout_stage,
			      N_("checkout our version for unmerged files"),
			      2, PARSE_OPT_NONEG),
		OPT_SET_INT_F('3', "theirs", &opts.writeout_stage,
			      N_("checkout their version for unmerged files"),
			      3, PARSE_OPT_NONEG),
		OPT__FORCE(&opts.force, N_("force checkout (throw away local modifications)"),
			   PARSE_OPT_NOCOMPLETE),
		OPT_BOOL('m', "merge", &opts.merge, N_("perform a 3-way merge with the new branch")),
		OPT_BOOL_F(0, "overwrite-ignore", &opts.overwrite_ignore,
			   N_("update ignored files (default)"),
			   PARSE_OPT_NOCOMPLETE),
		OPT_STRING(0, "conflict", &conflict_style, N_("style"),
			   N_("conflict style (merge or diff3)")),
		OPT_BOOL('p', "patch", &opts.patch_mode, N_("select hunks interactively")),
		OPT_BOOL(0, "ignore-skip-worktree-bits", &opts.ignore_skipworktree,
			 N_("do not limit pathspecs to sparse entries only")),
		OPT_BOOL(0, "no-guess", &no_dwim_new_local_branch,
			 N_("do not second guess 'git checkout <no-such-branch>'")),
		OPT_BOOL(0, "ignore-other-worktrees", &opts.ignore_other_worktrees,
			 N_("do not check if another worktree is holding the given ref")),
		{ OPTION_CALLBACK, 0, "recurse-submodules", NULL,
			    "checkout", "control recursive updating of submodules",
			    PARSE_OPT_OPTARG, option_parse_recurse_submodules_worktree_updater },
		OPT_BOOL(0, "progress", &opts.show_progress, N_("force progress reporting")),
		OPT_END(),
	};

	memset(&opts, 0, sizeof(opts));
	memset(&new_branch_info, 0, sizeof(new_branch_info));
	opts.overwrite_ignore = 1;
	opts.prefix = prefix;
	opts.show_progress = -1;

	git_config(git_checkout_config, &opts);

	opts.track = BRANCH_TRACK_UNSPECIFIED;

	argc = parse_options(argc, argv, prefix, options, checkout_usage,
			     PARSE_OPT_KEEP_DASHDASH);

	dwim_new_local_branch = !no_dwim_new_local_branch;
	if (opts.show_progress < 0) {
		if (opts.quiet)
			opts.show_progress = 0;
		else
			opts.show_progress = isatty(2);
	}

	if (conflict_style) {
		opts.merge = 1; /* implied */
		git_xmerge_config("merge.conflictstyle", conflict_style, NULL);
	}

	if ((!!opts.new_branch + !!opts.new_branch_force + !!opts.new_orphan_branch) > 1)
		die(_("-b, -B and --orphan are mutually exclusive"));

	/*
	 * From here on, new_branch will contain the branch to be checked out,
	 * and new_branch_force and new_orphan_branch will tell us which one of
	 * -b/-B/--orphan is being used.
	 */
	if (opts.new_branch_force)
		opts.new_branch = opts.new_branch_force;

	if (opts.new_orphan_branch)
		opts.new_branch = opts.new_orphan_branch;

	/* --track without -b/-B/--orphan should DWIM */
	if (opts.track != BRANCH_TRACK_UNSPECIFIED && !opts.new_branch) {
		const char *argv0 = argv[0];
		if (!argc || !strcmp(argv0, "--"))
			die(_("--track needs a branch name"));
		skip_prefix(argv0, "refs/", &argv0);
		skip_prefix(argv0, "remotes/", &argv0);
		argv0 = strchr(argv0, '/');
		if (!argv0 || !argv0[1])
			die(_("missing branch name; try -b"));
		opts.new_branch = argv0 + 1;
	}

	/*
	 * Extract branch name from command line arguments, so
	 * all that is left is pathspecs.
	 *
	 * Handle
	 *
	 *  1) git checkout <tree> -- [<paths>]
	 *  2) git checkout -- [<paths>]
	 *  3) git checkout <something> [<paths>]
	 *
	 * including "last branch" syntax and DWIM-ery for names of
	 * remote branches, erroring out for invalid or ambiguous cases.
	 */
	if (argc) {
		struct object_id rev;
		int dwim_ok =
			!opts.patch_mode &&
			dwim_new_local_branch &&
			opts.track == BRANCH_TRACK_UNSPECIFIED &&
			!opts.new_branch;
		int n = parse_branchname_arg(argc, argv, dwim_ok,
					     &new_branch_info, &opts, &rev,
					     &dwim_remotes_matched);
		argv += n;
		argc -= n;
	}

	if (argc) {
		parse_pathspec(&opts.pathspec, 0,
			       opts.patch_mode ? PATHSPEC_PREFIX_ORIGIN : 0,
			       prefix, argv);

		if (!opts.pathspec.nr)
			die(_("invalid path specification"));

		/*
		 * Try to give more helpful suggestion.
		 * new_branch && argc > 1 will be caught later.
		 */
		if (opts.new_branch && argc == 1)
			die(_("'%s' is not a commit and a branch '%s' cannot be created from it"),
				argv[0], opts.new_branch);

		if (opts.force_detach)
			die(_("git checkout: --detach does not take a path argument '%s'"),
			    argv[0]);

		if (1 < !!opts.writeout_stage + !!opts.force + !!opts.merge)
			die(_("git checkout: --ours/--theirs, --force and --merge are incompatible when\n"
			      "checking out of the index."));
	}

	if (opts.new_branch) {
		struct strbuf buf = STRBUF_INIT;

		if (opts.new_branch_force)
			opts.branch_exists = validate_branchname(opts.new_branch, &buf);
		else
			opts.branch_exists =
				validate_new_branchname(opts.new_branch, &buf, 0);
		strbuf_release(&buf);
	}

	UNLEAK(opts);
	if (opts.patch_mode || opts.pathspec.nr) {
		int ret = checkout_paths(&opts, new_branch_info.name);
		if (ret && dwim_remotes_matched > 1 &&
		    advice_checkout_ambiguous_remote_branch_name)
			advise(_("'%s' matched more than one remote tracking branch.\n"
				 "We found %d remotes with a reference that matched. So we fell back\n"
				 "on trying to resolve the argument as a path, but failed there too!\n"
				 "\n"
				 "If you meant to check out a remote tracking branch on, e.g. 'origin',\n"
				 "you can do so by fully qualifying the name with the --track option:\n"
				 "\n"
				 "    git checkout --track origin/<name>\n"
				 "\n"
				 "If you'd like to always have checkouts of an ambiguous <name> prefer\n"
				 "one remote, e.g. the 'origin' remote, consider setting\n"
				 "checkout.defaultRemote=origin in your config."),
			       argv[0],
			       dwim_remotes_matched);
		return ret;
	} else {
		return checkout_branch(&opts, &new_branch_info);
	}
}<|MERGE_RESOLUTION|>--- conflicted
+++ resolved
@@ -372,11 +372,7 @@
 	state.istate = &the_index;
 
 	enable_delayed_checkout(&state);
-<<<<<<< HEAD
-	enable_fscache(1);
-=======
 	enable_fscache(active_nr);
->>>>>>> 1aa29a9c
 	for (pos = 0; pos < active_nr; pos++) {
 		struct cache_entry *ce = active_cache[pos];
 		if (ce->ce_flags & CE_MATCHED) {
@@ -395,11 +391,7 @@
 			pos = skip_same_name(ce, pos) - 1;
 		}
 	}
-<<<<<<< HEAD
-	enable_fscache(0);
-=======
 	disable_fscache();
->>>>>>> 1aa29a9c
 	errs |= finish_delayed_checkout(&state, &nr_checkouts);
 
 	if (opts->count_checkout_paths) {
