#!/bin/sh
#
# Copyright (c) 2005 Johannes Schindelin
#

test_description='Test git config in different settings'

. ./test-lib.sh

test -f .git/config && rm .git/config

git config core.penguin "little blue"

cat > expect << EOF
[core]
	penguin = little blue
EOF

test_expect_success 'initial' 'cmp .git/config expect'

git config Core.Movie BadPhysics

cat > expect << EOF
[core]
	penguin = little blue
	Movie = BadPhysics
EOF

test_expect_success 'mixed case' 'cmp .git/config expect'

git config Cores.WhatEver Second

cat > expect << EOF
[core]
	penguin = little blue
	Movie = BadPhysics
[Cores]
	WhatEver = Second
EOF

test_expect_success 'similar section' 'cmp .git/config expect'

git config CORE.UPPERCASE true

cat > expect << EOF
[core]
	penguin = little blue
	Movie = BadPhysics
	UPPERCASE = true
[Cores]
	WhatEver = Second
EOF

test_expect_success 'similar section' 'cmp .git/config expect'

test_expect_success 'replace with non-match' \
	'git config core.penguin kingpin !blue'

test_expect_success 'replace with non-match (actually matching)' \
	'git config core.penguin "very blue" !kingpin'

cat > expect << EOF
[core]
	penguin = very blue
	Movie = BadPhysics
	UPPERCASE = true
	penguin = kingpin
[Cores]
	WhatEver = Second
EOF

test_expect_success 'non-match result' 'cmp .git/config expect'

cat > .git/config <<\EOF
[alpha]
bar = foo
[beta]
baz = multiple \
lines
EOF

test_expect_success 'unset with cont. lines' \
	'git config --unset beta.baz'

cat > expect <<\EOF
[alpha]
bar = foo
[beta]
EOF

test_expect_success 'unset with cont. lines is correct' 'cmp .git/config expect'

cat > .git/config << EOF
[beta] ; silly comment # another comment
noIndent= sillyValue ; 'nother silly comment

# empty line
		; comment
		haha   ="beta" # last silly comment
haha = hello
	haha = bello
[nextSection] noNewline = ouch
EOF

cp .git/config .git/config2

test_expect_success 'multiple unset' \
	'git config --unset-all beta.haha'

cat > expect << EOF
[beta] ; silly comment # another comment
noIndent= sillyValue ; 'nother silly comment

# empty line
		; comment
[nextSection] noNewline = ouch
EOF

test_expect_success 'multiple unset is correct' 'cmp .git/config expect'

cp .git/config2 .git/config

test_expect_success '--replace-all missing value' '
	test_must_fail git config --replace-all beta.haha &&
	test_cmp .git/config2 .git/config
'

rm .git/config2

test_expect_success '--replace-all' \
	'git config --replace-all beta.haha gamma'

cat > expect << EOF
[beta] ; silly comment # another comment
noIndent= sillyValue ; 'nother silly comment

# empty line
		; comment
	haha = gamma
[nextSection] noNewline = ouch
EOF

test_expect_success 'all replaced' 'cmp .git/config expect'

git config beta.haha alpha

cat > expect << EOF
[beta] ; silly comment # another comment
noIndent= sillyValue ; 'nother silly comment

# empty line
		; comment
	haha = alpha
[nextSection] noNewline = ouch
EOF

test_expect_success 'really mean test' 'cmp .git/config expect'

git config nextsection.nonewline wow

cat > expect << EOF
[beta] ; silly comment # another comment
noIndent= sillyValue ; 'nother silly comment

# empty line
		; comment
	haha = alpha
[nextSection]
	nonewline = wow
EOF

test_expect_success 'really really mean test' 'cmp .git/config expect'

test_expect_success 'get value' 'test alpha = $(git config beta.haha)'
git config --unset beta.haha

cat > expect << EOF
[beta] ; silly comment # another comment
noIndent= sillyValue ; 'nother silly comment

# empty line
		; comment
[nextSection]
	nonewline = wow
EOF

test_expect_success 'unset' 'cmp .git/config expect'

git config nextsection.NoNewLine "wow2 for me" "for me$"

cat > expect << EOF
[beta] ; silly comment # another comment
noIndent= sillyValue ; 'nother silly comment

# empty line
		; comment
[nextSection]
	nonewline = wow
	NoNewLine = wow2 for me
EOF

test_expect_success 'multivar' 'cmp .git/config expect'

test_expect_success 'non-match' \
	'git config --get nextsection.nonewline !for'

test_expect_success 'non-match value' \
	'test wow = $(git config --get nextsection.nonewline !for)'

test_expect_success 'ambiguous get' '
	test_must_fail git config --get nextsection.nonewline
'

test_expect_success 'get multivar' \
	'git config --get-all nextsection.nonewline'

git config nextsection.nonewline "wow3" "wow$"

cat > expect << EOF
[beta] ; silly comment # another comment
noIndent= sillyValue ; 'nother silly comment

# empty line
		; comment
[nextSection]
	nonewline = wow3
	NoNewLine = wow2 for me
EOF

test_expect_success 'multivar replace' 'cmp .git/config expect'

test_expect_success 'ambiguous value' '
	test_must_fail git config nextsection.nonewline
'

test_expect_success 'ambiguous unset' '
	test_must_fail git config --unset nextsection.nonewline
'

test_expect_success 'invalid unset' '
	test_must_fail git config --unset somesection.nonewline
'

git config --unset nextsection.nonewline "wow3$"

cat > expect << EOF
[beta] ; silly comment # another comment
noIndent= sillyValue ; 'nother silly comment

# empty line
		; comment
[nextSection]
	NoNewLine = wow2 for me
EOF

test_expect_success 'multivar unset' 'cmp .git/config expect'

test_expect_success 'invalid key' 'test_must_fail git config inval.2key blabla'

test_expect_success 'correct key' 'git config 123456.a123 987'

test_expect_success 'hierarchical section' \
	'git config Version.1.2.3eX.Alpha beta'

cat > expect << EOF
[beta] ; silly comment # another comment
noIndent= sillyValue ; 'nother silly comment

# empty line
		; comment
[nextSection]
	NoNewLine = wow2 for me
[123456]
	a123 = 987
[Version "1.2.3eX"]
	Alpha = beta
EOF

test_expect_success 'hierarchical section value' 'cmp .git/config expect'

cat > expect << EOF
beta.noindent=sillyValue
nextsection.nonewline=wow2 for me
123456.a123=987
version.1.2.3eX.alpha=beta
EOF

test_expect_success 'working --list' \
	'git config --list > output && cmp output expect'

cat > expect << EOF
beta.noindent sillyValue
nextsection.nonewline wow2 for me
EOF

test_expect_success '--get-regexp' \
	'git config --get-regexp in > output && cmp output expect'

git config --add nextsection.nonewline "wow4 for you"

cat > expect << EOF
wow2 for me
wow4 for you
EOF

test_expect_success '--add' \
	'git config --get-all nextsection.nonewline > output && cmp output expect'

cat > .git/config << EOF
[novalue]
	variable
[emptyvalue]
	variable =
EOF

test_expect_success 'get variable with no value' \
	'git config --get novalue.variable ^$'

test_expect_success 'get variable with empty value' \
	'git config --get emptyvalue.variable ^$'

echo novalue.variable > expect

test_expect_success 'get-regexp variable with no value' \
	'git config --get-regexp novalue > output &&
	 cmp output expect'

echo 'emptyvalue.variable ' > expect

test_expect_success 'get-regexp variable with empty value' \
	'git config --get-regexp emptyvalue > output &&
	 cmp output expect'

echo true > expect

test_expect_success 'get bool variable with no value' \
	'git config --bool novalue.variable > output &&
	 cmp output expect'

echo false > expect

test_expect_success 'get bool variable with empty value' \
	'git config --bool emptyvalue.variable > output &&
	 cmp output expect'

test_expect_success 'no arguments, but no crash' '
	test_must_fail git config >output 2>&1 &&
	grep usage output
'

cat > .git/config << EOF
[a.b]
	c = d
EOF

git config a.x y

cat > expect << EOF
[a.b]
	c = d
[a]
	x = y
EOF

test_expect_success 'new section is partial match of another' 'cmp .git/config expect'

git config b.x y
git config a.b c

cat > expect << EOF
[a.b]
	c = d
[a]
	x = y
	b = c
[b]
	x = y
EOF

test_expect_success 'new variable inserts into proper section' 'cmp .git/config expect'

test_expect_success 'alternative GIT_CONFIG (non-existing file should fail)' \
	'test_must_fail git config --file non-existing-config -l'

cat > other-config << EOF
[ein]
	bahn = strasse
EOF

cat > expect << EOF
ein.bahn=strasse
EOF

GIT_CONFIG=other-config git config -l > output

test_expect_success 'alternative GIT_CONFIG' 'cmp output expect'

test_expect_success 'alternative GIT_CONFIG (--file)' \
	'git config --file other-config -l > output && cmp output expect'

GIT_CONFIG=other-config git config anwohner.park ausweis

cat > expect << EOF
[ein]
	bahn = strasse
[anwohner]
	park = ausweis
EOF

test_expect_success '--set in alternative GIT_CONFIG' 'cmp other-config expect'

cat > .git/config << EOF
# Hallo
	#Bello
[branch "eins"]
	x = 1
[branch.eins]
	y = 1
	[branch "1 234 blabl/a"]
weird
EOF

test_expect_success "rename section" \
	"git config --rename-section branch.eins branch.zwei"

cat > expect << EOF
# Hallo
	#Bello
[branch "zwei"]
	x = 1
[branch "zwei"]
	y = 1
	[branch "1 234 blabl/a"]
weird
EOF

test_expect_success "rename succeeded" "test_cmp expect .git/config"

test_expect_success "rename non-existing section" '
	test_must_fail git config --rename-section \
		branch."world domination" branch.drei
'

test_expect_success "rename succeeded" "test_cmp expect .git/config"

test_expect_success "rename another section" \
	'git config --rename-section branch."1 234 blabl/a" branch.drei'

cat > expect << EOF
# Hallo
	#Bello
[branch "zwei"]
	x = 1
[branch "zwei"]
	y = 1
[branch "drei"]
weird
EOF

test_expect_success "rename succeeded" "test_cmp expect .git/config"

cat >> .git/config << EOF
  [branch "zwei"] a = 1 [branch "vier"]
EOF

test_expect_success "remove section" "git config --remove-section branch.zwei"

cat > expect << EOF
# Hallo
	#Bello
[branch "drei"]
weird
EOF

test_expect_success "section was removed properly" \
	"test_cmp expect .git/config"

rm .git/config

cat > expect << EOF
[gitcvs]
	enabled = true
	dbname = %Ggitcvs2.%a.%m.sqlite
[gitcvs "ext"]
	dbname = %Ggitcvs1.%a.%m.sqlite
EOF

test_expect_success 'section ending' '

	git config gitcvs.enabled true &&
	git config gitcvs.ext.dbname %Ggitcvs1.%a.%m.sqlite &&
	git config gitcvs.dbname %Ggitcvs2.%a.%m.sqlite &&
	cmp .git/config expect

'

test_expect_success numbers '

	git config kilo.gram 1k &&
	git config mega.ton 1m &&
	k=$(git config --int --get kilo.gram) &&
	test z1024 = "z$k" &&
	m=$(git config --int --get mega.ton) &&
	test z1048576 = "z$m"
'

cat > expect <<EOF
fatal: bad config value for 'aninvalid.unit' in .git/config
EOF

test_expect_success 'invalid unit' '

	git config aninvalid.unit "1auto" &&
	s=$(git config aninvalid.unit) &&
	test "z1auto" = "z$s" &&
	if git config --int --get aninvalid.unit 2>actual
	then
		echo config should have failed
		false
	fi &&
	cmp actual expect
'

cat > expect << EOF
true
false
true
false
true
false
true
false
EOF

test_expect_success bool '

	git config bool.true1 01 &&
	git config bool.true2 -1 &&
	git config bool.true3 YeS &&
	git config bool.true4 true &&
	git config bool.false1 000 &&
	git config bool.false2 "" &&
	git config bool.false3 nO &&
	git config bool.false4 FALSE &&
	rm -f result &&
	for i in 1 2 3 4
	do
	    git config --bool --get bool.true$i >>result
	    git config --bool --get bool.false$i >>result
        done &&
	cmp expect result'

test_expect_success 'invalid bool (--get)' '

	git config bool.nobool foobar &&
	test_must_fail git config --bool --get bool.nobool'

test_expect_success 'invalid bool (set)' '

	test_must_fail git config --bool bool.nobool foobar'

rm .git/config

cat > expect <<\EOF
[bool]
	true1 = true
	true2 = true
	true3 = true
	true4 = true
	false1 = false
	false2 = false
	false3 = false
	false4 = false
EOF

test_expect_success 'set --bool' '

	git config --bool bool.true1 01 &&
	git config --bool bool.true2 -1 &&
	git config --bool bool.true3 YeS &&
	git config --bool bool.true4 true &&
	git config --bool bool.false1 000 &&
	git config --bool bool.false2 "" &&
	git config --bool bool.false3 nO &&
	git config --bool bool.false4 FALSE &&
	cmp expect .git/config'

rm .git/config

cat > expect <<\EOF
[int]
	val1 = 1
	val2 = -1
	val3 = 5242880
EOF

test_expect_success 'set --int' '

	git config --int int.val1 01 &&
	git config --int int.val2 -1 &&
	git config --int int.val3 5m &&
	cmp expect .git/config'

rm .git/config

cat >expect <<\EOF
[bool]
	true1 = true
	true2 = true
	false1 = false
	false2 = false
[int]
	int1 = 0
	int2 = 1
	int3 = -1
EOF

test_expect_success 'get --bool-or-int' '
	(
		echo "[bool]"
		echo true1
		echo true2 = true
		echo false = false
		echo "[int]"
		echo int1 = 0
		echo int2 = 1
		echo int3 = -1
	) >>.git/config &&
	test $(git config --bool-or-int bool.true1) = true &&
	test $(git config --bool-or-int bool.true2) = true &&
	test $(git config --bool-or-int bool.false) = false &&
	test $(git config --bool-or-int int.int1) = 0 &&
	test $(git config --bool-or-int int.int2) = 1 &&
	test $(git config --bool-or-int int.int3) = -1

'

rm .git/config
cat >expect <<\EOF
[bool]
	true1 = true
	false1 = false
	true2 = true
	false2 = false
[int]
	int1 = 0
	int2 = 1
	int3 = -1
EOF

test_expect_success 'set --bool-or-int' '
	git config --bool-or-int bool.true1 true &&
	git config --bool-or-int bool.false1 false &&
	git config --bool-or-int bool.true2 yes &&
	git config --bool-or-int bool.false2 no &&
	git config --bool-or-int int.int1 0 &&
	git config --bool-or-int int.int2 1 &&
	git config --bool-or-int int.int3 -1 &&
	test_cmp expect .git/config
'

rm .git/config

git config quote.leading " test"
git config quote.ending "test "
git config quote.semicolon "test;test"
git config quote.hash "test#test"

cat > expect << EOF
[quote]
	leading = " test"
	ending = "test "
	semicolon = "test;test"
	hash = "test#test"
EOF

test_expect_success 'quoting' 'cmp .git/config expect'

test_expect_success 'key with newline' '
	test_must_fail git config "key.with
newline" 123'

test_expect_success 'value with newline' 'git config key.sub value.with\\\
newline'

cat > .git/config <<\EOF
[section]
	; comment \
	continued = cont\
inued
	noncont   = not continued ; \
	quotecont = "cont;\
inued"
EOF

cat > expect <<\EOF
section.continued=continued
section.noncont=not continued
section.quotecont=cont;inued
EOF

git config --list > result

test_expect_success 'value continued on next line' 'cmp result expect'

cat > .git/config <<\EOF
[section "sub=section"]
	val1 = foo=bar
	val2 = foo\nbar
	val3 = \n\n
	val4 =
	val5
EOF

cat > expect <<\EOF
section.sub=section.val1
foo=barQsection.sub=section.val2
foo
barQsection.sub=section.val3


Qsection.sub=section.val4
Qsection.sub=section.val5Q
EOF

git config --null --list | perl -pe 'y/\000/Q/' > result
echo >>result

test_expect_success '--null --list' 'cmp result expect'

git config --null --get-regexp 'val[0-9]' | perl -pe 'y/\000/Q/' > result
echo >>result

test_expect_success '--null --get-regexp' 'cmp result expect'

<<<<<<< HEAD
test "$no_symlinks" ||
test_expect_success 'symlinked configuration' '
=======
test_expect_success SYMLINKS 'symlinked configuration' '
>>>>>>> 8b02c64a

	ln -s notyet myconfig &&
	GIT_CONFIG=myconfig git config test.frotz nitfol &&
	test -h myconfig &&
	test -f notyet &&
	test "z$(GIT_CONFIG=notyet git config test.frotz)" = znitfol &&
	GIT_CONFIG=myconfig git config test.xyzzy rezrov &&
	test -h myconfig &&
	test -f notyet &&
	test "z$(GIT_CONFIG=notyet git config test.frotz)" = znitfol &&
	test "z$(GIT_CONFIG=notyet git config test.xyzzy)" = zrezrov

'

test_expect_success 'check split_cmdline return' "
	git config alias.split-cmdline-fix 'echo \"' &&
	test_must_fail git split-cmdline-fix &&
	echo foo > foo &&
	git add foo &&
	git commit -m 'initial commit' &&
	git config branch.master.mergeoptions 'echo \"' &&
	test_must_fail git merge master
	"

test_done<|MERGE_RESOLUTION|>--- conflicted
+++ resolved
@@ -733,12 +733,7 @@
 
 test_expect_success '--null --get-regexp' 'cmp result expect'
 
-<<<<<<< HEAD
-test "$no_symlinks" ||
-test_expect_success 'symlinked configuration' '
-=======
 test_expect_success SYMLINKS 'symlinked configuration' '
->>>>>>> 8b02c64a
 
 	ln -s notyet myconfig &&
 	GIT_CONFIG=myconfig git config test.frotz nitfol &&
