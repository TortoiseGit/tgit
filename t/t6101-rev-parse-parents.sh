--- conflicted
+++ resolved
@@ -39,8 +39,4 @@
 	echo $abbrv &&
 	test $start = $abbrv'
 
-<<<<<<< HEAD
-test_done
-=======
-test_done
->>>>>>> 952c8c56
+test_done