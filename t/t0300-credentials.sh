--- conflicted
+++ resolved
@@ -532,7 +532,7 @@
 	url=https://one.example.com?%0ahost=two.example.com/
 	EOF
 	cat >expect <<-\EOF &&
-	warning: url contains a newline in its host component: https://one.example.com?%0ahost=two.example.com/
+	warning: url contains a newline in its path component: https://one.example.com?%0ahost=two.example.com/
 	fatal: credential url cannot be parsed: https://one.example.com?%0ahost=two.example.com/
 	EOF
 	test_i18ncmp expect stderr
@@ -548,7 +548,6 @@
 	username=foo
 	password=bar
 	--
-<<<<<<< HEAD
 	verbatim: get
 	verbatim: protocol=cert
 	verbatim: host=
@@ -572,12 +571,6 @@
 	EOF
 	cat >expect <<-\EOF &&
 	fatal: refusing to work with credential missing protocol field
-=======
-	warning: url contains a newline in its path component: https://one.example.com?%0ahost=two.example.com/
-	warning: skipping credential lookup for url: https://one.example.com?%0ahost=two.example.com/
-	askpass: Username:
-	askpass: Password:
->>>>>>> 4c5971e1
 	EOF
 	test_i18ncmp expect stderr
 '
