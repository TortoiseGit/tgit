#!/bin/sh
#
# Copyright (c) 2007 Kristian Høgsberg <krh@redhat.com>
#

# FIXME: Test the various index usages, -i and -o, test reflog,
# signoff

test_description='git commit'
. ./test-lib.sh

test_tick

test_expect_success \
	"initial status" \
	"echo 'bongo bongo' >file &&
	 git add file && \
	 git status | grep 'Initial commit'"

test_expect_success \
	"fail initial amend" \
	"test_must_fail git commit --amend"

test_expect_success \
	"initial commit" \
	"git commit -m initial"

test_expect_success \
	"invalid options 1" \
	"test_must_fail git commit -m foo -m bar -F file"

test_expect_success \
	"invalid options 2" \
	"test_must_fail git commit -C HEAD -m illegal"

test_expect_success \
	"using paths with -a" \
	"echo King of the bongo >file &&
	test_must_fail git commit -m foo -a file"

test_expect_success PERL \
	"using paths with --interactive" \
	"echo bong-o-bong >file &&
	! (echo 7 | git commit -m foo --interactive file)"

test_expect_success \
	"using invalid commit with -C" \
	"test_must_fail git commit -C bogus"

test_expect_success \
	"testing nothing to commit" \
	"test_must_fail git commit -m initial"

test_expect_success \
	"next commit" \
	"echo 'bongo bongo bongo' >file \
	 git commit -m next -a"

test_expect_success \
	"commit message from non-existing file" \
	"echo 'more bongo: bongo bongo bongo bongo' >file && \
	 test_must_fail git commit -F gah -a"

# Empty except stray tabs and spaces on a few lines.
sed -e 's/@$//' >msg <<EOF
		@

  @
Signed-off-by: hula
EOF
test_expect_success \
	"empty commit message" \
	"test_must_fail git commit -F msg -a"

test_expect_success \
	"commit message from file" \
	"echo 'this is the commit message, coming from a file' >msg && \
	 git commit -F msg -a"

cat >editor <<\EOF
#!/bin/sh
sed -e "s/a file/an amend commit/g" < "$1" > "$1-"
mv "$1-" "$1"
EOF
chmod 755 editor

test_expect_success \
	"amend commit" \
	"VISUAL=./editor git commit --amend"

test_expect_success \
	"passing -m and -F" \
	"echo 'enough with the bongos' >file && \
	 test_must_fail git commit -F msg -m amending ."

test_expect_success \
	"using message from other commit" \
	"git commit -C HEAD^ ."

cat >editor <<\EOF
#!/bin/sh
sed -e "s/amend/older/g"  < "$1" > "$1-"
mv "$1-" "$1"
EOF
chmod 755 editor

test_expect_success \
	"editing message from other commit" \
	"echo 'hula hula' >file && \
	 VISUAL=./editor git commit -c HEAD^ -a"

test_expect_success \
	"message from stdin" \
	"echo 'silly new contents' >file && \
	 echo commit message from stdin | git commit -F - -a"

test_expect_success \
	"overriding author from command line" \
	"echo 'gak' >file && \
	 git commit -m 'author' --author 'Rubber Duck <rduck@convoy.org>' -a"

<<<<<<< HEAD
echo "SKIP because msysgit does not support Git.pm" ||
test_expect_success \
=======
test_expect_success PERL \
>>>>>>> c965c029
	"interactive add" \
	"echo 7 | git commit --interactive | grep 'What now'"

test_expect_success \
	"showing committed revisions" \
	"git rev-list HEAD >current"

cat >editor <<\EOF
#!/bin/sh
sed -e "s/good/bad/g" < "$1" > "$1-"
mv "$1-" "$1"
EOF
chmod 755 editor

cat >msg <<EOF
A good commit message.
EOF

test_expect_success \
	'editor not invoked if -F is given' '
	 echo "moo" >file &&
	 VISUAL=./editor git commit -a -F msg &&
	 git show -s --pretty=format:"%s" | grep -q good &&
	 echo "quack" >file &&
	 echo "Another good message." | VISUAL=./editor git commit -a -F - &&
	 git show -s --pretty=format:"%s" | grep -q good
	 '
# We could just check the head sha1, but checking each commit makes it
# easier to isolate bugs.

cat >expected <<\EOF
72c0dc9855b0c9dadcbfd5a31cab072e0cb774ca
9b88fc14ce6b32e3d9ee021531a54f18a5cf38a2
3536bbb352c3a1ef9a420f5b4242d48578b92aa7
d381ac431806e53f3dd7ac2f1ae0534f36d738b9
4fd44095ad6334f3ef72e4c5ec8ddf108174b54a
402702b49136e7587daa9280e91e4bb7cb2179f7
EOF

test_expect_success \
    'validate git rev-list output.' \
    'test_cmp expected current'

test_expect_success 'partial commit that involves removal (1)' '

	git rm --cached file &&
	mv file elif &&
	git add elif &&
	git commit -m "Partial: add elif" elif &&
	git diff-tree --name-status HEAD^ HEAD >current &&
	echo "A	elif" >expected &&
	test_cmp expected current

'

test_expect_success 'partial commit that involves removal (2)' '

	git commit -m "Partial: remove file" file &&
	git diff-tree --name-status HEAD^ HEAD >current &&
	echo "D	file" >expected &&
	test_cmp expected current

'

test_expect_success 'partial commit that involves removal (3)' '

	git rm --cached elif &&
	echo elif >elif &&
	git commit -m "Partial: modify elif" elif &&
	git diff-tree --name-status HEAD^ HEAD >current &&
	echo "M	elif" >expected &&
	test_cmp expected current

'

author="The Real Author <someguy@his.email.org>"
test_expect_success 'amend commit to fix author' '

	oldtick=$GIT_AUTHOR_DATE &&
	test_tick &&
	git reset --hard &&
	git cat-file -p HEAD |
	sed -e "s/author.*/author $author $oldtick/" \
		-e "s/^\(committer.*> \).*$/\1$GIT_COMMITTER_DATE/" > \
		expected &&
	git commit --amend --author="$author" &&
	git cat-file -p HEAD > current &&
	test_cmp expected current

'

test_expect_success 'sign off (1)' '

	echo 1 >positive &&
	git add positive &&
	git commit -s -m "thank you" &&
	git cat-file commit HEAD | sed -e "1,/^\$/d" >actual &&
	(
		echo thank you
		echo
		git var GIT_COMMITTER_IDENT |
		sed -e "s/>.*/>/" -e "s/^/Signed-off-by: /"
	) >expected &&
	test_cmp expected actual

'

test_expect_success 'sign off (2)' '

	echo 2 >positive &&
	git add positive &&
	existing="Signed-off-by: Watch This <watchthis@example.com>" &&
	git commit -s -m "thank you

$existing" &&
	git cat-file commit HEAD | sed -e "1,/^\$/d" >actual &&
	(
		echo thank you
		echo
		echo $existing
		git var GIT_COMMITTER_IDENT |
		sed -e "s/>.*/>/" -e "s/^/Signed-off-by: /"
	) >expected &&
	test_cmp expected actual

'

test_expect_success 'multiple -m' '

	>negative &&
	git add negative &&
	git commit -m "one" -m "two" -m "three" &&
	git cat-file commit HEAD | sed -e "1,/^\$/d" >actual &&
	(
		echo one
		echo
		echo two
		echo
		echo three
	) >expected &&
	test_cmp expected actual

'

author="The Real Author <someguy@his.email.org>"
test_expect_success 'amend commit to fix author' '

	oldtick=$GIT_AUTHOR_DATE &&
	test_tick &&
	git reset --hard &&
	git cat-file -p HEAD |
	sed -e "s/author.*/author $author $oldtick/" \
		-e "s/^\(committer.*> \).*$/\1$GIT_COMMITTER_DATE/" > \
		expected &&
	git commit --amend --author="$author" &&
	git cat-file -p HEAD > current &&
	test_cmp expected current

'

test_expect_success 'git commit <file> with dirty index' '
	echo tacocat > elif &&
	echo tehlulz > chz &&
	git add chz &&
	git commit elif -m "tacocat is a palindrome" &&
	git show --stat | grep elif &&
	git diff --cached | grep chz
'

test_expect_success 'same tree (single parent)' '

	git reset --hard

	if git commit -m empty
	then
		echo oops -- should have complained
		false
	else
		: happy
	fi

'

test_expect_success 'same tree (single parent) --allow-empty' '

	git commit --allow-empty -m "forced empty" &&
	git cat-file commit HEAD | grep forced

'

test_expect_success 'same tree (merge and amend merge)' '

	git checkout -b side HEAD^ &&
	echo zero >zero &&
	git add zero &&
	git commit -m "add zero" &&
	git checkout master &&

	git merge -s ours side -m "empty ok" &&
	git diff HEAD^ HEAD >actual &&
	: >expected &&
	test_cmp expected actual &&

	git commit --amend -m "empty really ok" &&
	git diff HEAD^ HEAD >actual &&
	: >expected &&
	test_cmp expected actual

'

test_expect_success 'amend using the message from another commit' '

	git reset --hard &&
	test_tick &&
	git commit --allow-empty -m "old commit" &&
	old=$(git rev-parse --verify HEAD) &&
	test_tick &&
	git commit --allow-empty -m "new commit" &&
	new=$(git rev-parse --verify HEAD) &&
	test_tick &&
	git commit --allow-empty --amend -C "$old" &&
	git show --pretty="format:%ad %s" "$old" >expected &&
	git show --pretty="format:%ad %s" HEAD >actual &&
	test_cmp expected actual

'

test_expect_success 'amend using the message from a commit named with tag' '

	git reset --hard &&
	test_tick &&
	git commit --allow-empty -m "old commit" &&
	old=$(git rev-parse --verify HEAD) &&
	git tag -a -m "tag on old" tagged-old HEAD &&
	test_tick &&
	git commit --allow-empty -m "new commit" &&
	new=$(git rev-parse --verify HEAD) &&
	test_tick &&
	git commit --allow-empty --amend -C tagged-old &&
	git show --pretty="format:%ad %s" "$old" >expected &&
	git show --pretty="format:%ad %s" HEAD >actual &&
	test_cmp expected actual

'

test_done<|MERGE_RESOLUTION|>--- conflicted
+++ resolved
@@ -119,12 +119,8 @@
 	"echo 'gak' >file && \
 	 git commit -m 'author' --author 'Rubber Duck <rduck@convoy.org>' -a"
 
-<<<<<<< HEAD
 echo "SKIP because msysgit does not support Git.pm" ||
-test_expect_success \
-=======
 test_expect_success PERL \
->>>>>>> c965c029
 	"interactive add" \
 	"echo 7 | git commit --interactive | grep 'What now'"
 
