#!/bin/sh

test_description='signed commit tests'
. ./test-lib.sh
. "$TEST_DIRECTORY/lib-gpg.sh"

test_expect_success GPG 'create signed commits' '
	test_when_finished "test_unconfig commit.gpgsign" &&

	echo 1 >file && git add file &&
	test_tick && git commit -S -m initial &&
	git tag initial &&
	git branch side &&

	echo 2 >file && test_tick && git commit -a -S -m second &&
	git tag second &&

	git checkout side &&
	echo 3 >elif && git add elif &&
	test_tick && git commit -m "third on side" &&

	git checkout master &&
	test_tick && git merge -S side &&
	git tag merge &&

	echo 4 >file && test_tick && git commit -a -m "fourth unsigned" &&
	git tag fourth-unsigned &&

	test_tick && git commit --amend -S -m "fourth signed" &&
	git tag fourth-signed &&

	git config commit.gpgsign true &&
	echo 5 >file && test_tick && git commit -a -m "fifth signed" &&
	git tag fifth-signed &&

	git config commit.gpgsign false &&
	echo 6 >file && test_tick && git commit -a -m "sixth" &&
	git tag sixth-unsigned &&

	git config commit.gpgsign true &&
	echo 7 >file && test_tick && git commit -a -m "seventh" --no-gpg-sign &&
	git tag seventh-unsigned &&

	test_tick && git rebase -f HEAD^^ && git tag sixth-signed HEAD^ &&
	git tag seventh-signed

	echo 8 >file && test_tick && git commit -a -m eighth -SB7227189 &&
	git tag eighth-signed-alt
'

test_expect_success GPG 'verify and show signatures' '
	(
		for commit in initial second merge fourth-signed fifth-signed sixth-signed seventh-signed
		do
			git verify-commit $commit &&
			git show --pretty=short --show-signature $commit >actual &&
			grep "Good signature from" actual &&
<<<<<<< HEAD
			! grep "BAD signature from" actual &&
			echo $commit OK || exit 1
=======
			! grep "BAD signature from" actual || exit 1
			echo $commit OK
>>>>>>> 8e92c2cf
		done
	) &&
	(
		for commit in merge^2 fourth-unsigned sixth-unsigned seventh-unsigned
		do
			test_must_fail git verify-commit $commit &&
			git show --pretty=short --show-signature $commit >actual &&
			! grep "Good signature from" actual &&
<<<<<<< HEAD
			! grep "BAD signature from" actual &&
			echo $commit OK || exit 1
		done
	) &&
	(
		for commit in eighth-signed-alt
		do
			git show --pretty=short --show-signature $commit >actual &&
			grep "Good signature from" actual &&
			! grep "BAD signature from" actual &&
			grep "not certified" actual &&
			echo $commit OK || exit 1
=======
			! grep "BAD signature from" actual || exit 1
			echo $commit OK
>>>>>>> 8e92c2cf
		done
	)
'

test_expect_success GPG 'show signed commit with signature' '
	git show -s initial >commit &&
	git show -s --show-signature initial >show &&
	git verify-commit -v initial >verify.1 2>verify.2 &&
	git cat-file commit initial >cat &&
	grep -v "gpg: " show >show.commit &&
	grep "gpg: " show >show.gpg &&
	grep -v "^ " cat | grep -v "^gpgsig " >cat.commit &&
	test_cmp show.commit commit &&
	test_cmp show.gpg verify.2 &&
	test_cmp cat.commit verify.1
'

test_expect_success GPG 'detect fudged signature' '
	git cat-file commit seventh-signed >raw &&

	sed -e "s/seventh/7th forged/" raw >forged1 &&
	git hash-object -w -t commit forged1 >forged1.commit &&
	! git verify-commit $(cat forged1.commit) &&
	git show --pretty=short --show-signature $(cat forged1.commit) >actual1 &&
	grep "BAD signature from" actual1 &&
	! grep "Good signature from" actual1
'

test_expect_success GPG 'detect fudged signature with NUL' '
	git cat-file commit seventh-signed >raw &&
	cat raw >forged2 &&
	echo Qwik | tr "Q" "\000" >>forged2 &&
	git hash-object -w -t commit forged2 >forged2.commit &&
	! git verify-commit $(cat forged2.commit) &&
	git show --pretty=short --show-signature $(cat forged2.commit) >actual2 &&
	grep "BAD signature from" actual2 &&
	! grep "Good signature from" actual2
'

test_expect_success GPG 'amending already signed commit' '
	git checkout fourth-signed^0 &&
	git commit --amend -S --no-edit &&
	git verify-commit HEAD &&
	git show -s --show-signature HEAD >actual &&
	grep "Good signature from" actual &&
	! grep "BAD signature from" actual
'

test_expect_success GPG 'show good signature with custom format' '
	cat >expect <<-\EOF &&
	G
	13B6F51ECDDE430D
	C O Mitter <committer@example.com>
	EOF
	git log -1 --format="%G?%n%GK%n%GS" sixth-signed >actual &&
	test_cmp expect actual
'

test_expect_success GPG 'show bad signature with custom format' '
	cat >expect <<-\EOF &&
	B
	13B6F51ECDDE430D
	C O Mitter <committer@example.com>
	EOF
	git log -1 --format="%G?%n%GK%n%GS" $(cat forged1.commit) >actual &&
	test_cmp expect actual
'

test_expect_success GPG 'show unknown signature with custom format' '
	cat >expect <<-\EOF &&
	U
	61092E85B7227189
	Eris Discordia <discord@example.net>
	EOF
	git log -1 --format="%G?%n%GK%n%GS" eighth-signed-alt >actual &&
	test_cmp expect actual
'

test_expect_success GPG 'show lack of signature with custom format' '
	cat >expect <<-\EOF &&
	N


	EOF
	git log -1 --format="%G?%n%GK%n%GS" seventh-unsigned >actual &&
	test_cmp expect actual
'

test_done<|MERGE_RESOLUTION|>--- conflicted
+++ resolved
@@ -55,13 +55,8 @@
 			git verify-commit $commit &&
 			git show --pretty=short --show-signature $commit >actual &&
 			grep "Good signature from" actual &&
-<<<<<<< HEAD
 			! grep "BAD signature from" actual &&
 			echo $commit OK || exit 1
-=======
-			! grep "BAD signature from" actual || exit 1
-			echo $commit OK
->>>>>>> 8e92c2cf
 		done
 	) &&
 	(
@@ -70,7 +65,6 @@
 			test_must_fail git verify-commit $commit &&
 			git show --pretty=short --show-signature $commit >actual &&
 			! grep "Good signature from" actual &&
-<<<<<<< HEAD
 			! grep "BAD signature from" actual &&
 			echo $commit OK || exit 1
 		done
@@ -83,10 +77,6 @@
 			! grep "BAD signature from" actual &&
 			grep "not certified" actual &&
 			echo $commit OK || exit 1
-=======
-			! grep "BAD signature from" actual || exit 1
-			echo $commit OK
->>>>>>> 8e92c2cf
 		done
 	)
 '
