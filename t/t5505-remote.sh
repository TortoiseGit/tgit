--- conflicted
+++ resolved
@@ -107,11 +107,10 @@
 )
 '
 
-<<<<<<< HEAD
 case $(uname -s) in
 *MINGW*) pwd() { builtin pwd -W; } ;;
 esac
-=======
+
 test_expect_success 'remove remote protects non-remote branches' '
 (
 	cd test &&
@@ -138,7 +137,6 @@
 )
 '
 
->>>>>>> 621f1b4b
 cat > test/expect << EOF
 * remote origin
   URL: $(pwd)/one
