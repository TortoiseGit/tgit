--- conflicted
+++ resolved
@@ -147,7 +147,6 @@
 	compare rev-parse "--exclude=refs/remotes/* --exclude=refs/tags/* --all" --branches
 '
 
-<<<<<<< HEAD
 test_expect_success 'rev-parse --branches clears --exclude' '
 	compare rev-parse "--exclude=* --branches --branches" "--branches"
 '
@@ -158,7 +157,8 @@
 
 test_expect_success 'rev-parse --all clears --exclude' '
 	compare rev-parse "--exclude=* --all --all" "--all"
-=======
+'
+
 test_expect_success 'rev-parse --exclude=glob with --branches=glob' '
 	compare rev-parse "--exclude=subspace-* --branches=sub*" "subspace/one subspace/two"
 '
@@ -205,7 +205,6 @@
 
 test_expect_success 'rev-list --exclude=ref with --remotes=glob' '
 	compare rev-list "--exclude=upstream/x --remotes=upstream/*" "upstream/one upstream/two"
->>>>>>> 9ab9b5df
 '
 
 test_expect_success 'rev-list --glob=refs/heads/subspace/*' '
