--- conflicted
+++ resolved
@@ -4,17 +4,12 @@
 
 . ./test-lib.sh
 
-<<<<<<< HEAD
-say "executable mode not supported - skipping tests"
-test_done
-=======
 if test "$(git config --bool core.filemode)" = false
 then
 	say 'filemode disabled on the filesystem'
 else
 	test_set_prereq FILEMODE
 fi
->>>>>>> 8b02c64a
 
 test_expect_success setup '
 	echo original >file &&
