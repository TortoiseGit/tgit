--- conflicted
+++ resolved
@@ -7,16 +7,15 @@
 
 This test script tries to verify the sanity of summary subcommand of git submodule.
 '
-<<<<<<< HEAD
-# NEEDSWORK: This test script is old fashioned and may need a big cleanup due to
-# various reasons, one of them being that there are lots of commands taking place
-# outside of 'test_expect_success' block, which is no longer in good-style.
-=======
+
 # NOTE: This test script uses 'git add' instead of 'git submodule add' to add
 # submodules to the superproject. Some submodule subcommands such as init and
 # deinit might not work as expected in this script. t7421 does not have this
 # caveat.
->>>>>>> e83e3333
+#
+# NEEDSWORK: This test script is old fashioned and may need a big cleanup due to
+# various reasons, one of them being that there are lots of commands taking place
+# outside of 'test_expect_success' block, which is no longer in good-style.
 
 . ./test-lib.sh
 
