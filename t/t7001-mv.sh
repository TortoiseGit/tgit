--- conflicted
+++ resolved
@@ -292,13 +292,8 @@
 	echo content >file &&
 	git add file &&
 	git commit -m "added sub and file" &&
-<<<<<<< HEAD
-	mkdir -p deep/directory/hierachy &&
-	git submodule add ./. deep/directory/hierachy/sub &&
-=======
 	mkdir -p deep/directory/hierarchy &&
 	git submodule add ./. deep/directory/hierarchy/sub &&
->>>>>>> 6ebdac1b
 	git commit -m "added another submodule" &&
 	git branch submodule
 '
@@ -490,13 +485,8 @@
 		# git status would fail if the update of linking git dir to
 		# work dir of the submodule failed.
 		git status &&
-<<<<<<< HEAD
-		git config -f ../.gitmodules submodule.deep/directory/hierachy/sub.path >../actual &&
-		echo "directory/hierachy/sub" >../expect
-=======
 		git config -f ../.gitmodules submodule.deep/directory/hierarchy/sub.path >../actual &&
 		echo "directory/hierarchy/sub" >../expect
->>>>>>> 6ebdac1b
 	) &&
 	test_cmp actual expect
 '
