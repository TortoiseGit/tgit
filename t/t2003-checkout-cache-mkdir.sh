#!/bin/sh
#
# Copyright (c) 2005 Junio C Hamano
#

test_description='git checkout-index --prefix test.

This test makes sure that --prefix option works as advertised, and
also verifies that such leading path may contain symlinks, unlike
the GIT controlled paths.
'

. ./test-lib.sh

test_expect_success \
    'setup' \
    'mkdir path1 &&
    echo frotz >path0 &&
    echo rezrov >path1/file1 &&
    git update-index --add path0 path1/file1'

<<<<<<< HEAD
test "$no_symlinks" || {
test_expect_success \
=======
test_expect_success SYMLINKS \
>>>>>>> 8b02c64a
    'have symlink in place where dir is expected.' \
    'rm -fr path0 path1 &&
     mkdir path2 &&
     ln -s path2 path1 &&
     git checkout-index -f -a &&
     test ! -h path1 && test -d path1 &&
     test -f path1/file1 && test ! -f path2/file1'
}

test_expect_success \
    'use --prefix=path2/' \
    'rm -fr path0 path1 path2 &&
     mkdir path2 &&
     git checkout-index --prefix=path2/ -f -a &&
     test -f path2/path0 &&
     test -f path2/path1/file1 &&
     test ! -f path0 &&
     test ! -f path1/file1'

test_expect_success \
    'use --prefix=tmp-' \
    'rm -fr path0 path1 path2 tmp* &&
     git checkout-index --prefix=tmp- -f -a &&
     test -f tmp-path0 &&
     test -f tmp-path1/file1 &&
     test ! -f path0 &&
     test ! -f path1/file1'

test_expect_success \
    'use --prefix=tmp- but with a conflicting file and dir' \
    'rm -fr path0 path1 path2 tmp* &&
     echo nitfol >tmp-path1 &&
     mkdir tmp-path0 &&
     git checkout-index --prefix=tmp- -f -a &&
     test -f tmp-path0 &&
     test -f tmp-path1/file1 &&
     test ! -f path0 &&
     test ! -f path1/file1'

test "$no_symlinks" || {
# Linus fix #1
test_expect_success SYMLINKS \
    'use --prefix=tmp/orary/ where tmp is a symlink' \
    'rm -fr path0 path1 path2 tmp* &&
     mkdir tmp1 tmp1/orary &&
     ln -s tmp1 tmp &&
     git checkout-index --prefix=tmp/orary/ -f -a &&
     test -d tmp1/orary &&
     test -f tmp1/orary/path0 &&
     test -f tmp1/orary/path1/file1 &&
     test -h tmp'

# Linus fix #2
test_expect_success SYMLINKS \
    'use --prefix=tmp/orary- where tmp is a symlink' \
    'rm -fr path0 path1 path2 tmp* &&
     mkdir tmp1 &&
     ln -s tmp1 tmp &&
     git checkout-index --prefix=tmp/orary- -f -a &&
     test -f tmp1/orary-path0 &&
     test -f tmp1/orary-path1/file1 &&
     test -h tmp'

# Linus fix #3
test_expect_success SYMLINKS \
    'use --prefix=tmp- where tmp-path1 is a symlink' \
    'rm -fr path0 path1 path2 tmp* &&
     mkdir tmp1 &&
     ln -s tmp1 tmp-path1 &&
     git checkout-index --prefix=tmp- -f -a &&
     test -f tmp-path0 &&
     test ! -h tmp-path1 &&
     test -d tmp-path1 &&
     test -f tmp-path1/file1'
}

test_done<|MERGE_RESOLUTION|>--- conflicted
+++ resolved
@@ -19,12 +19,7 @@
     echo rezrov >path1/file1 &&
     git update-index --add path0 path1/file1'
 
-<<<<<<< HEAD
-test "$no_symlinks" || {
-test_expect_success \
-=======
 test_expect_success SYMLINKS \
->>>>>>> 8b02c64a
     'have symlink in place where dir is expected.' \
     'rm -fr path0 path1 &&
      mkdir path2 &&
@@ -32,7 +27,6 @@
      git checkout-index -f -a &&
      test ! -h path1 && test -d path1 &&
      test -f path1/file1 && test ! -f path2/file1'
-}
 
 test_expect_success \
     'use --prefix=path2/' \
@@ -64,7 +58,6 @@
      test ! -f path0 &&
      test ! -f path1/file1'
 
-test "$no_symlinks" || {
 # Linus fix #1
 test_expect_success SYMLINKS \
     'use --prefix=tmp/orary/ where tmp is a symlink' \
@@ -99,6 +92,5 @@
      test ! -h tmp-path1 &&
      test -d tmp-path1 &&
      test -f tmp-path1/file1'
-}
 
 test_done