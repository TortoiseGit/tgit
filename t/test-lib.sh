--- conflicted
+++ resolved
@@ -1711,7 +1711,7 @@
 test_lazy_prereq REBASE_P '
 	test -z "$GIT_TEST_SKIP_REBASE_P"
 '
-<<<<<<< HEAD
+
 # Special-purpose prereq for transitioning to a new default branch name:
 # Some tests need more than just a mindless (case-preserving) s/master/main/g
 # replacement. The non-trivial adjustments are guarded behind this
@@ -1719,11 +1719,9 @@
 test_lazy_prereq PREPARE_FOR_MAIN_BRANCH '
 	test "$GIT_TEST_DEFAULT_INITIAL_BRANCH_NAME" = main
 '
-=======
 
 # Ensure that no test accidentally triggers a Git command
 # that runs 'crontab', affecting a user's cron schedule.
 # Tests that verify the cron integration must set this locally
 # to avoid errors.
-GIT_TEST_CRONTAB="exit 1"
->>>>>>> 0016b618
+GIT_TEST_CRONTAB="exit 1"