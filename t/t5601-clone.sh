--- conflicted
+++ resolved
@@ -611,7 +611,6 @@
 	git -C replay.git index-pack -v --stdin <tmp.pack
 '
 
-<<<<<<< HEAD
 hex2oct () {
 	perl -ne 'printf "\\%03o", hex for /../g'
 }
@@ -629,7 +628,6 @@
 	)
 '
 
-=======
 partial_clone () {
 	       SERVER="$1" &&
 	       URL="$2" &&
@@ -731,5 +729,4 @@
 
 stop_httpd
 
->>>>>>> 3aa6694f
 test_done