--- conflicted
+++ resolved
@@ -306,19 +306,6 @@
 	test_cmp fetch.expected fetch.actual
 '
 
-<<<<<<< HEAD
-setup_ssh_wrapper () {
-	test_expect_success 'setup ssh wrapper' '
-		rm -f "$TRASH_DIRECTORY/ssh$X" &&
-		cp "$GIT_BUILD_DIR/t/helper/test-fake-ssh$X" \
-			"$TRASH_DIRECTORY/ssh$X" &&
-		GIT_SSH="$TRASH_DIRECTORY/ssh$X" &&
-		export GIT_SSH &&
-		export TRASH_DIRECTORY &&
-		>"$TRASH_DIRECTORY"/ssh-output
-	'
-}
-=======
 test_expect_success 'set up ssh wrapper' '
 	cp "$GIT_BUILD_DIR/t/helper/test-fake-ssh$X" \
 		"$TRASH_DIRECTORY/ssh$X" &&
@@ -327,7 +314,6 @@
 	export TRASH_DIRECTORY &&
 	>"$TRASH_DIRECTORY"/ssh-output
 '
->>>>>>> 233cd282
 
 copy_ssh_wrapper_as () {
 	rm -f "${1%$X}$X" &&
