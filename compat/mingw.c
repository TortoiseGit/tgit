--- conflicted
+++ resolved
@@ -10,11 +10,8 @@
 #include "../config.h"
 #include "dir.h"
 #include "../attr.h"
-<<<<<<< HEAD
-=======
 #include "../string-list.h"
 #include "win32/fscache.h"
->>>>>>> 2d648b81
 
 #define HCAST(type, handle) ((type)(intptr_t)handle)
 
@@ -926,18 +923,7 @@
 	wchar_t wfilename[MAX_LONG_PATH];
 	int wlen = xutftowcs_long_path(wfilename, file_name);
 	if (wlen < 0)
-<<<<<<< HEAD
-		return -1;
-
-	/* strip trailing '/', or GetFileAttributes will fail */
-	while (wlen && is_dir_sep(wfilename[wlen - 1]))
-		wfilename[--wlen] = 0;
-	if (!wlen) {
-		errno = ENOENT;
-=======
->>>>>>> 2d648b81
-		return -1;
-	}
+		return -1;
 
 	/* strip trailing '/', or GetFileAttributes will fail */
 	while (wlen && is_dir_sep(wfilename[wlen - 1]))
@@ -960,11 +946,7 @@
 		buf->st_uid = 0;
 		buf->st_nlink = 1;
 		buf->st_mode = file_attr_to_st_mode(fdata.dwFileAttributes,
-<<<<<<< HEAD
 				findbuf.dwReserved0, file_name);
-=======
-				findbuf.dwReserved0);
->>>>>>> 2d648b81
 		buf->st_size = S_ISLNK(buf->st_mode) ? MAX_LONG_PATH :
 			fdata.nFileSizeLow | (((off_t) fdata.nFileSizeHigh) << 32);
 		buf->st_dev = buf->st_rdev = 0; /* not used by Git */
@@ -1015,11 +997,7 @@
 	buf->st_gid = 0;
 	buf->st_uid = 0;
 	buf->st_nlink = 1;
-<<<<<<< HEAD
 	buf->st_mode = file_attr_to_st_mode(fdata.dwFileAttributes, 0, NULL);
-=======
-	buf->st_mode = file_attr_to_st_mode(fdata.dwFileAttributes, 0);
->>>>>>> 2d648b81
 	buf->st_size = fdata.nFileSizeLow |
 		(((off_t)fdata.nFileSizeHigh)<<32);
 	buf->st_dev = buf->st_rdev = 0; /* not used by Git */
@@ -2278,7 +2256,6 @@
 		return 0;
 	gle = GetLastError();
 
-<<<<<<< HEAD
 	if (gle == ERROR_ACCESS_DENIED && is_inside_windows_container()) {
 		/* Fall back to copy to destination & remove source */
 		if (CopyFileW(wpold, wpnew, FALSE) && !mingw_unlink(pold))
@@ -2286,8 +2263,6 @@
 		gle = GetLastError();
 	}
 
-=======
->>>>>>> 2d648b81
 	/* revert file attributes on failure */
 	if (attrs != INVALID_FILE_ATTRIBUTES)
 		SetFileAttributesW(wpnew, attrs);
@@ -3189,12 +3164,9 @@
 	/* initialize critical section for waitpid pinfo_t list */
 	InitializeCriticalSection(&pinfo_cs);
 	InitializeCriticalSection(&phantom_symlinks_cs);
-<<<<<<< HEAD
-=======
 
 	/* initialize critical section for fscache */
 	InitializeCriticalSection(&fscache_cs);
->>>>>>> 2d648b81
 
 	/* set up default file mode and file modes for stdin/out/err */
 	_fmode = _O_BINARY;
