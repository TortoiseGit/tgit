--- conflicted
+++ resolved
@@ -2267,34 +2267,7 @@
 
 	/* initialize Unicode console */
 	winansi_init();
-<<<<<<< HEAD
-=======
 
 	/* init length of current directory for handle_long_path */
 	current_directory_len = GetCurrentDirectoryW(0, NULL);
-}
-
-int mingw_offset_1st_component(const char *path)
-{
-	int offset = 0;
-	if (has_dos_drive_prefix(path))
-		offset = 2;
-
-	/* unc paths */
-	else if (is_dir_sep(path[0]) && is_dir_sep(path[1])) {
-
-		/* skip server name */
-		char *pos = strpbrk(path + 2, "\\/");
-		if (!pos)
-			return 0; /* Error: malformed unc path */
-
-		do {
-			pos++;
-		} while (*pos && !is_dir_sep(*pos));
-
-		offset = pos - path;
-	}
-
-	return offset + is_dir_sep(path[offset]);
->>>>>>> a0e78a57
 }