#include "../git-compat-util.h"
#include "win32.h"
#include <conio.h>
#include <wchar.h>
#include "../strbuf.h"
#include "../run-command.h"
#include "../cache.h"

static const int delay[] = { 0, 1, 10, 20, 40 };
unsigned int _CRT_fmode = _O_BINARY;

int err_win_to_posix(DWORD winerr)
{
	int error = ENOSYS;
	switch(winerr) {
	case ERROR_ACCESS_DENIED: error = EACCES; break;
	case ERROR_ACCOUNT_DISABLED: error = EACCES; break;
	case ERROR_ACCOUNT_RESTRICTION: error = EACCES; break;
	case ERROR_ALREADY_ASSIGNED: error = EBUSY; break;
	case ERROR_ALREADY_EXISTS: error = EEXIST; break;
	case ERROR_ARITHMETIC_OVERFLOW: error = ERANGE; break;
	case ERROR_BAD_COMMAND: error = EIO; break;
	case ERROR_BAD_DEVICE: error = ENODEV; break;
	case ERROR_BAD_DRIVER_LEVEL: error = ENXIO; break;
	case ERROR_BAD_EXE_FORMAT: error = ENOEXEC; break;
	case ERROR_BAD_FORMAT: error = ENOEXEC; break;
	case ERROR_BAD_LENGTH: error = EINVAL; break;
	case ERROR_BAD_PATHNAME: error = ENOENT; break;
	case ERROR_BAD_PIPE: error = EPIPE; break;
	case ERROR_BAD_UNIT: error = ENODEV; break;
	case ERROR_BAD_USERNAME: error = EINVAL; break;
	case ERROR_BROKEN_PIPE: error = EPIPE; break;
	case ERROR_BUFFER_OVERFLOW: error = ENAMETOOLONG; break;
	case ERROR_BUSY: error = EBUSY; break;
	case ERROR_BUSY_DRIVE: error = EBUSY; break;
	case ERROR_CALL_NOT_IMPLEMENTED: error = ENOSYS; break;
	case ERROR_CANNOT_MAKE: error = EACCES; break;
	case ERROR_CANTOPEN: error = EIO; break;
	case ERROR_CANTREAD: error = EIO; break;
	case ERROR_CANTWRITE: error = EIO; break;
	case ERROR_CRC: error = EIO; break;
	case ERROR_CURRENT_DIRECTORY: error = EACCES; break;
	case ERROR_DEVICE_IN_USE: error = EBUSY; break;
	case ERROR_DEV_NOT_EXIST: error = ENODEV; break;
	case ERROR_DIRECTORY: error = EINVAL; break;
	case ERROR_DIR_NOT_EMPTY: error = ENOTEMPTY; break;
	case ERROR_DISK_CHANGE: error = EIO; break;
	case ERROR_DISK_FULL: error = ENOSPC; break;
	case ERROR_DRIVE_LOCKED: error = EBUSY; break;
	case ERROR_ENVVAR_NOT_FOUND: error = EINVAL; break;
	case ERROR_EXE_MARKED_INVALID: error = ENOEXEC; break;
	case ERROR_FILENAME_EXCED_RANGE: error = ENAMETOOLONG; break;
	case ERROR_FILE_EXISTS: error = EEXIST; break;
	case ERROR_FILE_INVALID: error = ENODEV; break;
	case ERROR_FILE_NOT_FOUND: error = ENOENT; break;
	case ERROR_GEN_FAILURE: error = EIO; break;
	case ERROR_HANDLE_DISK_FULL: error = ENOSPC; break;
	case ERROR_INSUFFICIENT_BUFFER: error = ENOMEM; break;
	case ERROR_INVALID_ACCESS: error = EACCES; break;
	case ERROR_INVALID_ADDRESS: error = EFAULT; break;
	case ERROR_INVALID_BLOCK: error = EFAULT; break;
	case ERROR_INVALID_DATA: error = EINVAL; break;
	case ERROR_INVALID_DRIVE: error = ENODEV; break;
	case ERROR_INVALID_EXE_SIGNATURE: error = ENOEXEC; break;
	case ERROR_INVALID_FLAGS: error = EINVAL; break;
	case ERROR_INVALID_FUNCTION: error = ENOSYS; break;
	case ERROR_INVALID_HANDLE: error = EBADF; break;
	case ERROR_INVALID_LOGON_HOURS: error = EACCES; break;
	case ERROR_INVALID_NAME: error = EINVAL; break;
	case ERROR_INVALID_OWNER: error = EINVAL; break;
	case ERROR_INVALID_PARAMETER: error = EINVAL; break;
	case ERROR_INVALID_PASSWORD: error = EPERM; break;
	case ERROR_INVALID_PRIMARY_GROUP: error = EINVAL; break;
	case ERROR_INVALID_SIGNAL_NUMBER: error = EINVAL; break;
	case ERROR_INVALID_TARGET_HANDLE: error = EIO; break;
	case ERROR_INVALID_WORKSTATION: error = EACCES; break;
	case ERROR_IO_DEVICE: error = EIO; break;
	case ERROR_IO_INCOMPLETE: error = EINTR; break;
	case ERROR_LOCKED: error = EBUSY; break;
	case ERROR_LOCK_VIOLATION: error = EACCES; break;
	case ERROR_LOGON_FAILURE: error = EACCES; break;
	case ERROR_MAPPED_ALIGNMENT: error = EINVAL; break;
	case ERROR_META_EXPANSION_TOO_LONG: error = E2BIG; break;
	case ERROR_MORE_DATA: error = EPIPE; break;
	case ERROR_NEGATIVE_SEEK: error = ESPIPE; break;
	case ERROR_NOACCESS: error = EFAULT; break;
	case ERROR_NONE_MAPPED: error = EINVAL; break;
	case ERROR_NOT_ENOUGH_MEMORY: error = ENOMEM; break;
	case ERROR_NOT_READY: error = EAGAIN; break;
	case ERROR_NOT_SAME_DEVICE: error = EXDEV; break;
	case ERROR_NO_DATA: error = EPIPE; break;
	case ERROR_NO_MORE_SEARCH_HANDLES: error = EIO; break;
	case ERROR_NO_PROC_SLOTS: error = EAGAIN; break;
	case ERROR_NO_SUCH_PRIVILEGE: error = EACCES; break;
	case ERROR_OPEN_FAILED: error = EIO; break;
	case ERROR_OPEN_FILES: error = EBUSY; break;
	case ERROR_OPERATION_ABORTED: error = EINTR; break;
	case ERROR_OUTOFMEMORY: error = ENOMEM; break;
	case ERROR_PASSWORD_EXPIRED: error = EACCES; break;
	case ERROR_PATH_BUSY: error = EBUSY; break;
	case ERROR_PATH_NOT_FOUND: error = ENOENT; break;
	case ERROR_PIPE_BUSY: error = EBUSY; break;
	case ERROR_PIPE_CONNECTED: error = EPIPE; break;
	case ERROR_PIPE_LISTENING: error = EPIPE; break;
	case ERROR_PIPE_NOT_CONNECTED: error = EPIPE; break;
	case ERROR_PRIVILEGE_NOT_HELD: error = EACCES; break;
	case ERROR_READ_FAULT: error = EIO; break;
	case ERROR_SEEK: error = EIO; break;
	case ERROR_SEEK_ON_DEVICE: error = ESPIPE; break;
	case ERROR_SHARING_BUFFER_EXCEEDED: error = ENFILE; break;
	case ERROR_SHARING_VIOLATION: error = EACCES; break;
	case ERROR_STACK_OVERFLOW: error = ENOMEM; break;
	case ERROR_SWAPERROR: error = ENOENT; break;
	case ERROR_TOO_MANY_MODULES: error = EMFILE; break;
	case ERROR_TOO_MANY_OPEN_FILES: error = EMFILE; break;
	case ERROR_UNRECOGNIZED_MEDIA: error = ENXIO; break;
	case ERROR_UNRECOGNIZED_VOLUME: error = ENODEV; break;
	case ERROR_WAIT_NO_CHILDREN: error = ECHILD; break;
	case ERROR_WRITE_FAULT: error = EIO; break;
	case ERROR_WRITE_PROTECT: error = EROFS; break;
	}
	return error;
}

static inline int is_file_in_use_error(DWORD errcode)
{
	switch (errcode) {
	case ERROR_SHARING_VIOLATION:
	case ERROR_ACCESS_DENIED:
		return 1;
	}

	return 0;
}

static int read_yes_no_answer(void)
{
	char answer[1024];

	if (fgets(answer, sizeof(answer), stdin)) {
		size_t answer_len = strlen(answer);
		int got_full_line = 0, c;

		/* remove the newline */
		if (answer_len >= 2 && answer[answer_len-2] == '\r') {
			answer[answer_len-2] = '\0';
			got_full_line = 1;
		} else if (answer_len >= 1 && answer[answer_len-1] == '\n') {
			answer[answer_len-1] = '\0';
			got_full_line = 1;
		}
		/* flush the buffer in case we did not get the full line */
		if (!got_full_line)
			while ((c = getchar()) != EOF && c != '\n')
				;
	} else
		/* we could not read, return the
		 * default answer which is no */
		return 0;

	if (tolower(answer[0]) == 'y' && !answer[1])
		return 1;
	if (!strncasecmp(answer, "yes", sizeof(answer)))
		return 1;
	if (tolower(answer[0]) == 'n' && !answer[1])
		return 0;
	if (!strncasecmp(answer, "no", sizeof(answer)))
		return 0;

	/* did not find an answer we understand */
	return -1;
}

static int ask_yes_no_if_possible(const char *format, ...)
{
	char question[4096];
	const char *retry_hook[] = { NULL, NULL, NULL };
	va_list args;

	va_start(args, format);
	vsnprintf(question, sizeof(question), format, args);
	va_end(args);

	if ((retry_hook[0] = getenv("GIT_ASK_YESNO"))) {
		retry_hook[1] = question;
		return !run_command_v_opt(retry_hook, 0);
	}

	if (!isatty(_fileno(stdin)) || !isatty(_fileno(stderr)))
		return 0;

	while (1) {
		int answer;
		fprintf(stderr, "%s (y/n) ", question);

		if ((answer = read_yes_no_answer()) >= 0)
			return answer;

		fprintf(stderr, "Sorry, I did not understand your answer. "
				"Please type 'y' or 'n'\n");
	}
}

int mingw_unlink(const char *pathname)
{
	int ret, tries = 0;
	wchar_t wpathname[MAX_PATH];
	if (xutftowcs_path(wpathname, pathname) < 0)
		return -1;

	/* read-only files cannot be removed */
	_wchmod(wpathname, 0666);
	while ((ret = _wunlink(wpathname)) == -1 && tries < ARRAY_SIZE(delay)) {
		if (!is_file_in_use_error(GetLastError()))
			break;
		/*
		 * We assume that some other process had the source or
		 * destination file open at the wrong moment and retry.
		 * In order to give the other process a higher chance to
		 * complete its operation, we give up our time slice now.
		 * If we have to retry again, we do sleep a bit.
		 */
		Sleep(delay[tries]);
		tries++;
	}
	while (ret == -1 && is_file_in_use_error(GetLastError()) &&
	       ask_yes_no_if_possible("Unlink of file '%s' failed. "
			"Should I try again?", pathname))
	       ret = _wunlink(wpathname);
	return ret;
}

static int is_dir_empty(const wchar_t *wpath)
{
	WIN32_FIND_DATAW findbuf;
	HANDLE handle;
	wchar_t wbuf[MAX_PATH + 2];
	wcscpy(wbuf, wpath);
	wcscat(wbuf, L"\\*");
	handle = FindFirstFileW(wbuf, &findbuf);
	if (handle == INVALID_HANDLE_VALUE)
		return GetLastError() == ERROR_NO_MORE_FILES;

	while (!wcscmp(findbuf.cFileName, L".") ||
			!wcscmp(findbuf.cFileName, L".."))
		if (!FindNextFileW(handle, &findbuf)) {
			DWORD err = GetLastError();
			FindClose(handle);
			return err == ERROR_NO_MORE_FILES;
		}
	FindClose(handle);
	return 0;
}

int mingw_rmdir(const char *pathname)
{
	int ret, tries = 0;
	wchar_t wpathname[MAX_PATH];
	if (xutftowcs_path(wpathname, pathname) < 0)
		return -1;

	while ((ret = _wrmdir(wpathname)) == -1 && tries < ARRAY_SIZE(delay)) {
		if (!is_file_in_use_error(GetLastError()))
			errno = err_win_to_posix(GetLastError());
		if (errno != EACCES)
			break;
		if (!is_dir_empty(wpathname)) {
			errno = ENOTEMPTY;
			break;
		}
		/*
		 * We assume that some other process had the source or
		 * destination file open at the wrong moment and retry.
		 * In order to give the other process a higher chance to
		 * complete its operation, we give up our time slice now.
		 * If we have to retry again, we do sleep a bit.
		 */
		Sleep(delay[tries]);
		tries++;
	}
	while (ret == -1 && errno == EACCES && is_file_in_use_error(GetLastError()) &&
	       ask_yes_no_if_possible("Deletion of directory '%s' failed. "
			"Should I try again?", pathname))
	       ret = _wrmdir(wpathname);
	return ret;
}

static int make_hidden(const wchar_t *path)
{
	DWORD attribs = GetFileAttributesW(path);
	if (SetFileAttributesW(path, FILE_ATTRIBUTE_HIDDEN | attribs))
		return 0;
	errno = err_win_to_posix(GetLastError());
	return -1;
}

void mingw_mark_as_git_dir(const char *dir)
{
	wchar_t wdir[MAX_PATH];
	if (hide_dotfiles != HIDE_DOTFILES_FALSE && !is_bare_repository())
		if (xutftowcs_path(wdir, dir) < 0 || make_hidden(wdir))
			warning("Failed to make '%s' hidden", dir);
	git_config_set("core.hideDotFiles",
		hide_dotfiles == HIDE_DOTFILES_FALSE ? "false" :
		(hide_dotfiles == HIDE_DOTFILES_DOTGITONLY ?
		 "dotGitOnly" : "true"));
}

int mingw_mkdir(const char *path, int mode)
{
	int ret;
	wchar_t wpath[MAX_PATH];
	if (xutftowcs_path(wpath, path) < 0)
		return -1;
	ret = _wmkdir(wpath);
	if (!ret && hide_dotfiles == HIDE_DOTFILES_TRUE) {
		/*
		 * In Windows a file or dir starting with a dot is not
		 * automatically hidden. So lets mark it as hidden when
		 * such a directory is created.
		 */
		const char *start = basename((char*)path);
		if (*start == '.')
			return make_hidden(wpath);
	}
	return ret;
}

int mingw_open (const char *filename, int oflags, ...)
{
	va_list args;
	unsigned mode;
	int fd;
	wchar_t wfilename[MAX_PATH];

	va_start(args, oflags);
	mode = va_arg(args, int);
	va_end(args);

	if (filename && !strcmp(filename, "/dev/null"))
		filename = "nul";

	if (xutftowcs_path(wfilename, filename) < 0)
		return -1;
	fd = _wopen(wfilename, oflags, mode);

	if (fd < 0 && (oflags & O_CREAT) && errno == EACCES) {
		DWORD attrs = GetFileAttributesW(wfilename);
		if (attrs != INVALID_FILE_ATTRIBUTES && (attrs & FILE_ATTRIBUTE_DIRECTORY))
			errno = EISDIR;
	}
	if ((oflags & O_CREAT) && fd >= 0 &&
	    hide_dotfiles == HIDE_DOTFILES_TRUE) {
		/*
		 * In Windows a file or dir starting with a dot is not
		 * automatically hidden. So lets mark it as hidden when
		 * such a file is created.
		 */
		const char *start = basename((char*)filename);
		if (*start == '.' && make_hidden(wfilename))
			warning("Could not mark '%s' as hidden.", filename);
	}
	return fd;
}

static BOOL WINAPI ctrl_ignore(DWORD type)
{
	return TRUE;
}

#undef fgetc
int mingw_fgetc(FILE *stream)
{
	int ch;
	if (!isatty(_fileno(stream)))
		return fgetc(stream);

	SetConsoleCtrlHandler(ctrl_ignore, TRUE);
	while (1) {
		ch = fgetc(stream);
		if (ch != EOF || GetLastError() != ERROR_OPERATION_ABORTED)
			break;

		/* Ctrl+C was pressed, simulate SIGINT and retry */
		mingw_raise(SIGINT);
	}
	SetConsoleCtrlHandler(ctrl_ignore, FALSE);
	return ch;
}

#undef fopen
FILE *mingw_fopen (const char *filename, const char *otype)
{
	int hide = 0;
	FILE *file;
	wchar_t wfilename[MAX_PATH], wotype[4];
	if (hide_dotfiles == HIDE_DOTFILES_TRUE &&
	    basename((char*)filename)[0] == '.')
		hide = access(filename, F_OK);
	if (filename && !strcmp(filename, "/dev/null"))
		filename = "nul";
	if (xutftowcs_path(wfilename, filename) < 0 ||
		xutftowcs(wotype, otype, ARRAY_SIZE(wotype)) < 0)
		return NULL;
	file = _wfopen(wfilename, wotype);
	if (file && hide && make_hidden(wfilename))
		warning("Could not mark '%s' as hidden.", filename);
	return file;
}

FILE *mingw_freopen (const char *filename, const char *otype, FILE *stream)
{
	int hide = 0;
	FILE *file;
	wchar_t wfilename[MAX_PATH], wotype[4];
	if (hide_dotfiles == HIDE_DOTFILES_TRUE &&
	    basename((char*)filename)[0] == '.')
		hide = access(filename, F_OK);
	if (filename && !strcmp(filename, "/dev/null"))
		filename = "nul";
	if (xutftowcs_path(wfilename, filename) < 0 ||
		xutftowcs(wotype, otype, ARRAY_SIZE(wotype)) < 0)
		return NULL;
	file = _wfreopen(wfilename, wotype, stream);
	if (file && hide && make_hidden(wfilename))
		warning("Could not mark '%s' as hidden.", filename);
	return file;
}

#undef fflush
int mingw_fflush(FILE *stream)
{
	int ret = fflush(stream);

	/*
	 * write() is used behind the scenes of stdio output functions.
	 * Since git code does not check for errors after each stdio write
	 * operation, it can happen that write() is called by a later
	 * stdio function even if an earlier write() call failed. In the
	 * case of a pipe whose readable end was closed, only the first
	 * call to write() reports EPIPE on Windows. Subsequent write()
	 * calls report EINVAL. It is impossible to notice whether this
	 * fflush invocation triggered such a case, therefore, we have to
	 * catch all EINVAL errors whole-sale.
	 */
	if (ret && errno == EINVAL)
		errno = EPIPE;

	return ret;
}

int mingw_access(const char *filename, int mode)
{
	wchar_t wfilename[MAX_PATH];
	if (xutftowcs_path(wfilename, filename) < 0)
		return -1;
	/* X_OK is not supported by the MSVCRT version */
	return _waccess(wfilename, mode & ~X_OK);
}

int mingw_chdir(const char *dirname)
{
	wchar_t wdirname[MAX_PATH];
	if (xutftowcs_path(wdirname, dirname) < 0)
		return -1;
	return _wchdir(wdirname);
}

int mingw_chmod(const char *filename, int mode)
{
	wchar_t wfilename[MAX_PATH];
	if (xutftowcs_path(wfilename, filename) < 0)
		return -1;
	return _wchmod(wfilename, mode);
}

/*
 * The unit of FILETIME is 100-nanoseconds since January 1, 1601, UTC.
 * Returns the 100-nanoseconds ("hekto nanoseconds") since the epoch.
 */
static inline long long filetime_to_hnsec(const FILETIME *ft)
{
	long long winTime = ((long long)ft->dwHighDateTime << 32) + ft->dwLowDateTime;
	/* Windows to Unix Epoch conversion */
	return winTime - 116444736000000000LL;
}

static inline time_t filetime_to_time_t(const FILETIME *ft)
{
	return (time_t)(filetime_to_hnsec(ft) / 10000000);
}

/* We keep the do_lstat code in a separate function to avoid recursion.
 * When a path ends with a slash, the stat will fail with ENOENT. In
 * this case, we strip the trailing slashes and stat again.
 *
 * If follow is true then act like stat() and report on the link
 * target. Otherwise report on the link itself.
 */
static int do_lstat(int follow, const char *file_name, struct stat *buf)
{
	WIN32_FILE_ATTRIBUTE_DATA fdata;
	wchar_t wfilename[MAX_PATH];
	if (xutftowcs_path(wfilename, file_name) < 0)
		return -1;

	if (GetFileAttributesExW(wfilename, GetFileExInfoStandard, &fdata)) {
		buf->st_ino = 0;
		buf->st_gid = 0;
		buf->st_uid = 0;
		buf->st_nlink = 1;
		buf->st_mode = file_attr_to_st_mode(fdata.dwFileAttributes);
		buf->st_size = fdata.nFileSizeLow |
			(((off_t)fdata.nFileSizeHigh)<<32);
		buf->st_dev = buf->st_rdev = 0; /* not used by Git */
		buf->st_atime = filetime_to_time_t(&(fdata.ftLastAccessTime));
		buf->st_mtime = filetime_to_time_t(&(fdata.ftLastWriteTime));
		buf->st_ctime = filetime_to_time_t(&(fdata.ftCreationTime));
		if (fdata.dwFileAttributes & FILE_ATTRIBUTE_REPARSE_POINT) {
			WIN32_FIND_DATAW findbuf;
			HANDLE handle = FindFirstFileW(wfilename, &findbuf);
			if (handle != INVALID_HANDLE_VALUE) {
				if ((findbuf.dwFileAttributes & FILE_ATTRIBUTE_REPARSE_POINT) &&
						(findbuf.dwReserved0 == IO_REPARSE_TAG_SYMLINK)) {
					if (follow) {
						char buffer[MAXIMUM_REPARSE_DATA_BUFFER_SIZE];
						buf->st_size = readlink(file_name, buffer, MAXIMUM_REPARSE_DATA_BUFFER_SIZE);
					} else {
						buf->st_mode = S_IFLNK;
					}
					buf->st_mode |= S_IREAD;
					if (!(findbuf.dwFileAttributes & FILE_ATTRIBUTE_READONLY))
						buf->st_mode |= S_IWRITE;
				}
				FindClose(handle);
			}
		}
		return 0;
	}
	switch (GetLastError()) {
	case ERROR_ACCESS_DENIED:
	case ERROR_SHARING_VIOLATION:
	case ERROR_LOCK_VIOLATION:
	case ERROR_SHARING_BUFFER_EXCEEDED:
		errno = EACCES;
		break;
	case ERROR_BUFFER_OVERFLOW:
		errno = ENAMETOOLONG;
		break;
	case ERROR_NOT_ENOUGH_MEMORY:
		errno = ENOMEM;
		break;
	default:
		errno = ENOENT;
		break;
	}
	return -1;
}

/* We provide our own lstat/fstat functions, since the provided
 * lstat/fstat functions are so slow. These stat functions are
 * tailored for Git's usage (read: fast), and are not meant to be
 * complete. Note that Git stat()s are redirected to mingw_lstat()
 * too, since Windows doesn't really handle symlinks that well.
 */
static int do_stat_internal(int follow, const char *file_name, struct stat *buf)
{
	int namelen;
	char alt_name[PATH_MAX];

	if (!do_lstat(follow, file_name, buf))
		return 0;

	/* if file_name ended in a '/', Windows returned ENOENT;
	 * try again without trailing slashes
	 */
	if (errno != ENOENT)
		return -1;

	namelen = strlen(file_name);
	if (namelen && file_name[namelen-1] != '/')
		return -1;
	while (namelen && file_name[namelen-1] == '/')
		--namelen;
	if (!namelen || namelen >= PATH_MAX)
		return -1;

	memcpy(alt_name, file_name, namelen);
	alt_name[namelen] = 0;
	return do_lstat(follow, alt_name, buf);
}

int mingw_lstat(const char *file_name, struct stat *buf)
{
	return do_stat_internal(0, file_name, buf);
}
int mingw_stat(const char *file_name, struct stat *buf)
{
	return do_stat_internal(1, file_name, buf);
}

int mingw_fstat(int fd, struct stat *buf)
{
	HANDLE fh = (HANDLE)_get_osfhandle(fd);
	BY_HANDLE_FILE_INFORMATION fdata;

	if (fh == INVALID_HANDLE_VALUE) {
		errno = EBADF;
		return -1;
	}
	/* direct non-file handles to MS's fstat() */
	if (GetFileType(fh) != FILE_TYPE_DISK)
		return _fstati64(fd, buf);

	if (GetFileInformationByHandle(fh, &fdata)) {
		buf->st_ino = 0;
		buf->st_gid = 0;
		buf->st_uid = 0;
		buf->st_nlink = 1;
		buf->st_mode = file_attr_to_st_mode(fdata.dwFileAttributes);
		buf->st_size = fdata.nFileSizeLow |
			(((off_t)fdata.nFileSizeHigh)<<32);
		buf->st_dev = buf->st_rdev = 0; /* not used by Git */
		buf->st_atime = filetime_to_time_t(&(fdata.ftLastAccessTime));
		buf->st_mtime = filetime_to_time_t(&(fdata.ftLastWriteTime));
		buf->st_ctime = filetime_to_time_t(&(fdata.ftCreationTime));
		return 0;
	}
	errno = EBADF;
	return -1;
}

static inline void time_t_to_filetime(time_t t, FILETIME *ft)
{
	long long winTime = t * 10000000LL + 116444736000000000LL;
	ft->dwLowDateTime = winTime;
	ft->dwHighDateTime = winTime >> 32;
}

int mingw_utime (const char *file_name, const struct utimbuf *times)
{
	FILETIME mft, aft;
	int fh, rc;
	DWORD attrs;
	wchar_t wfilename[MAX_PATH];
	if (xutftowcs_path(wfilename, file_name) < 0)
		return -1;

	/* must have write permission */
	attrs = GetFileAttributesW(wfilename);
	if (attrs != INVALID_FILE_ATTRIBUTES &&
	    (attrs & FILE_ATTRIBUTE_READONLY)) {
		/* ignore errors here; open() will report them */
		SetFileAttributesW(wfilename, attrs & ~FILE_ATTRIBUTE_READONLY);
	}

	if ((fh = _wopen(wfilename, O_RDWR | O_BINARY)) < 0) {
		rc = -1;
		goto revert_attrs;
	}

	if (times) {
		time_t_to_filetime(times->modtime, &mft);
		time_t_to_filetime(times->actime, &aft);
	} else {
		GetSystemTimeAsFileTime(&mft);
		aft = mft;
	}
	if (!SetFileTime((HANDLE)_get_osfhandle(fh), NULL, &aft, &mft)) {
		errno = EINVAL;
		rc = -1;
	} else
		rc = 0;
	close(fh);

revert_attrs:
	if (attrs != INVALID_FILE_ATTRIBUTES &&
	    (attrs & FILE_ATTRIBUTE_READONLY)) {
		/* ignore errors again */
		SetFileAttributesW(wfilename, attrs);
	}
	return rc;
}

unsigned int sleep (unsigned int seconds)
{
	Sleep(seconds*1000);
	return 0;
}

char *mingw_mktemp(char *template)
{
	wchar_t wtemplate[MAX_PATH];
	if (xutftowcs_path(wtemplate, template) < 0)
		return NULL;
	if (!_wmktemp(wtemplate))
		return NULL;
	if (xwcstoutf(template, wtemplate, strlen(template) + 1) < 0)
		return NULL;
	return template;
}

int mkstemp(char *template)
{
	char *filename = mktemp(template);
	if (filename == NULL)
		return -1;
	return open(filename, O_RDWR | O_CREAT, 0600);
}

int gettimeofday(struct timeval *tv, void *tz)
{
	FILETIME ft;
	long long hnsec;

	GetSystemTimeAsFileTime(&ft);
	hnsec = filetime_to_hnsec(&ft);
	tv->tv_sec = hnsec / 10000000;
	tv->tv_usec = (hnsec % 10000000) / 10;
	return 0;
}

int pipe(int filedes[2])
{
	HANDLE h[2];

	/* this creates non-inheritable handles */
	if (!CreatePipe(&h[0], &h[1], NULL, 8192)) {
		errno = err_win_to_posix(GetLastError());
		return -1;
	}
	filedes[0] = _open_osfhandle((int)h[0], O_NOINHERIT);
	if (filedes[0] < 0) {
		CloseHandle(h[0]);
		CloseHandle(h[1]);
		return -1;
	}
	filedes[1] = _open_osfhandle((int)h[1], O_NOINHERIT);
	if (filedes[0] < 0) {
		close(filedes[0]);
		CloseHandle(h[1]);
		return -1;
	}
	return 0;
}

struct tm *gmtime_r(const time_t *timep, struct tm *result)
{
	/* gmtime() in MSVCRT.DLL is thread-safe, but not reentrant */
	memcpy(result, gmtime(timep), sizeof(struct tm));
	return result;
}

struct tm *localtime_r(const time_t *timep, struct tm *result)
{
	/* localtime() in MSVCRT.DLL is thread-safe, but not reentrant */
	memcpy(result, localtime(timep), sizeof(struct tm));
	return result;
}

char *mingw_getcwd(char *pointer, int len)
{
	int i;
	wchar_t wpointer[MAX_PATH];
	if (!_wgetcwd(wpointer, ARRAY_SIZE(wpointer)))
		return NULL;
	if (xwcstoutf(pointer, wpointer, len) < 0)
		return NULL;
	for (i = 0; pointer[i]; i++)
		if (pointer[i] == '\\')
			pointer[i] = '/';
	return pointer;
}

/*
 * Compare environment entries by key (i.e. stopping at '=' or '\0').
 */
static int compareenv(const void *v1, const void *v2)
{
	const char *e1 = *(const char**)v1;
	const char *e2 = *(const char**)v2;

	for (;;) {
		int c1 = *e1++;
		int c2 = *e2++;
		c1 = (c1 == '=') ? 0 : tolower(c1);
		c2 = (c2 == '=') ? 0 : tolower(c2);
		if (c1 > c2)
			return 1;
		if (c1 < c2)
			return -1;
		if (c1 == 0)
			return 0;
	}
}

static int bsearchenv(char **env, const char *name, size_t size)
{
	unsigned low = 0, high = size;
	while (low < high) {
		unsigned mid = low + ((high - low) >> 1);
		int cmp = compareenv(&env[mid], &name);
		if (cmp < 0)
			low = mid + 1;
		else if (cmp > 0)
			high = mid;
		else
			return mid;
	}
	return ~low; /* not found, return 1's complement of insert position */
}

/*
 * If name contains '=', then sets the variable, otherwise it unsets it
 * Size includes the terminating NULL. Env must have room for size + 1 entries
 * (in case of insert). Returns the new size. Optionally frees removed entries.
 */
static int do_putenv(char **env, const char *name, int size, int free_old)
{
	int i = bsearchenv(env, name, size - 1);

	/* optionally free removed / replaced entry */
	if (i >= 0 && free_old)
		free(env[i]);

	if (strchr(name, '=')) {
		/* if new value ('key=value') is specified, insert or replace entry */
		if (i < 0) {
			i = ~i;
			memmove(&env[i + 1], &env[i], (size - i) * sizeof(char*));
			size++;
		}
		env[i] = (char*) name;
	} else if (i >= 0) {
		/* otherwise ('key') remove existing entry */
		size--;
		memmove(&env[i], &env[i + 1], (size - i) * sizeof(char*));
	}
	return size;
}

/* used number of elements of environ array, including terminating NULL */
static int environ_size = 0;
/* allocated size of environ array, in bytes */
static int environ_alloc = 0;

char *mingw_getenv(const char *name)
{
	char *value;
	int pos = bsearchenv(environ, name, environ_size - 1);
	if (pos < 0)
		return NULL;
	value = strchr(environ[pos], '=');
	return value ? &value[1] : NULL;
}

int mingw_putenv(const char *namevalue)
{
	ALLOC_GROW(environ, (environ_size + 1) * sizeof(char*), environ_alloc);
	environ_size = do_putenv(environ, namevalue, environ_size, 1);
	return 0;
}

/*
 * See http://msdn2.microsoft.com/en-us/library/17w5ykft(vs.71).aspx
 * (Parsing C++ Command-Line Arguments)
 */
static const char *quote_arg(const char *arg)
{
	/* count chars to quote */
	int len = 0, n = 0;
	int force_quotes = 0;
	char *q, *d;
	const char *p = arg;
	if (!*p) force_quotes = 1;
	while (*p) {
		if (isspace(*p) || *p == '*' || *p == '?' || *p == '{' || *p == '\'')
			force_quotes = 1;
		else if (*p == '"')
			n++;
		else if (*p == '\\') {
			int count = 0;
			while (*p == '\\') {
				count++;
				p++;
				len++;
			}
			if (*p == '"')
				n += count*2 + 1;
			continue;
		}
		len++;
		p++;
	}
	if (!force_quotes && n == 0)
		return arg;

	/* insert \ where necessary */
	d = q = xmalloc(len+n+3);
	*d++ = '"';
	while (*arg) {
		if (*arg == '"')
			*d++ = '\\';
		else if (*arg == '\\') {
			int count = 0;
			while (*arg == '\\') {
				count++;
				*d++ = *arg++;
			}
			if (*arg == '"') {
				while (count-- > 0)
					*d++ = '\\';
				*d++ = '\\';
			}
		}
		*d++ = *arg++;
	}
	*d++ = '"';
	*d++ = 0;
	return q;
}

static const char *parse_interpreter(const char *cmd)
{
	static char buf[100];
	char *p, *opt;
	int n, fd;

	/* don't even try a .exe */
	n = strlen(cmd);
	if (n >= 4 && !strcasecmp(cmd+n-4, ".exe"))
		return NULL;

	fd = open(cmd, O_RDONLY);
	if (fd < 0)
		return NULL;
	n = read(fd, buf, sizeof(buf)-1);
	close(fd);
	if (n < 4)	/* at least '#!/x' and not error */
		return NULL;

	if (buf[0] != '#' || buf[1] != '!')
		return NULL;
	buf[n] = '\0';
	p = buf + strcspn(buf, "\r\n");
	if (!*p)
		return NULL;

	*p = '\0';
	if (!(p = strrchr(buf+2, '/')) && !(p = strrchr(buf+2, '\\')))
		return NULL;
	/* strip options */
	if ((opt = strchr(p+1, ' ')))
		*opt = '\0';
	return p+1;
}

/*
 * Splits the PATH into parts.
 */
static char **get_path_split(void)
{
	char *p, **path, *envpath = getenv("PATH");
	int i, n = 0;

	if (!envpath || !*envpath)
		return NULL;

	envpath = xstrdup(envpath);
	p = envpath;
	while (p) {
		char *dir = p;
		p = strchr(p, ';');
		if (p) *p++ = '\0';
		if (*dir) {	/* not earlier, catches series of ; */
			++n;
		}
	}
	if (!n)
		return NULL;

	path = xmalloc((n+1)*sizeof(char *));
	p = envpath;
	i = 0;
	do {
		if (*p)
			path[i++] = xstrdup(p);
		p = p+strlen(p)+1;
	} while (i < n);
	path[i] = NULL;

	free(envpath);

	return path;
}

static void free_path_split(char **path)
{
	char **p = path;

	if (!path)
		return;

	while (*p)
		free(*p++);
	free(path);
}

/*
 * exe_only means that we only want to detect .exe files, but not scripts
 * (which do not have an extension)
 */
static char *lookup_prog(const char *dir, const char *cmd, int isexe, int exe_only)
{
	char path[MAX_PATH];
	snprintf(path, sizeof(path), "%s/%s.exe", dir, cmd);

	if (!isexe && access(path, F_OK) == 0)
		return xstrdup(path);
	path[strlen(path)-4] = '\0';
	if ((!exe_only || isexe) && access(path, F_OK) == 0)
		if (!(GetFileAttributes(path) & FILE_ATTRIBUTE_DIRECTORY))
			return xstrdup(path);
	return NULL;
}

/*
 * Determines the absolute path of cmd using the split path in path.
 * If cmd contains a slash or backslash, no lookup is performed.
 */
static char *path_lookup(const char *cmd, char **path, int exe_only)
{
	char *prog = NULL;
	int len = strlen(cmd);
	int isexe = len >= 4 && !strcasecmp(cmd+len-4, ".exe");

	if (strchr(cmd, '/') || strchr(cmd, '\\'))
		prog = xstrdup(cmd);

	while (!prog && *path)
		prog = lookup_prog(*path++, cmd, isexe, exe_only);

	return prog;
}

/*
 * Create environment block suitable for CreateProcess. Merges current
 * process environment and the supplied environment changes.
 */
static wchar_t *make_environment_block(char **deltaenv)
{
	wchar_t *wenvblk = NULL;
	char **tmpenv;
	int i = 0, size = environ_size, wenvsz = 0, wenvpos = 0;

	while (deltaenv && deltaenv[i])
		i++;

	/* copy the environment, leaving space for changes */
	tmpenv = xmalloc((size + i) * sizeof(char*));
	memcpy(tmpenv, environ, size * sizeof(char*));

	/* merge supplied environment changes into the temporary environment */
	for (i = 0; deltaenv && deltaenv[i]; i++)
		size = do_putenv(tmpenv, deltaenv[i], size, 0);

	/* create environment block from temporary environment */
	for (i = 0; tmpenv[i]; i++) {
		size = 2 * strlen(tmpenv[i]) + 2; /* +2 for final \0 */
		ALLOC_GROW(wenvblk, (wenvpos + size) * sizeof(wchar_t), wenvsz);
		wenvpos += xutftowcs(&wenvblk[wenvpos], tmpenv[i], size) + 1;
	}
	/* add final \0 terminator */
	wenvblk[wenvpos] = 0;
	free(tmpenv);
	return wenvblk;
}

struct pinfo_t {
	struct pinfo_t *next;
	pid_t pid;
	HANDLE proc;
};
static struct pinfo_t *pinfo = NULL;
CRITICAL_SECTION pinfo_cs;

static pid_t mingw_spawnve_fd(const char *cmd, const char **argv, char **deltaenv,
			      const char *dir,
			      int prepend_cmd, int fhin, int fhout, int fherr)
{
	STARTUPINFOW si;
	PROCESS_INFORMATION pi;
	struct strbuf args;
	wchar_t wcmd[MAX_PATH], wdir[MAX_PATH], *wargs, *wenvblk = NULL;
	unsigned flags = CREATE_UNICODE_ENVIRONMENT;
	BOOL ret;

	/* Determine whether or not we are associated to a console */
	HANDLE cons = CreateFile("CONOUT$", GENERIC_WRITE,
			FILE_SHARE_WRITE, NULL, OPEN_EXISTING,
			FILE_ATTRIBUTE_NORMAL, NULL);
	if (cons == INVALID_HANDLE_VALUE) {
		/* There is no console associated with this process.
		 * Since the child is a console process, Windows
		 * would normally create a console window. But
		 * since we'll be redirecting std streams, we do
		 * not need the console.
		 * It is necessary to use DETACHED_PROCESS
		 * instead of CREATE_NO_WINDOW to make ssh
		 * recognize that it has no console.
		 */
		flags |= DETACHED_PROCESS;
	} else {
		/* There is already a console. If we specified
		 * DETACHED_PROCESS here, too, Windows would
		 * disassociate the child from the console.
		 * The same is true for CREATE_NO_WINDOW.
		 * Go figure!
		 */
		CloseHandle(cons);
	}
	memset(&si, 0, sizeof(si));
	si.cb = sizeof(si);
	si.dwFlags = STARTF_USESTDHANDLES;
	si.hStdInput = winansi_get_osfhandle(fhin);
	si.hStdOutput = winansi_get_osfhandle(fhout);
	si.hStdError = winansi_get_osfhandle(fherr);

	if (xutftowcs_path(wcmd, cmd) < 0)
		return -1;
	if (dir && xutftowcs_path(wdir, dir) < 0)
		return -1;

	/* concatenate argv, quoting args as we go */
	strbuf_init(&args, 0);
	if (prepend_cmd) {
		char *quoted = (char *)quote_arg(cmd);
		strbuf_addstr(&args, quoted);
		if (quoted != cmd)
			free(quoted);
	}
	for (; *argv; argv++) {
		char *quoted = (char *)quote_arg(*argv);
		if (*args.buf)
			strbuf_addch(&args, ' ');
		strbuf_addstr(&args, quoted);
		if (quoted != *argv)
			free(quoted);
	}

	wargs = xmalloc((2 * args.len + 1) * sizeof(wchar_t));
	xutftowcs(wargs, args.buf, 2 * args.len + 1);
	strbuf_release(&args);

	wenvblk = make_environment_block(deltaenv);

	memset(&pi, 0, sizeof(pi));
	ret = CreateProcessW(wcmd, wargs, NULL, NULL, TRUE, flags,
		wenvblk, dir ? wdir : NULL, &si, &pi);

	free(wenvblk);
	free(wargs);

	if (!ret) {
		errno = ENOENT;
		return -1;
	}
	CloseHandle(pi.hThread);

	/*
	 * The process ID is the human-readable identifier of the process
	 * that we want to present in log and error messages. The handle
	 * is not useful for this purpose. But we cannot close it, either,
	 * because it is not possible to turn a process ID into a process
	 * handle after the process terminated.
	 * Keep the handle in a list for waitpid.
	 */
	EnterCriticalSection(&pinfo_cs);
	{
		struct pinfo_t *info = xmalloc(sizeof(struct pinfo_t));
		info->pid = pi.dwProcessId;
		info->proc = pi.hProcess;
		info->next = pinfo;
		pinfo = info;
	}
	LeaveCriticalSection(&pinfo_cs);

	return (pid_t)pi.dwProcessId;
}

static pid_t mingw_spawnv(const char *cmd, const char **argv, int prepend_cmd)
{
	return mingw_spawnve_fd(cmd, argv, NULL, NULL, prepend_cmd, 0, 1, 2);
}

pid_t mingw_spawnvpe(const char *cmd, const char **argv, char **deltaenv,
		     const char *dir,
		     int fhin, int fhout, int fherr)
{
	pid_t pid;
	char **path = get_path_split();
	char *prog = path_lookup(cmd, path, 0);

	if (!prog) {
		errno = ENOENT;
		pid = -1;
	}
	else {
		const char *interpr = parse_interpreter(prog);

		if (interpr) {
			const char *argv0 = argv[0];
			char *iprog = path_lookup(interpr, path, 1);
			argv[0] = prog;
			if (!iprog) {
				errno = ENOENT;
				pid = -1;
			}
			else {
				pid = mingw_spawnve_fd(iprog, argv, deltaenv, dir, 1,
						       fhin, fhout, fherr);
				free(iprog);
			}
			argv[0] = argv0;
		}
		else
			pid = mingw_spawnve_fd(prog, argv, deltaenv, dir, 0,
					       fhin, fhout, fherr);
		free(prog);
	}
	free_path_split(path);
	return pid;
}

static int try_shell_exec(const char *cmd, char *const *argv)
{
	const char *interpr = parse_interpreter(cmd);
	char **path;
	char *prog;
	int pid = 0;

	if (!interpr)
		return 0;
	path = get_path_split();
	prog = path_lookup(interpr, path, 1);
	if (prog) {
		int argc = 0;
		const char **argv2;
		while (argv[argc]) argc++;
		argv2 = xmalloc(sizeof(*argv) * (argc+1));
		argv2[0] = (char *)cmd;	/* full path to the script file */
		memcpy(&argv2[1], &argv[1], sizeof(*argv) * argc);
		pid = mingw_spawnv(prog, argv2, 1);
		if (pid >= 0) {
			int status;
			if (waitpid(pid, &status, 0) < 0)
				status = 255;
			exit(status);
		}
		pid = 1;	/* indicate that we tried but failed */
		free(prog);
		free(argv2);
	}
	free_path_split(path);
	return pid;
}

int mingw_execv(const char *cmd, char *const *argv)
{
	/* check if git_command is a shell script */
	if (!try_shell_exec(cmd, argv)) {
		int pid, status;

		pid = mingw_spawnv(cmd, (const char **)argv, 0);
		if (pid < 0)
			return -1;
		if (waitpid(pid, &status, 0) < 0)
			status = 255;
		exit(status);
	}
	return -1;
}

int mingw_execvp(const char *cmd, char *const *argv)
{
	char **path = get_path_split();
	char *prog = path_lookup(cmd, path, 0);

	if (prog) {
		mingw_execv(prog, argv);
		free(prog);
	} else
		errno = ENOENT;

	free_path_split(path);
	return -1;
}

int mingw_kill(pid_t pid, int sig)
{
	if (pid > 0 && sig == SIGTERM) {
		HANDLE h = OpenProcess(PROCESS_TERMINATE, FALSE, pid);

		if (TerminateProcess(h, -1)) {
			CloseHandle(h);
			return 0;
		}

		errno = err_win_to_posix(GetLastError());
		CloseHandle(h);
		return -1;
	} else if (pid > 0 && sig == 0) {
		HANDLE h = OpenProcess(PROCESS_QUERY_INFORMATION, FALSE, pid);
		if (h) {
			CloseHandle(h);
			return 0;
		}
	}

	errno = EINVAL;
	return -1;
}

/*
 * Note, this isn't a complete replacement for getaddrinfo. It assumes
 * that service contains a numerical port, or that it is null. It
 * does a simple search using gethostbyname, and returns one IPv4 host
 * if one was found.
 */
static int WSAAPI getaddrinfo_stub(const char *node, const char *service,
				   const struct addrinfo *hints,
				   struct addrinfo **res)
{
	struct hostent *h = NULL;
	struct addrinfo *ai;
	struct sockaddr_in *sin;

	if (node) {
		h = gethostbyname(node);
		if (!h)
			return WSAGetLastError();
	}

	ai = xmalloc(sizeof(struct addrinfo));
	*res = ai;
	ai->ai_flags = 0;
	ai->ai_family = AF_INET;
	ai->ai_socktype = hints ? hints->ai_socktype : 0;
	switch (ai->ai_socktype) {
	case SOCK_STREAM:
		ai->ai_protocol = IPPROTO_TCP;
		break;
	case SOCK_DGRAM:
		ai->ai_protocol = IPPROTO_UDP;
		break;
	default:
		ai->ai_protocol = 0;
		break;
	}
	ai->ai_addrlen = sizeof(struct sockaddr_in);
	if (hints && (hints->ai_flags & AI_CANONNAME))
		ai->ai_canonname = h ? xstrdup(h->h_name) : NULL;
	else
		ai->ai_canonname = NULL;

	sin = xmalloc(ai->ai_addrlen);
	memset(sin, 0, ai->ai_addrlen);
	sin->sin_family = AF_INET;
	/* Note: getaddrinfo is supposed to allow service to be a string,
	 * which should be looked up using getservbyname. This is
	 * currently not implemented */
	if (service)
		sin->sin_port = htons(atoi(service));
	if (h)
		sin->sin_addr = *(struct in_addr *)h->h_addr;
	else if (hints && (hints->ai_flags & AI_PASSIVE))
		sin->sin_addr.s_addr = INADDR_ANY;
	else
		sin->sin_addr.s_addr = INADDR_LOOPBACK;
	ai->ai_addr = (struct sockaddr *)sin;
	ai->ai_next = NULL;
	return 0;
}

static void WSAAPI freeaddrinfo_stub(struct addrinfo *res)
{
	free(res->ai_canonname);
	free(res->ai_addr);
	free(res);
}

static int WSAAPI getnameinfo_stub(const struct sockaddr *sa, socklen_t salen,
				   char *host, DWORD hostlen,
				   char *serv, DWORD servlen, int flags)
{
	const struct sockaddr_in *sin = (const struct sockaddr_in *)sa;
	if (sa->sa_family != AF_INET)
		return EAI_FAMILY;
	if (!host && !serv)
		return EAI_NONAME;

	if (host && hostlen > 0) {
		struct hostent *ent = NULL;
		if (!(flags & NI_NUMERICHOST))
			ent = gethostbyaddr((const char *)&sin->sin_addr,
					    sizeof(sin->sin_addr), AF_INET);

		if (ent)
			snprintf(host, hostlen, "%s", ent->h_name);
		else if (flags & NI_NAMEREQD)
			return EAI_NONAME;
		else
			snprintf(host, hostlen, "%s", inet_ntoa(sin->sin_addr));
	}

	if (serv && servlen > 0) {
		struct servent *ent = NULL;
		if (!(flags & NI_NUMERICSERV))
			ent = getservbyport(sin->sin_port,
					    flags & NI_DGRAM ? "udp" : "tcp");

		if (ent)
			snprintf(serv, servlen, "%s", ent->s_name);
		else
			snprintf(serv, servlen, "%d", ntohs(sin->sin_port));
	}

	return 0;
}

static HMODULE ipv6_dll = NULL;
static void (WSAAPI *ipv6_freeaddrinfo)(struct addrinfo *res);
static int (WSAAPI *ipv6_getaddrinfo)(const char *node, const char *service,
				      const struct addrinfo *hints,
				      struct addrinfo **res);
static int (WSAAPI *ipv6_getnameinfo)(const struct sockaddr *sa, socklen_t salen,
				      char *host, DWORD hostlen,
				      char *serv, DWORD servlen, int flags);
/*
 * gai_strerror is an inline function in the ws2tcpip.h header, so we
 * don't need to try to load that one dynamically.
 */

static void socket_cleanup(void)
{
	WSACleanup();
	if (ipv6_dll)
		FreeLibrary(ipv6_dll);
	ipv6_dll = NULL;
	ipv6_freeaddrinfo = freeaddrinfo_stub;
	ipv6_getaddrinfo = getaddrinfo_stub;
	ipv6_getnameinfo = getnameinfo_stub;
}

static void ensure_socket_initialization(void)
{
	WSADATA wsa;
	static int initialized = 0;
	const char *libraries[] = { "ws2_32.dll", "wship6.dll", NULL };
	const char **name;

	if (initialized)
		return;

	if (WSAStartup(MAKEWORD(2,2), &wsa))
		die("unable to initialize winsock subsystem, error %d",
			WSAGetLastError());

	for (name = libraries; *name; name++) {
		ipv6_dll = LoadLibrary(*name);
		if (!ipv6_dll)
			continue;

		ipv6_freeaddrinfo = (void (WSAAPI *)(struct addrinfo *))
			GetProcAddress(ipv6_dll, "freeaddrinfo");
		ipv6_getaddrinfo = (int (WSAAPI *)(const char *, const char *,
						   const struct addrinfo *,
						   struct addrinfo **))
			GetProcAddress(ipv6_dll, "getaddrinfo");
		ipv6_getnameinfo = (int (WSAAPI *)(const struct sockaddr *,
						   socklen_t, char *, DWORD,
						   char *, DWORD, int))
			GetProcAddress(ipv6_dll, "getnameinfo");
		if (!ipv6_freeaddrinfo || !ipv6_getaddrinfo || !ipv6_getnameinfo) {
			FreeLibrary(ipv6_dll);
			ipv6_dll = NULL;
		} else
			break;
	}
	if (!ipv6_freeaddrinfo || !ipv6_getaddrinfo || !ipv6_getnameinfo) {
		ipv6_freeaddrinfo = freeaddrinfo_stub;
		ipv6_getaddrinfo = getaddrinfo_stub;
		ipv6_getnameinfo = getnameinfo_stub;
	}

	atexit(socket_cleanup);
	initialized = 1;
}

#undef gethostname
int mingw_gethostname(char *name, int namelen)
{
    ensure_socket_initialization();
    return gethostname(name, namelen);
}

#undef gethostbyname
struct hostent *mingw_gethostbyname(const char *host)
{
	ensure_socket_initialization();
	return gethostbyname(host);
}

void mingw_freeaddrinfo(struct addrinfo *res)
{
	ipv6_freeaddrinfo(res);
}

int mingw_getaddrinfo(const char *node, const char *service,
		      const struct addrinfo *hints, struct addrinfo **res)
{
	ensure_socket_initialization();
	return ipv6_getaddrinfo(node, service, hints, res);
}

int mingw_getnameinfo(const struct sockaddr *sa, socklen_t salen,
		      char *host, DWORD hostlen, char *serv, DWORD servlen,
		      int flags)
{
	ensure_socket_initialization();
	return ipv6_getnameinfo(sa, salen, host, hostlen, serv, servlen, flags);
}

int mingw_socket(int domain, int type, int protocol)
{
	int sockfd;
	SOCKET s;

	ensure_socket_initialization();
	s = WSASocket(domain, type, protocol, NULL, 0, 0);
	if (s == INVALID_SOCKET) {
		/*
		 * WSAGetLastError() values are regular BSD error codes
		 * biased by WSABASEERR.
		 * However, strerror() does not know about networking
		 * specific errors, which are values beginning at 38 or so.
		 * Therefore, we choose to leave the biased error code
		 * in errno so that _if_ someone looks up the code somewhere,
		 * then it is at least the number that are usually listed.
		 */
		errno = WSAGetLastError();
		return -1;
	}
	/* convert into a file descriptor */
	if ((sockfd = _open_osfhandle(s, O_RDWR|O_BINARY)) < 0) {
		closesocket(s);
		return error("unable to make a socket file descriptor: %s",
			strerror(errno));
	}
	return sockfd;
}

#undef connect
int mingw_connect(int sockfd, struct sockaddr *sa, size_t sz)
{
	SOCKET s = (SOCKET)_get_osfhandle(sockfd);
	return connect(s, sa, sz);
}

#undef bind
int mingw_bind(int sockfd, struct sockaddr *sa, size_t sz)
{
	SOCKET s = (SOCKET)_get_osfhandle(sockfd);
	return bind(s, sa, sz);
}

#undef setsockopt
int mingw_setsockopt(int sockfd, int lvl, int optname, void *optval, int optlen)
{
	SOCKET s = (SOCKET)_get_osfhandle(sockfd);
	return setsockopt(s, lvl, optname, (const char*)optval, optlen);
}

#undef shutdown
int mingw_shutdown(int sockfd, int how)
{
	SOCKET s = (SOCKET)_get_osfhandle(sockfd);
	return shutdown(s, how);
}

#undef listen
int mingw_listen(int sockfd, int backlog)
{
	SOCKET s = (SOCKET)_get_osfhandle(sockfd);
	return listen(s, backlog);
}

#undef accept
int mingw_accept(int sockfd1, struct sockaddr *sa, socklen_t *sz)
{
	int sockfd2;

	SOCKET s1 = (SOCKET)_get_osfhandle(sockfd1);
	SOCKET s2 = accept(s1, sa, sz);

	/* convert into a file descriptor */
	if ((sockfd2 = _open_osfhandle(s2, O_RDWR|O_BINARY)) < 0) {
		int err = errno;
		closesocket(s2);
		return error("unable to make a socket file descriptor: %s",
			strerror(err));
	}
	return sockfd2;
}

#undef rename
int mingw_rename(const char *pold, const char *pnew)
{
	DWORD attrs, gle;
	int tries = 0;
	wchar_t wpold[MAX_PATH], wpnew[MAX_PATH];
	if (xutftowcs_path(wpold, pold) < 0 || xutftowcs_path(wpnew, pnew) < 0)
		return -1;

	/*
	 * Try native rename() first to get errno right.
	 * It is based on MoveFile(), which cannot overwrite existing files.
	 */
	if (!_wrename(wpold, wpnew))
		return 0;
	if (errno != EEXIST)
		return -1;
repeat:
	if (MoveFileExW(wpold, wpnew, MOVEFILE_REPLACE_EXISTING))
		return 0;
	/* TODO: translate more errors */
	gle = GetLastError();
	if (gle == ERROR_ACCESS_DENIED &&
	    (attrs = GetFileAttributesW(wpnew)) != INVALID_FILE_ATTRIBUTES) {
		if (attrs & FILE_ATTRIBUTE_DIRECTORY) {
			errno = EISDIR;
			return -1;
		}
		if ((attrs & FILE_ATTRIBUTE_READONLY) &&
		    SetFileAttributesW(wpnew, attrs & ~FILE_ATTRIBUTE_READONLY)) {
			if (MoveFileExW(wpold, wpnew, MOVEFILE_REPLACE_EXISTING))
				return 0;
			gle = GetLastError();
			/* revert file attributes on failure */
			SetFileAttributesW(wpnew, attrs);
		}
	}
	if (tries < ARRAY_SIZE(delay) && gle == ERROR_ACCESS_DENIED) {
		/*
		 * We assume that some other process had the source or
		 * destination file open at the wrong moment and retry.
		 * In order to give the other process a higher chance to
		 * complete its operation, we give up our time slice now.
		 * If we have to retry again, we do sleep a bit.
		 */
		Sleep(delay[tries]);
		tries++;
		goto repeat;
	}
	if (gle == ERROR_ACCESS_DENIED &&
	       ask_yes_no_if_possible("Rename from '%s' to '%s' failed. "
		       "Should I try again?", pold, pnew))
		goto repeat;

	errno = EACCES;
	return -1;
}

/*
 * Note that this doesn't return the actual pagesize, but
 * the allocation granularity. If future Windows specific git code
 * needs the real getpagesize function, we need to find another solution.
 */
int mingw_getpagesize(void)
{
	SYSTEM_INFO si;
	GetSystemInfo(&si);
	return si.dwAllocationGranularity;
}

struct passwd *getpwuid(int uid)
{
	static char user_name[100];
	static struct passwd p;

	DWORD len = sizeof(user_name);
	if (!GetUserName(user_name, &len))
		return NULL;
	p.pw_name = user_name;
	p.pw_gecos = "unknown";
	p.pw_dir = NULL;
	return &p;
}

static HANDLE timer_event;
static HANDLE timer_thread;
static int timer_interval;
static int one_shot;
static sig_handler_t timer_fn = SIG_DFL, sigint_fn = SIG_DFL;

/* The timer works like this:
 * The thread, ticktack(), is a trivial routine that most of the time
 * only waits to receive the signal to terminate. The main thread tells
 * the thread to terminate by setting the timer_event to the signalled
 * state.
 * But ticktack() interrupts the wait state after the timer's interval
 * length to call the signal handler.
 */

static unsigned __stdcall ticktack(void *dummy)
{
	while (WaitForSingleObject(timer_event, timer_interval) == WAIT_TIMEOUT) {
		mingw_raise(SIGALRM);
		if (one_shot)
			break;
	}
	return 0;
}

static int start_timer_thread(void)
{
	timer_event = CreateEvent(NULL, FALSE, FALSE, NULL);
	if (timer_event) {
		timer_thread = (HANDLE) _beginthreadex(NULL, 0, ticktack, NULL, 0, NULL);
		if (!timer_thread )
			return errno = ENOMEM,
				error("cannot start timer thread");
	} else
		return errno = ENOMEM,
			error("cannot allocate resources for timer");
	return 0;
}

static void stop_timer_thread(void)
{
	if (timer_event)
		SetEvent(timer_event);	/* tell thread to terminate */
	if (timer_thread) {
		int rc = WaitForSingleObject(timer_thread, 1000);
		if (rc == WAIT_TIMEOUT)
			error("timer thread did not terminate timely");
		else if (rc != WAIT_OBJECT_0)
			error("waiting for timer thread failed: %lu",
			      GetLastError());
		CloseHandle(timer_thread);
	}
	if (timer_event)
		CloseHandle(timer_event);
	timer_event = NULL;
	timer_thread = NULL;
}

static inline int is_timeval_eq(const struct timeval *i1, const struct timeval *i2)
{
	return i1->tv_sec == i2->tv_sec && i1->tv_usec == i2->tv_usec;
}

int setitimer(int type, struct itimerval *in, struct itimerval *out)
{
	static const struct timeval zero;
	static int atexit_done;

	if (out != NULL)
		return errno = EINVAL,
			error("setitimer param 3 != NULL not implemented");
	if (!is_timeval_eq(&in->it_interval, &zero) &&
	    !is_timeval_eq(&in->it_interval, &in->it_value))
		return errno = EINVAL,
			error("setitimer: it_interval must be zero or eq it_value");

	if (timer_thread)
		stop_timer_thread();

	if (is_timeval_eq(&in->it_value, &zero) &&
	    is_timeval_eq(&in->it_interval, &zero))
		return 0;

	timer_interval = in->it_value.tv_sec * 1000 + in->it_value.tv_usec / 1000;
	one_shot = is_timeval_eq(&in->it_interval, &zero);
	if (!atexit_done) {
		atexit(stop_timer_thread);
		atexit_done = 1;
	}
	return start_timer_thread();
}

int sigaction(int sig, struct sigaction *in, struct sigaction *out)
{
	if (sig != SIGALRM)
		return errno = EINVAL,
			error("sigaction only implemented for SIGALRM");
	if (out != NULL)
		return errno = EINVAL,
			error("sigaction: param 3 != NULL not implemented");

	timer_fn = in->sa_handler;
	return 0;
}

#undef signal
sig_handler_t mingw_signal(int sig, sig_handler_t handler)
{
	sig_handler_t old;

	switch (sig) {
	case SIGALRM:
		old = timer_fn;
		timer_fn = handler;
		break;

	case SIGINT:
		old = sigint_fn;
		sigint_fn = handler;
		break;

	default:
		return signal(sig, handler);
	}

	return old;
}

#undef raise
int mingw_raise(int sig)
{
	switch (sig) {
	case SIGALRM:
		if (timer_fn == SIG_DFL) {
			if (isatty(STDERR_FILENO))
				fputs("Alarm clock\n", stderr);
			exit(128 + SIGALRM);
		} else if (timer_fn != SIG_IGN)
			timer_fn(SIGALRM);
		return 0;

	case SIGINT:
		if (sigint_fn == SIG_DFL)
			exit(128 + SIGINT);
		else if (sigint_fn != SIG_IGN)
			sigint_fn(SIGINT);
		return 0;

	default:
		return raise(sig);
	}
}


static const char *make_backslash_path(const char *path)
{
	static char buf[PATH_MAX + 1];
	char *c;

	if (strlcpy(buf, path, PATH_MAX) >= PATH_MAX)
		die("Too long path: %.*s", 60, path);

	for (c = buf; *c; c++) {
		if (*c == '/')
			*c = '\\';
	}
	return buf;
}

void mingw_open_html(const char *unixpath)
{
	const char *htmlpath = make_backslash_path(unixpath);
	typedef HINSTANCE (WINAPI *T)(HWND, const char *,
			const char *, const char *, const char *, INT);
	T ShellExecute;
	HMODULE shell32;
	int r;

	shell32 = LoadLibrary("shell32.dll");
	if (!shell32)
		die("cannot load shell32.dll");
	ShellExecute = (T)GetProcAddress(shell32, "ShellExecuteA");
	if (!ShellExecute)
		die("cannot run browser");

	printf("Launching default browser to display HTML ...\n");
	r = (int)ShellExecute(NULL, "open", htmlpath, NULL, "\\", SW_SHOWNORMAL);
	FreeLibrary(shell32);
	/* see the MSDN documentation referring to the result codes here */
	if (r <= 32) {
		die("failed to launch browser for %.*s", MAX_PATH, unixpath);
	}
}

int link(const char *oldpath, const char *newpath)
{
	typedef BOOL (WINAPI *T)(LPCWSTR, LPCWSTR, LPSECURITY_ATTRIBUTES);
	static T create_hard_link = NULL;
	wchar_t woldpath[MAX_PATH], wnewpath[MAX_PATH];
	if (xutftowcs_path(woldpath, oldpath) < 0 ||
		xutftowcs_path(wnewpath, newpath) < 0)
		return -1;

	if (!create_hard_link) {
		create_hard_link = (T) GetProcAddress(
			GetModuleHandle("kernel32.dll"), "CreateHardLinkW");
		if (!create_hard_link)
			create_hard_link = (T)-1;
	}
	if (create_hard_link == (T)-1) {
		errno = ENOSYS;
		return -1;
	}
	if (!create_hard_link(wnewpath, woldpath, NULL)) {
		errno = err_win_to_posix(GetLastError());
		return -1;
	}
	return 0;
}

pid_t waitpid(pid_t pid, int *status, int options)
{
	HANDLE h = OpenProcess(SYNCHRONIZE | PROCESS_QUERY_INFORMATION,
	    FALSE, pid);
	if (!h) {
		errno = ECHILD;
		return -1;
	}

	if (pid > 0 && options & WNOHANG) {
		if (WAIT_OBJECT_0 != WaitForSingleObject(h, 0)) {
			CloseHandle(h);
			return 0;
		}
		options &= ~WNOHANG;
	}

	if (options == 0) {
		struct pinfo_t **ppinfo;
		if (WaitForSingleObject(h, INFINITE) != WAIT_OBJECT_0) {
			CloseHandle(h);
			return 0;
		}

		if (status)
			GetExitCodeProcess(h, (LPDWORD)status);

		EnterCriticalSection(&pinfo_cs);

		ppinfo = &pinfo;
		while (*ppinfo) {
			struct pinfo_t *info = *ppinfo;
			if (info->pid == pid) {
				CloseHandle(info->proc);
				*ppinfo = info->next;
				free(info);
				break;
			}
			ppinfo = &info->next;
		}

		LeaveCriticalSection(&pinfo_cs);

		CloseHandle(h);
		return pid;
	}
	CloseHandle(h);

	errno = EINVAL;
	return -1;
}

<<<<<<< HEAD
int mingw_offset_1st_component(const char *path)
{
	int offset = 0;
	if (has_dos_drive_prefix(path))
		offset = 2;

	/* unc paths */
	else if (is_dir_sep(path[0]) && is_dir_sep(path[1])) {

		/* skip server name */
		char *pos = strpbrk(path + 2, "\\/");
		if (!pos)
			return 0; /* Error: malformed unc path */

		do {
			pos++;
		} while (*pos && !is_dir_sep(*pos));

		offset = pos - path;
	}

	return offset + is_dir_sep(path[offset]);
}

=======
const char *get_windows_home_directory(void)
{
	static const char *home_directory = NULL;
	struct strbuf buf = STRBUF_INIT;

	if (home_directory)
		return home_directory;

	home_directory = getenv("HOME");
	if (home_directory && *home_directory)
		return home_directory;

	strbuf_addf(&buf, "%s/%s", getenv("HOMEDRIVE"), getenv("HOMEPATH"));
	home_directory = strbuf_detach(&buf, NULL);

	return home_directory;
}
>>>>>>> 8dfd8dc6
int xutftowcsn(wchar_t *wcs, const char *utfs, size_t wcslen, int utflen)
{
	int upos = 0, wpos = 0;
	const unsigned char *utf = (const unsigned char*) utfs;
	if (!utf || !wcs || wcslen < 1) {
		errno = EINVAL;
		return -1;
	}
	/* reserve space for \0 */
	wcslen--;
	if (utflen < 0)
		utflen = INT_MAX;

	while (upos < utflen) {
		int c = utf[upos++] & 0xff;
		if (utflen == INT_MAX && c == 0)
			break;

		if (wpos >= wcslen) {
			wcs[wpos] = 0;
			errno = ERANGE;
			return -1;
		}

		if (c < 0x80) {
			/* ASCII */
			wcs[wpos++] = c;
		} else if (c >= 0xc2 && c < 0xe0 && upos < utflen &&
				(utf[upos] & 0xc0) == 0x80) {
			/* 2-byte utf-8 */
			c = ((c & 0x1f) << 6);
			c |= (utf[upos++] & 0x3f);
			wcs[wpos++] = c;
		} else if (c >= 0xe0 && c < 0xf0 && upos + 1 < utflen &&
				!(c == 0xe0 && utf[upos] < 0xa0) && /* over-long encoding */
				(utf[upos] & 0xc0) == 0x80 &&
				(utf[upos + 1] & 0xc0) == 0x80) {
			/* 3-byte utf-8 */
			c = ((c & 0x0f) << 12);
			c |= ((utf[upos++] & 0x3f) << 6);
			c |= (utf[upos++] & 0x3f);
			wcs[wpos++] = c;
		} else if (c >= 0xf0 && c < 0xf5 && upos + 2 < utflen &&
				wpos + 1 < wcslen &&
				!(c == 0xf0 && utf[upos] < 0x90) && /* over-long encoding */
				!(c == 0xf4 && utf[upos] >= 0x90) && /* > \u10ffff */
				(utf[upos] & 0xc0) == 0x80 &&
				(utf[upos + 1] & 0xc0) == 0x80 &&
				(utf[upos + 2] & 0xc0) == 0x80) {
			/* 4-byte utf-8: convert to \ud8xx \udcxx surrogate pair */
			c = ((c & 0x07) << 18);
			c |= ((utf[upos++] & 0x3f) << 12);
			c |= ((utf[upos++] & 0x3f) << 6);
			c |= (utf[upos++] & 0x3f);
			c -= 0x10000;
			wcs[wpos++] = 0xd800 | (c >> 10);
			wcs[wpos++] = 0xdc00 | (c & 0x3ff);
		} else if (c >= 0xa0) {
			/* invalid utf-8 byte, printable unicode char: convert 1:1 */
			wcs[wpos++] = c;
		} else {
			/* invalid utf-8 byte, non-printable unicode: convert to hex */
			static const char *hex = "0123456789abcdef";
			wcs[wpos++] = hex[c >> 4];
			if (wpos < wcslen)
				wcs[wpos++] = hex[c & 0x0f];
		}
	}
	wcs[wpos] = 0;
	return wpos;
}

int xwcstoutf(char *utf, const wchar_t *wcs, size_t utflen)
{
	if (!wcs || !utf || utflen < 1) {
		errno = EINVAL;
		return -1;
	}
	utflen = WideCharToMultiByte(CP_UTF8, 0, wcs, -1, utf, utflen, NULL, NULL);
	if (utflen)
		return utflen - 1;
	errno = ERANGE;
	return -1;
}

/*
 * Disable MSVCRT command line wildcard expansion (__getmainargs called from
 * mingw startup code, see init.c in mingw runtime).
 */
int _CRT_glob = 0;

typedef struct {
	int newmode;
} _startupinfo;

extern int __wgetmainargs(int *argc, wchar_t ***argv, wchar_t ***env, int glob,
		_startupinfo *si);

static NORETURN void die_startup()
{
	fputs("fatal: not enough memory for initialization", stderr);
	exit(128);
}

static void *malloc_startup(size_t size)
{
	void *result = malloc(size);
	if (!result)
		die_startup();
	return result;
}

static char *wcstoutfdup_startup(char *buffer, const wchar_t *wcs, size_t len)
{
	len = xwcstoutf(buffer, wcs, len) + 1;
	return memcpy(malloc_startup(len), buffer, len);
}

void mingw_startup()
{
	int i, maxlen, argc;
	char *buffer;
	wchar_t **wenv, **wargv;
	_startupinfo si;

	/* get wide char arguments and environment */
	si.newmode = 0;
	if (__wgetmainargs(&argc, &wargv, &wenv, _CRT_glob, &si) < 0)
		die_startup();

	/* determine size of argv and environ conversion buffer */
	maxlen = wcslen(_wpgmptr);
	for (i = 1; i < argc; i++)
		maxlen = max(maxlen, wcslen(wargv[i]));
	for (i = 0; wenv[i]; i++)
		maxlen = max(maxlen, wcslen(wenv[i]));

	/*
	 * nedmalloc can't free CRT memory, allocate resizable environment
	 * list. Note that xmalloc / xmemdupz etc. call getenv, so we cannot
	 * use it while initializing the environment itself.
	 */
	environ_size = i + 1;
	environ_alloc = alloc_nr(environ_size * sizeof(char*));
	environ = malloc_startup(environ_alloc);

	/* allocate buffer (wchar_t encodes to max 3 UTF-8 bytes) */
	maxlen = 3 * maxlen + 1;
	buffer = malloc_startup(maxlen);

	/* convert command line arguments and environment to UTF-8 */
	__argv[0] = wcstoutfdup_startup(buffer, _wpgmptr, maxlen);
	for (i = 1; i < argc; i++)
		__argv[i] = wcstoutfdup_startup(buffer, wargv[i], maxlen);
	for (i = 0; wenv[i]; i++)
		environ[i] = wcstoutfdup_startup(buffer, wenv[i], maxlen);
	environ[i] = NULL;
	free(buffer);

	/* sort environment for O(log n) getenv / putenv */
	qsort(environ, i, sizeof(char*), compareenv);

	/* fix Windows specific environment settings */

	/* on Windows it is TMP and TEMP */
	if (!getenv("TMPDIR")) {
		const char *tmp = getenv("TMP");
		if (!tmp)
			tmp = getenv("TEMP");
		if (tmp)
			setenv("TMPDIR", tmp, 1);
	}

	/* simulate TERM to enable auto-color (see color.c) */
	if (!getenv("TERM"))
		setenv("TERM", "winansi", 1);

	/* initialize critical section for waitpid pinfo_t list */
	InitializeCriticalSection(&pinfo_cs);

	/* set up default file mode and file modes for stdin/out/err */
	_fmode = _O_BINARY;
	_setmode(_fileno(stdin), _O_BINARY);
	_setmode(_fileno(stdout), _O_BINARY);
	_setmode(_fileno(stderr), _O_BINARY);

	/* initialize Unicode console */
	winansi_init();
}

int mingw_offset_1st_component(const char *path)
{
	int offset = 0;
	if (has_dos_drive_prefix(path))
		offset = 2;

	/* unc paths */
	else if (is_dir_sep(path[0]) && is_dir_sep(path[1])) {

		/* skip server name */
		char *pos = strpbrk(path + 2, "\\/");
		if (!pos)
			return 0; /* Error: malformed unc path */

		do {
			pos++;
		} while (*pos && !is_dir_sep(*pos));

		offset = pos - path;
	}

	return offset + is_dir_sep(path[offset]);
}<|MERGE_RESOLUTION|>--- conflicted
+++ resolved
@@ -1969,7 +1969,6 @@
 	return -1;
 }
 
-<<<<<<< HEAD
 int mingw_offset_1st_component(const char *path)
 {
 	int offset = 0;
@@ -1994,7 +1993,6 @@
 	return offset + is_dir_sep(path[offset]);
 }
 
-=======
 const char *get_windows_home_directory(void)
 {
 	static const char *home_directory = NULL;
@@ -2012,7 +2010,7 @@
 
 	return home_directory;
 }
->>>>>>> 8dfd8dc6
+
 int xutftowcsn(wchar_t *wcs, const char *utfs, size_t wcslen, int utflen)
 {
 	int upos = 0, wpos = 0;
@@ -2201,28 +2199,4 @@
 
 	/* initialize Unicode console */
 	winansi_init();
-}
-
-int mingw_offset_1st_component(const char *path)
-{
-	int offset = 0;
-	if (has_dos_drive_prefix(path))
-		offset = 2;
-
-	/* unc paths */
-	else if (is_dir_sep(path[0]) && is_dir_sep(path[1])) {
-
-		/* skip server name */
-		char *pos = strpbrk(path + 2, "\\/");
-		if (!pos)
-			return 0; /* Error: malformed unc path */
-
-		do {
-			pos++;
-		} while (*pos && !is_dir_sep(*pos));
-
-		offset = pos - path;
-	}
-
-	return offset + is_dir_sep(path[offset]);
 }