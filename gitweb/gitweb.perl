--- conflicted
+++ resolved
@@ -54,13 +54,9 @@
 # default is not to define style sheet, but it can be overwritten later
 undef $stylesheet;
 
-<<<<<<< HEAD
 # URI of default stylesheet
 our $stylesheet = "++GITWEB_CSS++";
 # URI of GIT logo (72x27 size)
-=======
-# URI of GIT logo
->>>>>>> 48fd688a
 our $logo = "++GITWEB_LOGO++";
 # URI of GIT favicon, assumed to be image/png type
 our $favicon = "++GITWEB_FAVICON++";
@@ -1485,17 +1481,9 @@
 	}
 
 	print "<div class=\"page_header\">\n" .
-<<<<<<< HEAD
 	      $cgi->a({-href => esc_url($logo_url),
 	               -title => $logo_label},
 	              qq(<img src="$logo" width="72" height="27" alt="git" class="logo"/>));
-=======
-	      "<a href=\"" . esc_html($githelp_url) .
-	      "\" title=\"" . esc_html($githelp_label) .
-	      "\">" .
-	      "<img src=\"$logo\" width=\"72\" height=\"27\" alt=\"git\" style=\"float:right; border-width:0px;\"/>" .
-	      "</a>\n";
->>>>>>> 48fd688a
 	print $cgi->a({-href => esc_url($home_link)}, $home_link_str) . " / ";
 	if (defined $project) {
 		print $cgi->a({-href => href(action=>"summary")}, esc_html($project));
@@ -2581,11 +2569,7 @@
 	if ($ftype !~ "blob") {
 		die_error("400 Bad Request", "Object is not a blob");
 	}
-<<<<<<< HEAD
-	open ($fd, "-|", git_cmd(), "blame", '--porcelain', '--',
-=======
 	open ($fd, "-|", git_cmd(), "blame", '-p', '--',
->>>>>>> 48fd688a
 	      $file_name, $hash_base)
 		or die_error(undef, "Open git-blame failed");
 	git_header_html();
