#include "cache.h"
#include "builtin.h"
#include "exec_cmd.h"
#include "levenshtein.h"
#include "help.h"
#include "common-cmds.h"
#include "string-list.h"
#include "column.h"

void add_cmdname(struct cmdnames *cmds, const char *name, int len)
{
	struct cmdname *ent = xmalloc(sizeof(*ent) + len + 1);

	ent->len = len;
	memcpy(ent->name, name, len);
	ent->name[len] = 0;

	ALLOC_GROW(cmds->names, cmds->cnt + 1, cmds->alloc);
	cmds->names[cmds->cnt++] = ent;
}

static void clean_cmdnames(struct cmdnames *cmds)
{
	int i;
	for (i = 0; i < cmds->cnt; ++i)
		free(cmds->names[i]);
	free(cmds->names);
	cmds->cnt = 0;
	cmds->alloc = 0;
}

static int cmdname_compare(const void *a_, const void *b_)
{
	struct cmdname *a = *(struct cmdname **)a_;
	struct cmdname *b = *(struct cmdname **)b_;
	return strcmp(a->name, b->name);
}

static void uniq(struct cmdnames *cmds)
{
	int i, j;

	if (!cmds->cnt)
		return;

	for (i = j = 1; i < cmds->cnt; i++)
		if (strcmp(cmds->names[i]->name, cmds->names[i-1]->name))
			cmds->names[j++] = cmds->names[i];

	cmds->cnt = j;
}

void exclude_cmds(struct cmdnames *cmds, struct cmdnames *excludes)
{
	int ci, cj, ei;
	int cmp;

	ci = cj = ei = 0;
	while (ci < cmds->cnt && ei < excludes->cnt) {
		cmp = strcmp(cmds->names[ci]->name, excludes->names[ei]->name);
		if (cmp < 0)
			cmds->names[cj++] = cmds->names[ci++];
		else if (cmp == 0)
			ci++, ei++;
		else if (cmp > 0)
			ei++;
	}

	while (ci < cmds->cnt)
		cmds->names[cj++] = cmds->names[ci++];

	cmds->cnt = cj;
}

static void pretty_print_string_list(struct cmdnames *cmds,
				     unsigned int colopts)
{
	struct string_list list = STRING_LIST_INIT_NODUP;
	struct column_options copts;
	int i;

	for (i = 0; i < cmds->cnt; i++)
		string_list_append(&list, cmds->names[i]->name);
	/*
	 * always enable column display, we only consult column.*
	 * about layout strategy and stuff
	 */
	colopts = (colopts & ~COL_ENABLE_MASK) | COL_ENABLED;
	memset(&copts, 0, sizeof(copts));
	copts.indent = "  ";
	copts.padding = 2;
	print_columns(&list, colopts, &copts);
	string_list_clear(&list, 0);
}

static int is_executable(const char *name)
{
	struct stat st;

	if (stat(name, &st) || /* stat, not lstat */
	    !S_ISREG(st.st_mode))
		return 0;

#if defined(WIN32) || defined(__CYGWIN__)
#if defined(__CYGWIN__)
if ((st.st_mode & S_IXUSR) == 0)
#endif
{	/* cannot trust the executable bit, peek into the file instead */
	char buf[3] = { 0 };
	int n;
	int fd = open(name, O_RDONLY);
	st.st_mode &= ~S_IXUSR;
	if (fd >= 0) {
		n = read(fd, buf, 2);
		if (n == 2)
			/* DOS executables start with "MZ" */
			if (!strcmp(buf, "#!") || !strcmp(buf, "MZ"))
				st.st_mode |= S_IXUSR;
		close(fd);
	}
}
#endif
	return st.st_mode & S_IXUSR;
}

static void list_commands_in_dir(struct cmdnames *cmds,
					 const char *path,
					 const char *prefix)
{
	int prefix_len;
	DIR *dir = opendir(path);
	struct dirent *de;
	struct strbuf buf = STRBUF_INIT;
	int len;

	if (!dir)
		return;
	if (!prefix)
		prefix = "git-";
	prefix_len = strlen(prefix);

	strbuf_addf(&buf, "%s/", path);
	len = buf.len;

	while ((de = readdir(dir)) != NULL) {
		int entlen;

		if (prefixcmp(de->d_name, prefix))
			continue;

		strbuf_setlen(&buf, len);
		strbuf_addstr(&buf, de->d_name);
		if (!is_executable(buf.buf))
			continue;

		entlen = strlen(de->d_name) - prefix_len;
		if (has_extension(de->d_name, ".exe"))
			entlen -= 4;

		add_cmdname(cmds, de->d_name + prefix_len, entlen);
	}
	closedir(dir);
	strbuf_release(&buf);
}

void load_command_list(const char *prefix,
		struct cmdnames *main_cmds,
		struct cmdnames *other_cmds)
{
	const char *env_path = getenv("PATH");
	const char *exec_path = git_exec_path();

	if (exec_path) {
		list_commands_in_dir(main_cmds, exec_path, prefix);
		qsort(main_cmds->names, main_cmds->cnt,
		      sizeof(*main_cmds->names), cmdname_compare);
		uniq(main_cmds);
	}

	if (env_path) {
		char *paths, *path, *colon;
		path = paths = xstrdup(env_path);
		while (1) {
			if ((colon = strchr(path, PATH_SEP)))
				*colon = 0;
			if (!exec_path || strcmp(path, exec_path))
				list_commands_in_dir(other_cmds, path, prefix);

			if (!colon)
				break;
			path = colon + 1;
		}
		free(paths);

		qsort(other_cmds->names, other_cmds->cnt,
		      sizeof(*other_cmds->names), cmdname_compare);
		uniq(other_cmds);
	}
	exclude_cmds(other_cmds, main_cmds);
}

<<<<<<< HEAD
void list_commands(struct cmdnames *main_cmds, struct cmdnames *other_cmds)
=======
void list_commands(const char *title, unsigned int colopts,
		   struct cmdnames *main_cmds, struct cmdnames *other_cmds)
>>>>>>> d96e3c15
{
	if (main_cmds->cnt) {
		const char *exec_path = git_exec_path();
		printf_ln(_("available git commands in '%s'"), exec_path);
		putchar('\n');
		pretty_print_string_list(main_cmds, colopts);
		putchar('\n');
	}

	if (other_cmds->cnt) {
		printf_ln(_("git commands available from elsewhere on your $PATH"));
		putchar('\n');
		pretty_print_string_list(other_cmds, colopts);
		putchar('\n');
	}
}

int is_in_cmdlist(struct cmdnames *c, const char *s)
{
	int i;
	for (i = 0; i < c->cnt; i++)
		if (!strcmp(s, c->names[i]->name))
			return 1;
	return 0;
}

static int autocorrect;
static struct cmdnames aliases;

static int git_unknown_cmd_config(const char *var, const char *value, void *cb)
{
	if (!strcmp(var, "help.autocorrect"))
		autocorrect = git_config_int(var,value);
	/* Also use aliases for command lookup */
	if (!prefixcmp(var, "alias."))
		add_cmdname(&aliases, var + 6, strlen(var + 6));

	return git_default_config(var, value, cb);
}

static int levenshtein_compare(const void *p1, const void *p2)
{
	const struct cmdname *const *c1 = p1, *const *c2 = p2;
	const char *s1 = (*c1)->name, *s2 = (*c2)->name;
	int l1 = (*c1)->len;
	int l2 = (*c2)->len;
	return l1 != l2 ? l1 - l2 : strcmp(s1, s2);
}

static void add_cmd_list(struct cmdnames *cmds, struct cmdnames *old)
{
	int i;
	ALLOC_GROW(cmds->names, cmds->cnt + old->cnt, cmds->alloc);

	for (i = 0; i < old->cnt; i++)
		cmds->names[cmds->cnt++] = old->names[i];
	free(old->names);
	old->cnt = 0;
	old->names = NULL;
}

/* An empirically derived magic number */
#define SIMILARITY_FLOOR 7
#define SIMILAR_ENOUGH(x) ((x) < SIMILARITY_FLOOR)

static const char bad_interpreter_advice[] =
	N_("'%s' appears to be a git command, but we were not\n"
	"able to execute it. Maybe git-%s is broken?");

const char *help_unknown_cmd(const char *cmd)
{
	int i, n, best_similarity = 0;
	struct cmdnames main_cmds, other_cmds;

	memset(&main_cmds, 0, sizeof(main_cmds));
	memset(&other_cmds, 0, sizeof(other_cmds));
	memset(&aliases, 0, sizeof(aliases));

	git_config(git_unknown_cmd_config, NULL);

	load_command_list("git-", &main_cmds, &other_cmds);

	add_cmd_list(&main_cmds, &aliases);
	add_cmd_list(&main_cmds, &other_cmds);
	qsort(main_cmds.names, main_cmds.cnt,
	      sizeof(main_cmds.names), cmdname_compare);
	uniq(&main_cmds);

	/* This abuses cmdname->len for levenshtein distance */
	for (i = 0, n = 0; i < main_cmds.cnt; i++) {
		int cmp = 0; /* avoid compiler stupidity */
		const char *candidate = main_cmds.names[i]->name;

		/*
		 * An exact match means we have the command, but
		 * for some reason exec'ing it gave us ENOENT; probably
		 * it's a bad interpreter in the #! line.
		 */
		if (!strcmp(candidate, cmd))
			die(_(bad_interpreter_advice), cmd, cmd);

		/* Does the candidate appear in common_cmds list? */
		while (n < ARRAY_SIZE(common_cmds) &&
		       (cmp = strcmp(common_cmds[n].name, candidate)) < 0)
			n++;
		if ((n < ARRAY_SIZE(common_cmds)) && !cmp) {
			/* Yes, this is one of the common commands */
			n++; /* use the entry from common_cmds[] */
			if (!prefixcmp(candidate, cmd)) {
				/* Give prefix match a very good score */
				main_cmds.names[i]->len = 0;
				continue;
			}
		}

		main_cmds.names[i]->len =
			levenshtein(cmd, candidate, 0, 2, 1, 4) + 1;
	}

	qsort(main_cmds.names, main_cmds.cnt,
	      sizeof(*main_cmds.names), levenshtein_compare);

	if (!main_cmds.cnt)
		die(_("Uh oh. Your system reports no Git commands at all."));

	/* skip and count prefix matches */
	for (n = 0; n < main_cmds.cnt && !main_cmds.names[n]->len; n++)
		; /* still counting */

	if (main_cmds.cnt <= n) {
		/* prefix matches with everything? that is too ambiguous */
		best_similarity = SIMILARITY_FLOOR + 1;
	} else {
		/* count all the most similar ones */
		for (best_similarity = main_cmds.names[n++]->len;
		     (n < main_cmds.cnt &&
		      best_similarity == main_cmds.names[n]->len);
		     n++)
			; /* still counting */
	}
	if (autocorrect && n == 1 && SIMILAR_ENOUGH(best_similarity)) {
		const char *assumed = main_cmds.names[0]->name;
		main_cmds.names[0] = NULL;
		clean_cmdnames(&main_cmds);
		fprintf_ln(stderr,
			   _("WARNING: You called a Git command named '%s', "
			     "which does not exist.\n"
			     "Continuing under the assumption that you meant '%s'"),
			cmd, assumed);
		if (autocorrect > 0) {
			fprintf_ln(stderr, _("in %0.1f seconds automatically..."),
				(float)autocorrect/10.0);
			poll(NULL, 0, autocorrect * 100);
		}
		return assumed;
	}

	fprintf_ln(stderr, _("git: '%s' is not a git command. See 'git --help'."), cmd);

	if (SIMILAR_ENOUGH(best_similarity)) {
		fprintf_ln(stderr,
			   Q_("\nDid you mean this?",
			      "\nDid you mean one of these?",
			   n));

		for (i = 0; i < n; i++)
			fprintf(stderr, "\t%s\n", main_cmds.names[i]->name);
	}

	exit(1);
}

int cmd_version(int argc, const char **argv, const char *prefix)
{
	printf("git version %s\n", git_version_string);
	return 0;
}<|MERGE_RESOLUTION|>--- conflicted
+++ resolved
@@ -199,12 +199,8 @@
 	exclude_cmds(other_cmds, main_cmds);
 }
 
-<<<<<<< HEAD
-void list_commands(struct cmdnames *main_cmds, struct cmdnames *other_cmds)
-=======
-void list_commands(const char *title, unsigned int colopts,
+void list_commands(unsigned int colopts,
 		   struct cmdnames *main_cmds, struct cmdnames *other_cmds)
->>>>>>> d96e3c15
 {
 	if (main_cmds->cnt) {
 		const char *exec_path = git_exec_path();
