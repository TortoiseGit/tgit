--- conflicted
+++ resolved
@@ -7,11 +7,7 @@
 #include "builtin.h"
 #include "exec_cmd.h"
 #include "common-cmds.h"
-<<<<<<< HEAD
 #include "dir.h"
-//#include <sys/ioctl.h>
-=======
->>>>>>> 7828980b
 
 /* most GUI terminals set COLUMNS (although some don't export it) */
 static int term_columns(void)
