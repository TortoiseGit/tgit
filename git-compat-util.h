#ifndef GIT_COMPAT_UTIL_H
#define GIT_COMPAT_UTIL_H

#define _FILE_OFFSET_BITS 64

#ifndef FLEX_ARRAY
/*
 * See if our compiler is known to support flexible array members.
 */
#if defined(__STDC_VERSION__) && (__STDC_VERSION__ >= 199901L)
# define FLEX_ARRAY /* empty */
#elif defined(__GNUC__)
# if (__GNUC__ >= 3)
#  define FLEX_ARRAY /* empty */
# else
#  define FLEX_ARRAY 0 /* older GNU extension */
# endif
#endif

/*
 * Otherwise, default to safer but a bit wasteful traditional style
 */
#ifndef FLEX_ARRAY
# define FLEX_ARRAY 1
#endif
#endif

#define ARRAY_SIZE(x) (sizeof(x)/sizeof(x[0]))

#ifdef __GNUC__
#define TYPEOF(x) (__typeof__(x))
#else
#define TYPEOF(x)
#endif

#define MSB(x, bits) ((x) & TYPEOF(x)(~0ULL << (sizeof(x) * 8 - (bits))))
#define HAS_MULTI_BITS(i)  ((i) & ((i) - 1))  /* checks if an integer has more than 1 bit set */

/* Approximation of the length of the decimal representation of this type. */
#define decimal_length(x)	((int)(sizeof(x) * 2.56 + 0.5) + 1)

#if !defined(__APPLE__) && !defined(__FreeBSD__)  && !defined(__USLC__) && !defined(_M_UNIX)
#define _XOPEN_SOURCE 600 /* glibc2 and AIX 5.3L need 500, OpenBSD needs 600 for S_ISLNK() */
#define _XOPEN_SOURCE_EXTENDED 1 /* AIX 5.3L needs this */
#endif
#define _ALL_SOURCE 1
#define _GNU_SOURCE 1
#define _BSD_SOURCE 1

#include <unistd.h>
#include <stdio.h>
#include <sys/stat.h>
#include <fcntl.h>
#include <stddef.h>
#include <stdlib.h>
#include <stdarg.h>
#include <string.h>
#include <errno.h>
#include <limits.h>
#include <sys/param.h>
#include <sys/types.h>
#include <dirent.h>
#include <sys/time.h>
#include <time.h>
#include <signal.h>
#include <fnmatch.h>
#include <assert.h>
#include <regex.h>
#include <utime.h>
#ifndef __MINGW32__
#include <sys/wait.h>
#include <sys/poll.h>
#include <sys/socket.h>
#include <sys/ioctl.h>
#ifndef NO_SYS_SELECT_H
#include <sys/select.h>
#endif
#include <netinet/in.h>
#include <netinet/tcp.h>
#include <arpa/inet.h>
#include <netdb.h>
#include <pwd.h>
#include <inttypes.h>
#if defined(__CYGWIN__)
#undef _XOPEN_SOURCE
#include <grp.h>
#define _XOPEN_SOURCE 600
#else
#undef _ALL_SOURCE /* AIX 5.3L defines a struct list with _ALL_SOURCE. */
#include <grp.h>
#define _ALL_SOURCE 1
#endif
#else 	/* __MINGW32__ */
/* pull in Windows compatibility stuff */
#include "compat/mingw.h"
#endif	/* __MINGW32__ */

#ifndef NO_ICONV
#include <iconv.h>
#endif

/* On most systems <limits.h> would have given us this, but
 * not on some systems (e.g. GNU/Hurd).
 */
#ifndef PATH_MAX
#define PATH_MAX 4096
#endif

#ifndef PRIuMAX
#define PRIuMAX "llu"
#endif

<<<<<<< HEAD
=======
#ifndef PRIu32
#define PRIu32 "u"
#endif

#ifndef PRIx32
#define PRIx32 "x"
#endif

>>>>>>> 10ce0209
#ifndef PATH_SEP
#define PATH_SEP ':'
#endif

#ifndef STRIP_EXTENSION
#define STRIP_EXTENSION ""
#endif

#ifndef has_dos_drive_prefix
#define has_dos_drive_prefix(path) 0
#endif

#ifndef is_dir_sep
#define is_dir_sep(c) ((c) == '/')
#endif

#ifdef __GNUC__
#define NORETURN __attribute__((__noreturn__))
#else
#define NORETURN
#ifndef __attribute__
#define __attribute__(x)
#endif
#endif

/* General helper functions */
extern void usage(const char *err) NORETURN;
extern void die(const char *err, ...) NORETURN __attribute__((format (printf, 1, 2)));
extern int error(const char *err, ...) __attribute__((format (printf, 1, 2)));
extern void warning(const char *err, ...) __attribute__((format (printf, 1, 2)));

extern void set_usage_routine(void (*routine)(const char *err) NORETURN);
extern void set_die_routine(void (*routine)(const char *err, va_list params) NORETURN);
extern void set_error_routine(void (*routine)(const char *err, va_list params));
extern void set_warn_routine(void (*routine)(const char *warn, va_list params));

extern int prefixcmp(const char *str, const char *prefix);
extern time_t tm_to_time_t(const struct tm *tm);

#ifdef NO_MMAP

#ifndef PROT_READ
#define PROT_READ 1
#define PROT_WRITE 2
#define MAP_PRIVATE 1
#define MAP_FAILED ((void*)-1)
#endif

#define mmap git_mmap
#define munmap git_munmap
extern void *git_mmap(void *start, size_t length, int prot, int flags, int fd, off_t offset);
extern int git_munmap(void *start, size_t length);

/* This value must be multiple of (pagesize * 2) */
#define DEFAULT_PACKED_GIT_WINDOW_SIZE (1 * 1024 * 1024)

#else /* NO_MMAP */

#include <sys/mman.h>

/* This value must be multiple of (pagesize * 2) */
#define DEFAULT_PACKED_GIT_WINDOW_SIZE \
	(sizeof(void*) >= 8 \
		?  1 * 1024 * 1024 * 1024 \
		: 32 * 1024 * 1024)

#endif /* NO_MMAP */

#define DEFAULT_PACKED_GIT_LIMIT \
	((1024L * 1024L) * (sizeof(void*) >= 8 ? 8192 : 256))

#ifdef NO_PREAD
#define pread git_pread
extern ssize_t git_pread(int fd, void *buf, size_t count, off_t offset);
#endif
/*
 * Forward decl that will remind us if its twin in cache.h changes.
 * This function is used in compat/pread.c.  But we can't include
 * cache.h there.
 */
extern ssize_t read_in_full(int fd, void *buf, size_t count);

#ifdef NO_SETENV
#define setenv gitsetenv
extern int gitsetenv(const char *, const char *, int);
#endif

#ifdef NO_MKDTEMP
#define mkdtemp gitmkdtemp
extern char *gitmkdtemp(char *);
#endif

#ifdef NO_UNSETENV
#define unsetenv gitunsetenv
extern void gitunsetenv(const char *);
#endif

#ifdef NO_STRCASESTR
#define strcasestr gitstrcasestr
extern char *gitstrcasestr(const char *haystack, const char *needle);
#endif

#ifdef NO_STRLCPY
#define strlcpy gitstrlcpy
extern size_t gitstrlcpy(char *, const char *, size_t);
#endif

#ifdef NO_STRTOUMAX
#define strtoumax gitstrtoumax
extern uintmax_t gitstrtoumax(const char *, char **, int);
#endif

#ifdef NO_HSTRERROR
#define hstrerror githstrerror
extern const char *githstrerror(int herror);
#endif

#ifdef NO_MEMMEM
#define memmem gitmemmem
void *gitmemmem(const void *haystack, size_t haystacklen,
                const void *needle, size_t needlelen);
#endif

#ifdef FREAD_READS_DIRECTORIES
#ifdef fopen
#undef fopen
#endif
#define fopen(a,b) git_fopen(a,b)
extern FILE *git_fopen(const char*, const char*);
#endif

#ifdef SNPRINTF_RETURNS_BOGUS
#define snprintf git_snprintf
extern int git_snprintf(char *str, size_t maxsize,
			const char *format, ...);
#define vsnprintf git_vsnprintf
extern int git_vsnprintf(char *str, size_t maxsize,
			 const char *format, va_list ap);
#endif

#ifdef __GLIBC_PREREQ
#if __GLIBC_PREREQ(2, 1)
#define HAVE_STRCHRNUL
#endif
#endif

#ifndef HAVE_STRCHRNUL
#define strchrnul gitstrchrnul
static inline char *gitstrchrnul(const char *s, int c)
{
	while (*s && *s != c)
		s++;
	return (char *)s;
}
#endif

extern void release_pack_memory(size_t, int);

extern char *xstrdup(const char *str);
extern void *xmalloc(size_t size);
extern void *xmemdupz(const void *data, size_t len);
extern char *xstrndup(const char *str, size_t len);
extern void *xrealloc(void *ptr, size_t size);
extern void *xcalloc(size_t nmemb, size_t size);
extern void *xmmap(void *start, size_t length, int prot, int flags, int fd, off_t offset);
extern ssize_t xread(int fd, void *buf, size_t len);
extern ssize_t xwrite(int fd, const void *buf, size_t len);
extern int xdup(int fd);
extern FILE *xfdopen(int fd, const char *mode);
extern int xmkstemp(char *template);

static inline size_t xsize_t(off_t len)
{
	return (size_t)len;
}

static inline int has_extension(const char *filename, const char *ext)
{
	size_t len = strlen(filename);
	size_t extlen = strlen(ext);
	return len > extlen && !memcmp(filename + len - extlen, ext, extlen);
}

/* Sane ctype - no locale, and works with signed chars */
#undef isspace
#undef isdigit
#undef isalpha
#undef isalnum
#undef tolower
#undef toupper
extern unsigned char sane_ctype[256];
#define GIT_SPACE 0x01
#define GIT_DIGIT 0x02
#define GIT_ALPHA 0x04
#define sane_istest(x,mask) ((sane_ctype[(unsigned char)(x)] & (mask)) != 0)
#define isspace(x) sane_istest(x,GIT_SPACE)
#define isdigit(x) sane_istest(x,GIT_DIGIT)
#define isalpha(x) sane_istest(x,GIT_ALPHA)
#define isalnum(x) sane_istest(x,GIT_ALPHA | GIT_DIGIT)
#define tolower(x) sane_case((unsigned char)(x), 0x20)
#define toupper(x) sane_case((unsigned char)(x), 0)

static inline int sane_case(int x, int high)
{
	if (sane_istest(x, GIT_ALPHA))
		x = (x & ~0x20) | high;
	return x;
}

static inline int strtoul_ui(char const *s, int base, unsigned int *result)
{
	unsigned long ul;
	char *p;

	errno = 0;
	ul = strtoul(s, &p, base);
	if (errno || *p || p == s || (unsigned int) ul != ul)
		return -1;
	*result = ul;
	return 0;
}

static inline int strtol_i(char const *s, int base, int *result)
{
	long ul;
	char *p;

	errno = 0;
	ul = strtol(s, &p, base);
	if (errno || *p || p == s || (int) ul != ul)
		return -1;
	*result = ul;
	return 0;
}

#ifdef INTERNAL_QSORT
void git_qsort(void *base, size_t nmemb, size_t size,
	       int(*compar)(const void *, const void *));
#define qsort git_qsort
#endif

#ifndef DIR_HAS_BSD_GROUP_SEMANTICS
# define FORCE_DIR_SET_GID S_ISGID
#else
# define FORCE_DIR_SET_GID 0
#endif

#ifdef WIN_ANSI
extern int git_fputs(const char *str, FILE *stream);
extern int git_printf(const char *format, ...) __attribute__((format (printf, 1, 2)));
#define fputs git_fputs
#define printf(...) git_printf(__VA_ARGS__)
#endif

#endif<|MERGE_RESOLUTION|>--- conflicted
+++ resolved
@@ -110,8 +110,6 @@
 #define PRIuMAX "llu"
 #endif
 
-<<<<<<< HEAD
-=======
 #ifndef PRIu32
 #define PRIu32 "u"
 #endif
@@ -120,7 +118,6 @@
 #define PRIx32 "x"
 #endif
 
->>>>>>> 10ce0209
 #ifndef PATH_SEP
 #define PATH_SEP ':'
 #endif
