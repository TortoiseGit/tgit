#ifndef GIT_COMPAT_UTIL_H
#define GIT_COMPAT_UTIL_H

#define _FILE_OFFSET_BITS 64

#ifndef FLEX_ARRAY
#if defined(__GNUC__) && (__GNUC__ < 3)
#define FLEX_ARRAY 0
#else
#define FLEX_ARRAY /* empty */
#endif
#endif

#define ARRAY_SIZE(x) (sizeof(x)/sizeof(x[0]))

#ifdef __GNUC__
#define TYPEOF(x) (__typeof__(x))
#else
#define TYPEOF(x)
#endif

#define MSB(x, bits) ((x) & TYPEOF(x)(~0ULL << (sizeof(x) * 8 - (bits))))

/* Approximation of the length of the decimal representation of this type. */
#define decimal_length(x)	((int)(sizeof(x) * 2.56 + 0.5) + 1)

#if !defined(__APPLE__) && !defined(__FreeBSD__)
#define _XOPEN_SOURCE 600 /* glibc2 and AIX 5.3L need 500, OpenBSD needs 600 for S_ISLNK() */
#define _XOPEN_SOURCE_EXTENDED 1 /* AIX 5.3L needs this */
#endif
#define _ALL_SOURCE 1
#define _GNU_SOURCE 1
#define _BSD_SOURCE 1

#include <unistd.h>
#include <stdio.h>
#include <sys/stat.h>
#include <fcntl.h>
#include <stddef.h>
#include <stdlib.h>
#include <stdarg.h>
#include <string.h>
#include <errno.h>
#include <limits.h>
#include <sys/param.h>
#include <sys/types.h>
#include <dirent.h>
#include <sys/time.h>
#include <time.h>
#include <signal.h>
#include <fnmatch.h>
#ifndef __MINGW32__
#include <sys/wait.h>
#include <sys/poll.h>
#include <sys/socket.h>
#include <sys/select.h>
#else
int mkstemp (char *__template);
#endif
#include <assert.h>
#include <regex.h>
#ifndef __MINGW32__
#include <netinet/in.h>
#include <netinet/tcp.h>
#include <arpa/inet.h>
#include <netdb.h>
#include <pwd.h>
#include <inttypes.h>
#if defined(__CYGWIN__)
#undef _XOPEN_SOURCE
#include <grp.h>
#define _XOPEN_SOURCE 600
#else
#undef _ALL_SOURCE /* AIX 5.3L defines a struct list with _ALL_SOURCE. */
#include <grp.h>
#define _ALL_SOURCE 1
#endif
#endif

#ifndef NO_ICONV
#include <iconv.h>
#endif

/* On most systems <limits.h> would have given us this, but
 * not on some systems (e.g. GNU/Hurd).
 */
#ifndef PATH_MAX
#define PATH_MAX 4096
#endif

#ifndef PRIuMAX
#ifndef __MINGW32__
#define PRIuMAX "llu"
#else
#define PRIuMAX "I64u"
#endif
#endif

#ifdef __GNUC__
#define NORETURN __attribute__((__noreturn__))
#else
#define NORETURN
#ifndef __attribute__
#define __attribute__(x)
#endif
#endif

/* General helper functions */
extern void usage(const char *err) NORETURN;
extern void die(const char *err, ...) NORETURN __attribute__((format (printf, 1, 2)));
extern int error(const char *err, ...) __attribute__((format (printf, 1, 2)));
extern void warning(const char *err, ...) __attribute__((format (printf, 1, 2)));

extern void set_usage_routine(void (*routine)(const char *err) NORETURN);
extern void set_die_routine(void (*routine)(const char *err, va_list params) NORETURN);
extern void set_error_routine(void (*routine)(const char *err, va_list params));
extern void set_warn_routine(void (*routine)(const char *warn, va_list params));

#ifdef NO_MMAP

#ifndef PROT_READ
#define PROT_READ 1
#define PROT_WRITE 2
#define MAP_PRIVATE 1
#define MAP_FAILED ((void*)-1)
#endif

#define mmap git_mmap
#define munmap git_munmap
extern void *git_mmap(void *start, size_t length, int prot, int flags, int fd, off_t offset);
extern int git_munmap(void *start, size_t length);

/* This value must be multiple of (pagesize * 2) */
#define DEFAULT_PACKED_GIT_WINDOW_SIZE (1 * 1024 * 1024)

#else /* NO_MMAP */

#include <sys/mman.h>

/* This value must be multiple of (pagesize * 2) */
#define DEFAULT_PACKED_GIT_WINDOW_SIZE \
	(sizeof(void*) >= 8 \
		?  1 * 1024 * 1024 * 1024 \
		: 32 * 1024 * 1024)

#endif /* NO_MMAP */

#define DEFAULT_PACKED_GIT_LIMIT \
	((1024L * 1024L) * (sizeof(void*) >= 8 ? 8192 : 256))

#ifdef NO_PREAD
#define pread git_pread
extern ssize_t git_pread(int fd, void *buf, size_t count, off_t offset);
#endif

#ifdef NO_SETENV
#define setenv gitsetenv
extern int gitsetenv(const char *, const char *, int);
#endif

#ifdef NO_MKDTEMP
#define mkdtemp gitmkdtemp
extern char *gitmkdtemp(char *);
#endif

#ifdef NO_UNSETENV
#define unsetenv gitunsetenv
extern void gitunsetenv(const char *);
#endif

#ifdef NO_STRCASESTR
#define strcasestr gitstrcasestr
extern char *gitstrcasestr(const char *haystack, const char *needle);
#endif

#ifdef NO_STRLCPY
#define strlcpy gitstrlcpy
extern size_t gitstrlcpy(char *, const char *, size_t);
#endif

#ifdef NO_STRTOUMAX
#define strtoumax gitstrtoumax
extern uintmax_t gitstrtoumax(const char *, char **, int);
#endif

#ifdef NO_HSTRERROR
#define hstrerror githstrerror
extern const char *githstrerror(int herror);
#endif

#ifdef NO_MEMMEM
#define memmem gitmemmem
void *gitmemmem(const void *haystack, size_t haystacklen,
                const void *needle, size_t needlelen);
#endif

extern void release_pack_memory(size_t, int);

static inline char* xstrdup(const char *str)
{
	char *ret = strdup(str);
	if (!ret) {
		release_pack_memory(strlen(str) + 1, -1);
		ret = strdup(str);
		if (!ret)
			die("Out of memory, strdup failed");
	}
	return ret;
}

static inline void *xmalloc(size_t size)
{
	void *ret = malloc(size);
	if (!ret && !size)
		ret = malloc(1);
	if (!ret) {
		release_pack_memory(size, -1);
		ret = malloc(size);
		if (!ret && !size)
			ret = malloc(1);
		if (!ret)
			die("Out of memory, malloc failed");
	}
#ifdef XMALLOC_POISON
	memset(ret, 0xA5, size);
#endif
	return ret;
}

static inline void *xmemdupz(const void *data, size_t len)
{
	char *p = xmalloc(len + 1);
	memcpy(p, data, len);
	p[len] = '\0';
	return p;
}

static inline char *xstrndup(const char *str, size_t len)
{
	char *p = memchr(str, '\0', len);
	return xmemdupz(str, p ? p - str : len);
}

static inline void *xrealloc(void *ptr, size_t size)
{
	void *ret = realloc(ptr, size);
	if (!ret && !size)
		ret = realloc(ptr, 1);
	if (!ret) {
		release_pack_memory(size, -1);
		ret = realloc(ptr, size);
		if (!ret && !size)
			ret = realloc(ptr, 1);
		if (!ret)
			die("Out of memory, realloc failed");
	}
	return ret;
}

static inline void *xcalloc(size_t nmemb, size_t size)
{
	void *ret = calloc(nmemb, size);
	if (!ret && (!nmemb || !size))
		ret = calloc(1, 1);
	if (!ret) {
		release_pack_memory(nmemb * size, -1);
		ret = calloc(nmemb, size);
		if (!ret && (!nmemb || !size))
			ret = calloc(1, 1);
		if (!ret)
			die("Out of memory, calloc failed");
	}
	return ret;
}

static inline void *xmmap(void *start, size_t length,
	int prot, int flags, int fd, off_t offset)
{
	void *ret = mmap(start, length, prot, flags, fd, offset);
	if (ret == MAP_FAILED) {
		if (!length)
			return NULL;
		release_pack_memory(length, fd);
		ret = mmap(start, length, prot, flags, fd, offset);
		if (ret == MAP_FAILED)
			die("Out of memory? mmap failed: %s", strerror(errno));
	}
	return ret;
}

static inline ssize_t xread(int fd, void *buf, size_t len)
{
	ssize_t nr;
	while (1) {
		nr = read(fd, buf, len);
		if ((nr < 0) && (errno == EAGAIN || errno == EINTR))
			continue;
		return nr;
	}
}

static inline ssize_t xwrite(int fd, const void *buf, size_t len)
{
	ssize_t nr;
	while (1) {
		nr = write(fd, buf, len);
		if ((nr < 0) && (errno == EAGAIN || errno == EINTR))
			continue;
		return nr;
	}
}

static inline int xdup(int fd)
{
	int ret = dup(fd);
	if (ret < 0)
		die("dup failed: %s", strerror(errno));
	return ret;
}

static inline FILE *xfdopen(int fd, const char *mode)
{
	FILE *stream = fdopen(fd, mode);
	if (stream == NULL)
		die("Out of memory? fdopen failed: %s", strerror(errno));
	return stream;
}

#ifdef __MINGW32__
int mkstemp (char *__template);
#endif
static inline int xmkstemp(char *template)
{
	int fd;

	fd = mkstemp(template);
	if (fd < 0)
		die("Unable to create temporary file: %s", strerror(errno));
	return fd;
}

static inline size_t xsize_t(off_t len)
{
	return (size_t)len;
}

static inline int has_extension(const char *filename, const char *ext)
{
	size_t len = strlen(filename);
	size_t extlen = strlen(ext);
	return len > extlen && !memcmp(filename + len - extlen, ext, extlen);
}

/* Sane ctype - no locale, and works with signed chars */
#undef isspace
#undef isdigit
#undef isalpha
#undef isalnum
#undef tolower
#undef toupper
extern unsigned char sane_ctype[256];
#define GIT_SPACE 0x01
#define GIT_DIGIT 0x02
#define GIT_ALPHA 0x04
#define sane_istest(x,mask) ((sane_ctype[(unsigned char)(x)] & (mask)) != 0)
#define isspace(x) sane_istest(x,GIT_SPACE)
#define isdigit(x) sane_istest(x,GIT_DIGIT)
#define isalpha(x) sane_istest(x,GIT_ALPHA)
#define isalnum(x) sane_istest(x,GIT_ALPHA | GIT_DIGIT)
#define tolower(x) sane_case((unsigned char)(x), 0x20)
#define toupper(x) sane_case((unsigned char)(x), 0)

static inline int sane_case(int x, int high)
{
	if (sane_istest(x, GIT_ALPHA))
		x = (x & ~0x20) | high;
	return x;
}

static inline int prefixcmp(const char *str, const char *prefix)
{
	return strncmp(str, prefix, strlen(prefix));
}

static inline int strtoul_ui(char const *s, int base, unsigned int *result)
{
	unsigned long ul;
	char *p;

	errno = 0;
	ul = strtoul(s, &p, base);
	if (errno || *p || p == s || (unsigned int) ul != ul)
		return -1;
	*result = ul;
	return 0;
}

static inline int strtol_i(char const *s, int base, int *result)
{
	long ul;
	char *p;

	errno = 0;
	ul = strtol(s, &p, base);
	if (errno || *p || p == s || (int) ul != ul)
		return -1;
	*result = ul;
	return 0;
}

#ifdef __MINGW32__

#ifndef S_ISLNK
#define S_IFLNK    0120000 /* Symbolic link */
#define S_ISLNK(x) (((x) & S_IFMT) == S_IFLNK)
#define S_ISSOCK(x) 0
#endif

#ifndef S_ISGRP
#define S_ISGRP(x) 0
#define S_IRGRP 0
#define S_IWGRP 0
#define S_IXGRP 0
#define S_ISGID 0
#define S_IROTH 0
#define S_IXOTH 0
#endif

int readlink(const char *path, char *buf, size_t bufsiz);
int symlink(const char *oldpath, const char *newpath);
#define link symlink
int fchmod(int fildes, mode_t mode);
int lstat(const char *file_name, struct stat *buf);

int socketpair(int d, int type, int protocol, int sv[2]);
#define AF_UNIX 0
#define SOCK_STREAM 0
int syslog(int type, char *bufp, ...);
#define LOG_ERR 1
#define LOG_INFO 2
#define LOG_DAEMON 4
unsigned int alarm(unsigned int seconds);
#include <winsock2.h>
void mingw_execve(const char *cmd, const char **argv, const char **env);
#define execve mingw_execve
extern void mingw_execvp(const char *cmd, const char **argv);
#define execvp mingw_execvp
int fork();
typedef int pid_t;
#define waitpid(pid, status, options) \
	((options == 0) ? _cwait((status), (pid), 0) \
		: (errno = EINVAL, -1))
#define WIFEXITED(x) ((unsigned)(x) < 259)	/* STILL_ACTIVE */
#define WEXITSTATUS(x) ((x) & 0xff)
#define WIFSIGNALED(x) ((unsigned)(x) > 259)
#define WTERMSIG(x) (x)
#define WNOHANG 1
#define SIGKILL 0
#define SIGCHLD 0
#define SIGPIPE 0
#define ECONNABORTED 0

int kill(pid_t pid, int sig);
unsigned int sleep (unsigned int __seconds);
const char *inet_ntop(int af, const void *src,
                             char *dst, size_t cnt);
int gettimeofday(struct timeval *tv, void *tz);
int pipe(int filedes[2]);

struct pollfd {
	int fd;           /* file descriptor */
	short events;     /* requested events */
	short revents;    /* returned events */
};
int poll(struct pollfd *ufds, unsigned int nfds, int timeout);
#define POLLIN 1
#define POLLHUP 2

static inline int git_mkdir(const char *path, int mode)
{
	return mkdir(path);
}
#define mkdir git_mkdir

static inline int git_unlink(const char *pathname) {
	/* read-only files cannot be removed */
	chmod(pathname, 0666);
	return unlink(pathname);
}
#define unlink git_unlink

#define open(P, F, M...) \
	(__builtin_constant_p(*(P)) && !strcmp(P, "/dev/null") ? \
		open("nul", F, ## M) : open(P, F, ## M))

#include <time.h>
struct tm *gmtime_r(const time_t *timep, struct tm *result);
struct tm *localtime_r(const time_t *timep, struct tm *result);
#define hstrerror strerror

char *mingw_getcwd(char *pointer, int len);
#define getcwd mingw_getcwd

int mingw_socket(int domain, int type, int protocol);
#define socket mingw_socket

int mingw_rename(const char*, const char*);
#define rename mingw_rename

static inline int fsync(int fd) { return 0; }
static inline int getppid(void) { return 1; }
static inline void sync(void) {}
extern int getpagesize(void);	/* defined in MinGW's libgcc.a */

extern void quote_argv(const char **dst, const char **src);
extern const char *parse_interpreter(const char *cmd);
extern char *mingw_path_lookup(const char *cmd, char **path);
extern char **mingw_get_path_split(void);
extern void mingw_free_path_split(char **path);

/* Use mingw_lstat() instead of lstat()/stat() and
 * mingw_fstat() instead of fstat() on Windows.
 * struct stat is redefined because it lacks the st_blocks member.
 */
struct mingw_stat {
	unsigned st_mode;
	time_t st_mtime, st_atime, st_ctime;
	unsigned st_dev, st_ino, st_uid, st_gid;
	size_t st_size;
	size_t st_blocks;
};
int mingw_lstat(const char *file_name, struct mingw_stat *buf);
int mingw_fstat(int fd, struct mingw_stat *buf);
#define fstat mingw_fstat
#define lstat mingw_lstat
#define stat mingw_stat
static inline int mingw_stat(const char *file_name, struct mingw_stat *buf)
{ return mingw_lstat(file_name, buf); }

int mingw_vsnprintf(char *buf, size_t size, const char *fmt, va_list args);
#define vsnprintf mingw_vsnprintf

<<<<<<< HEAD
extern __attribute__((noreturn)) int git_exit(int code);
#define exit git_exit
=======
struct passwd {
	char *pw_name;
	char *pw_gecos;
	char *pw_dir;
};
struct passwd *mingw_getpwuid(int uid);
#define getpwuid mingw_getpwuid
static inline int getuid() { return 1; }
static inline struct passwd *getpwnam(const char *name) { return NULL; }

struct itimerval {
	struct timeval it_value, it_interval;
};
int setitimer(int type, struct itimerval *in, struct itimerval *out);
#define ITIMER_REAL 0

typedef void (__cdecl *sig_handler_t)(int);
struct sigaction {
	sig_handler_t sa_handler;
	unsigned sa_flags;
};
int sigaction(int sig, struct sigaction *in, struct sigaction *out);
#define sigemptyset(x) (void)0
#define SA_RESTART 0
#define SIGALRM 100
sig_handler_t mingw_signal(int sig, sig_handler_t handler);
#define signal mingw_signal
>>>>>>> 2b3d0521

#endif /* __MINGW32__ */

#endif<|MERGE_RESOLUTION|>--- conflicted
+++ resolved
@@ -540,10 +540,6 @@
 int mingw_vsnprintf(char *buf, size_t size, const char *fmt, va_list args);
 #define vsnprintf mingw_vsnprintf
 
-<<<<<<< HEAD
-extern __attribute__((noreturn)) int git_exit(int code);
-#define exit git_exit
-=======
 struct passwd {
 	char *pw_name;
 	char *pw_gecos;
@@ -571,7 +567,9 @@
 #define SIGALRM 100
 sig_handler_t mingw_signal(int sig, sig_handler_t handler);
 #define signal mingw_signal
->>>>>>> 2b3d0521
+
+extern __attribute__((noreturn)) int git_exit(int code);
+#define exit git_exit
 
 #endif /* __MINGW32__ */
 
