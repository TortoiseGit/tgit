#include "cache.h"
#include "submodule.h"
#include "dir.h"
#include "diff.h"
#include "commit.h"
#include "revision.h"
#include "run-command.h"
#include "diffcore.h"
#include "refs.h"
#include "string-list.h"

<<<<<<< HEAD
static struct string_list config_name_for_path;
static struct string_list config_fetch_recurse_submodules_for_name;
static struct string_list config_ignore_for_name;
static int config_fetch_recurse_submodules;
=======
struct string_list config_name_for_path;
struct string_list config_fetch_recurse_submodules_for_name;
struct string_list config_ignore_for_name;
static int config_fetch_recurse_submodules = RECURSE_SUBMODULES_ON_DEMAND;
struct string_list changed_submodule_paths;
>>>>>>> 794a3592

static int add_submodule_odb(const char *path)
{
	struct strbuf objects_directory = STRBUF_INIT;
	struct alternate_object_database *alt_odb;
	int ret = 0;
	const char *git_dir;

	strbuf_addf(&objects_directory, "%s/.git", path);
	git_dir = read_gitfile_gently(objects_directory.buf);
	if (git_dir) {
		strbuf_reset(&objects_directory);
		strbuf_addstr(&objects_directory, git_dir);
	}
	strbuf_addstr(&objects_directory, "/objects/");
	if (!is_directory(objects_directory.buf)) {
		ret = -1;
		goto done;
	}
	/* avoid adding it twice */
	for (alt_odb = alt_odb_list; alt_odb; alt_odb = alt_odb->next)
		if (alt_odb->name - alt_odb->base == objects_directory.len &&
				!strncmp(alt_odb->base, objects_directory.buf,
					objects_directory.len))
			goto done;

	alt_odb = xmalloc(objects_directory.len + 42 + sizeof(*alt_odb));
	alt_odb->next = alt_odb_list;
	strcpy(alt_odb->base, objects_directory.buf);
	alt_odb->name = alt_odb->base + objects_directory.len;
	alt_odb->name[2] = '/';
	alt_odb->name[40] = '\0';
	alt_odb->name[41] = '\0';
	alt_odb_list = alt_odb;
	prepare_alt_odb();
done:
	strbuf_release(&objects_directory);
	return ret;
}

void set_diffopt_flags_from_submodule_config(struct diff_options *diffopt,
					     const char *path)
{
	struct string_list_item *path_option, *ignore_option;
	path_option = unsorted_string_list_lookup(&config_name_for_path, path);
	if (path_option) {
		ignore_option = unsorted_string_list_lookup(&config_ignore_for_name, path_option->util);
		if (ignore_option)
			handle_ignore_submodules_arg(diffopt, ignore_option->util);
	}
}

int submodule_config(const char *var, const char *value, void *cb)
{
	if (!prefixcmp(var, "submodule."))
		return parse_submodule_config_option(var, value);
	else if (!strcmp(var, "fetch.recursesubmodules")) {
		config_fetch_recurse_submodules = parse_fetch_recurse_submodules_arg(var, value);
		return 0;
	}
	return 0;
}

void gitmodules_config(void)
{
	const char *work_tree = get_git_work_tree();
	if (work_tree) {
		struct strbuf gitmodules_path = STRBUF_INIT;
		strbuf_addstr(&gitmodules_path, work_tree);
		strbuf_addstr(&gitmodules_path, "/.gitmodules");
		git_config_from_file(submodule_config, gitmodules_path.buf, NULL);
		strbuf_release(&gitmodules_path);
	}
}

int parse_submodule_config_option(const char *var, const char *value)
{
	int len;
	struct string_list_item *config;
	struct strbuf submodname = STRBUF_INIT;

	var += 10;		/* Skip "submodule." */

	len = strlen(var);
	if ((len > 5) && !strcmp(var + len - 5, ".path")) {
		strbuf_add(&submodname, var, len - 5);
		config = unsorted_string_list_lookup(&config_name_for_path, value);
		if (config)
			free(config->util);
		else
			config = string_list_append(&config_name_for_path, xstrdup(value));
		config->util = strbuf_detach(&submodname, NULL);
		strbuf_release(&submodname);
	} else if ((len > 23) && !strcmp(var + len - 23, ".fetchrecursesubmodules")) {
		strbuf_add(&submodname, var, len - 23);
		config = unsorted_string_list_lookup(&config_fetch_recurse_submodules_for_name, submodname.buf);
		if (!config)
			config = string_list_append(&config_fetch_recurse_submodules_for_name,
						    strbuf_detach(&submodname, NULL));
		config->util = (void *)(intptr_t)parse_fetch_recurse_submodules_arg(var, value);
		strbuf_release(&submodname);
	} else if ((len > 7) && !strcmp(var + len - 7, ".ignore")) {
		if (strcmp(value, "untracked") && strcmp(value, "dirty") &&
		    strcmp(value, "all") && strcmp(value, "none")) {
			warning("Invalid parameter \"%s\" for config option \"submodule.%s.ignore\"", value, var);
			return 0;
		}

		strbuf_add(&submodname, var, len - 7);
		config = unsorted_string_list_lookup(&config_ignore_for_name, submodname.buf);
		if (config)
			free(config->util);
		else
			config = string_list_append(&config_ignore_for_name,
						    strbuf_detach(&submodname, NULL));
		strbuf_release(&submodname);
		config->util = xstrdup(value);
		return 0;
	}
	return 0;
}

void handle_ignore_submodules_arg(struct diff_options *diffopt,
				  const char *arg)
{
	DIFF_OPT_CLR(diffopt, IGNORE_SUBMODULES);
	DIFF_OPT_CLR(diffopt, IGNORE_UNTRACKED_IN_SUBMODULES);
	DIFF_OPT_CLR(diffopt, IGNORE_DIRTY_SUBMODULES);

	if (!strcmp(arg, "all"))
		DIFF_OPT_SET(diffopt, IGNORE_SUBMODULES);
	else if (!strcmp(arg, "untracked"))
		DIFF_OPT_SET(diffopt, IGNORE_UNTRACKED_IN_SUBMODULES);
	else if (!strcmp(arg, "dirty"))
		DIFF_OPT_SET(diffopt, IGNORE_DIRTY_SUBMODULES);
	else if (strcmp(arg, "none"))
		die("bad --ignore-submodules argument: %s", arg);
}

<<<<<<< HEAD
static int prepare_submodule_summary(struct rev_info *rev, const char *path,
		struct commit *left, struct commit *right,
		int *fast_forward, int *fast_backward)
{
	struct commit_list *merge_bases, *list;

	init_revisions(rev, NULL);
	setup_revisions(0, NULL, rev, NULL);
	rev->left_right = 1;
	rev->first_parent_only = 1;
	left->object.flags |= SYMMETRIC_LEFT;
	add_pending_object(rev, &left->object, path);
	add_pending_object(rev, &right->object, path);
	merge_bases = get_merge_bases(left, right, 1);
	if (merge_bases) {
		if (merge_bases->item == left)
			*fast_forward = 1;
		else if (merge_bases->item == right)
			*fast_backward = 1;
	}
	for (list = merge_bases; list; list = list->next) {
		list->item->object.flags |= UNINTERESTING;
		add_pending_object(rev, &list->item->object,
			sha1_to_hex(list->item->object.sha1));
	}
	return prepare_revision_walk(rev);
}

static void print_submodule_summary(struct rev_info *rev, FILE *f,
		const char *del, const char *add, const char *reset)
{
	static const char format[] = "  %m %s";
	struct strbuf sb = STRBUF_INIT;
	struct commit *commit;

	while ((commit = get_revision(rev))) {
		struct pretty_print_context ctx = {0};
		ctx.date_mode = rev->date_mode;
		strbuf_setlen(&sb, 0);
		if (commit->object.flags & SYMMETRIC_LEFT) {
			if (del)
				strbuf_addstr(&sb, del);
		}
		else if (add)
			strbuf_addstr(&sb, add);
		format_commit_message(commit, format, &sb, &ctx);
		if (reset)
			strbuf_addstr(&sb, reset);
		strbuf_addch(&sb, '\n');
		fprintf(f, "%s", sb.buf);
	}
	strbuf_release(&sb);
=======
int parse_fetch_recurse_submodules_arg(const char *opt, const char *arg)
{
	switch (git_config_maybe_bool(opt, arg)) {
	case 1:
		return RECURSE_SUBMODULES_ON;
	case 0:
		return RECURSE_SUBMODULES_OFF;
	default:
		if (!strcmp(arg, "on-demand"))
			return RECURSE_SUBMODULES_ON_DEMAND;
		die("bad %s argument: %s", opt, arg);
	}
>>>>>>> 794a3592
}

void show_submodule_summary(FILE *f, const char *path,
		unsigned char one[20], unsigned char two[20],
		unsigned dirty_submodule,
		const char *del, const char *add, const char *reset)
{
	struct rev_info rev;
	struct commit *left = left, *right = right;
	const char *message = NULL;
	struct strbuf sb = STRBUF_INIT;
	int fast_forward = 0, fast_backward = 0;

	if (is_null_sha1(two))
		message = "(submodule deleted)";
	else if (add_submodule_odb(path))
		message = "(not checked out)";
	else if (is_null_sha1(one))
		message = "(new submodule)";
	else if (!(left = lookup_commit_reference(one)) ||
		 !(right = lookup_commit_reference(two)))
		message = "(commits not present)";

	if (!message &&
	    prepare_submodule_summary(&rev, path, left, right,
					&fast_forward, &fast_backward))
		message = "(revision walker failed)";

	if (dirty_submodule & DIRTY_SUBMODULE_UNTRACKED)
		fprintf(f, "Submodule %s contains untracked content\n", path);
	if (dirty_submodule & DIRTY_SUBMODULE_MODIFIED)
		fprintf(f, "Submodule %s contains modified content\n", path);

	if (!hashcmp(one, two)) {
		strbuf_release(&sb);
		return;
	}

	strbuf_addf(&sb, "Submodule %s %s..", path,
			find_unique_abbrev(one, DEFAULT_ABBREV));
	if (!fast_backward && !fast_forward)
		strbuf_addch(&sb, '.');
	strbuf_addf(&sb, "%s", find_unique_abbrev(two, DEFAULT_ABBREV));
	if (message)
		strbuf_addf(&sb, " %s\n", message);
	else
		strbuf_addf(&sb, "%s:\n", fast_backward ? " (rewind)" : "");
	fwrite(sb.buf, sb.len, 1, f);

	if (!message) {
		print_submodule_summary(&rev, f, del, add, reset);
		clear_commit_marks(left, ~0);
		clear_commit_marks(right, ~0);
	}

	strbuf_release(&sb);
}

void set_config_fetch_recurse_submodules(int value)
{
	config_fetch_recurse_submodules = value;
}

static int is_submodule_commit_present(const char *path, unsigned char sha1[20])
{
	int is_present = 0;
	if (!add_submodule_odb(path) && lookup_commit_reference(sha1)) {
		/* Even if the submodule is checked out and the commit is
		 * present, make sure it is reachable from a ref. */
		struct child_process cp;
		const char *argv[] = {"rev-list", "-n", "1", NULL, "--not", "--all", NULL};
		struct strbuf buf = STRBUF_INIT;

		argv[3] = sha1_to_hex(sha1);
		memset(&cp, 0, sizeof(cp));
		cp.argv = argv;
		cp.env = local_repo_env;
		cp.git_cmd = 1;
		cp.no_stdin = 1;
		cp.out = -1;
		cp.dir = path;
		if (!run_command(&cp) && !strbuf_read(&buf, cp.out, 1024))
			is_present = 1;

		close(cp.out);
		strbuf_release(&buf);
	}
	return is_present;
}

static void submodule_collect_changed_cb(struct diff_queue_struct *q,
					 struct diff_options *options,
					 void *data)
{
	int i;
	for (i = 0; i < q->nr; i++) {
		struct diff_filepair *p = q->queue[i];
		if (!S_ISGITLINK(p->two->mode))
			continue;

		if (S_ISGITLINK(p->one->mode)) {
			/* NEEDSWORK: We should honor the name configured in
			 * the .gitmodules file of the commit we are examining
			 * here to be able to correctly follow submodules
			 * being moved around. */
			struct string_list_item *path;
			path = unsorted_string_list_lookup(&changed_submodule_paths, p->two->path);
			if (!path && !is_submodule_commit_present(p->two->path, p->two->sha1))
				string_list_append(&changed_submodule_paths, xstrdup(p->two->path));
		} else {
			/* Submodule is new or was moved here */
			/* NEEDSWORK: When the .git directories of submodules
			 * live inside the superprojects .git directory some
			 * day we should fetch new submodules directly into
			 * that location too when config or options request
			 * that so they can be checked out from there. */
			continue;
		}
	}
}

void check_for_new_submodule_commits(unsigned char new_sha1[20])
{
	struct rev_info rev;
	struct commit *commit;
	const char *argv[] = {NULL, NULL, "--not", "--all", NULL};
	int argc = ARRAY_SIZE(argv) - 1;

	init_revisions(&rev, NULL);
	argv[1] = xstrdup(sha1_to_hex(new_sha1));
	setup_revisions(argc, argv, &rev, NULL);
	if (prepare_revision_walk(&rev))
		die("revision walk setup failed");

	/*
	 * Collect all submodules (whether checked out or not) for which new
	 * commits have been recorded upstream in "changed_submodule_paths".
	 */
	while ((commit = get_revision(&rev))) {
		struct commit_list *parent = commit->parents;
		while (parent) {
			struct diff_options diff_opts;
			diff_setup(&diff_opts);
			diff_opts.output_format |= DIFF_FORMAT_CALLBACK;
			diff_opts.format_callback = submodule_collect_changed_cb;
			if (diff_setup_done(&diff_opts) < 0)
				die("diff_setup_done failed");
			diff_tree_sha1(parent->item->object.sha1, commit->object.sha1, "", &diff_opts);
			diffcore_std(&diff_opts);
			diff_flush(&diff_opts);
			parent = parent->next;
		}
	}
	free((char *)argv[1]);
}

int fetch_populated_submodules(int num_options, const char **options,
			       const char *prefix, int command_line_option,
			       int quiet)
{
	int i, result = 0, argc = 0, default_argc;
	struct child_process cp;
	const char **argv;
	struct string_list_item *name_for_path;
	const char *work_tree = get_git_work_tree();
	if (!work_tree)
		goto out;

	if (!the_index.initialized)
		if (read_cache() < 0)
			die("index file corrupt");

	/* 6: "fetch" (options) --recurse-submodules-default default "--submodule-prefix" prefix NULL */
	argv = xcalloc(num_options + 6, sizeof(const char *));
	argv[argc++] = "fetch";
	for (i = 0; i < num_options; i++)
		argv[argc++] = options[i];
	argv[argc++] = "--recurse-submodules-default";
	default_argc = argc++;
	argv[argc++] = "--submodule-prefix";

	memset(&cp, 0, sizeof(cp));
	cp.argv = argv;
	cp.env = local_repo_env;
	cp.git_cmd = 1;
	cp.no_stdin = 1;

	for (i = 0; i < active_nr; i++) {
		struct strbuf submodule_path = STRBUF_INIT;
		struct strbuf submodule_git_dir = STRBUF_INIT;
		struct strbuf submodule_prefix = STRBUF_INIT;
		struct cache_entry *ce = active_cache[i];
		const char *git_dir, *name, *default_argv;

		if (!S_ISGITLINK(ce->ce_mode))
			continue;

		name = ce->name;
		name_for_path = unsorted_string_list_lookup(&config_name_for_path, ce->name);
		if (name_for_path)
			name = name_for_path->util;

		default_argv = "yes";
		if (command_line_option == RECURSE_SUBMODULES_DEFAULT) {
			struct string_list_item *fetch_recurse_submodules_option;
			fetch_recurse_submodules_option = unsorted_string_list_lookup(&config_fetch_recurse_submodules_for_name, name);
			if (fetch_recurse_submodules_option) {
				if ((intptr_t)fetch_recurse_submodules_option->util == RECURSE_SUBMODULES_OFF)
					continue;
				if ((intptr_t)fetch_recurse_submodules_option->util == RECURSE_SUBMODULES_ON_DEMAND) {
					if (!unsorted_string_list_lookup(&changed_submodule_paths, ce->name))
						continue;
					default_argv = "on-demand";
				}
			} else {
				if (config_fetch_recurse_submodules == RECURSE_SUBMODULES_OFF)
					continue;
				if (config_fetch_recurse_submodules == RECURSE_SUBMODULES_ON_DEMAND) {
					if (!unsorted_string_list_lookup(&changed_submodule_paths, ce->name))
						continue;
					default_argv = "on-demand";
				}
			}
		} else if (command_line_option == RECURSE_SUBMODULES_ON_DEMAND) {
			if (!unsorted_string_list_lookup(&changed_submodule_paths, ce->name))
				continue;
			default_argv = "on-demand";
		}

		strbuf_addf(&submodule_path, "%s/%s", work_tree, ce->name);
		strbuf_addf(&submodule_git_dir, "%s/.git", submodule_path.buf);
		strbuf_addf(&submodule_prefix, "%s%s/", prefix, ce->name);
		git_dir = read_gitfile_gently(submodule_git_dir.buf);
		if (!git_dir)
			git_dir = submodule_git_dir.buf;
		if (is_directory(git_dir)) {
			if (!quiet)
				printf("Fetching submodule %s%s\n", prefix, ce->name);
			cp.dir = submodule_path.buf;
			argv[default_argc] = default_argv;
			argv[argc] = submodule_prefix.buf;
			if (run_command(&cp))
				result = 1;
		}
		strbuf_release(&submodule_path);
		strbuf_release(&submodule_git_dir);
		strbuf_release(&submodule_prefix);
	}
	free(argv);
out:
	string_list_clear(&changed_submodule_paths, 1);
	return result;
}

unsigned is_submodule_modified(const char *path, int ignore_untracked)
{
	ssize_t len;
	struct child_process cp;
	const char *argv[] = {
		"status",
		"--porcelain",
		NULL,
		NULL,
	};
	struct strbuf buf = STRBUF_INIT;
	unsigned dirty_submodule = 0;
	const char *line, *next_line;
	const char *git_dir;

	strbuf_addf(&buf, "%s/.git", path);
	git_dir = read_gitfile_gently(buf.buf);
	if (!git_dir)
		git_dir = buf.buf;
	if (!is_directory(git_dir)) {
		strbuf_release(&buf);
		/* The submodule is not checked out, so it is not modified */
		return 0;

	}
	strbuf_reset(&buf);

	if (ignore_untracked)
		argv[2] = "-uno";

	memset(&cp, 0, sizeof(cp));
	cp.argv = argv;
	cp.env = local_repo_env;
	cp.git_cmd = 1;
	cp.no_stdin = 1;
	cp.out = -1;
	cp.dir = path;
	if (start_command(&cp))
		die("Could not run git status --porcelain");

	len = strbuf_read(&buf, cp.out, 1024);
	line = buf.buf;
	while (len > 2) {
		if ((line[0] == '?') && (line[1] == '?')) {
			dirty_submodule |= DIRTY_SUBMODULE_UNTRACKED;
			if (dirty_submodule & DIRTY_SUBMODULE_MODIFIED)
				break;
		} else {
			dirty_submodule |= DIRTY_SUBMODULE_MODIFIED;
			if (ignore_untracked ||
			    (dirty_submodule & DIRTY_SUBMODULE_UNTRACKED))
				break;
		}
		next_line = strchr(line, '\n');
		if (!next_line)
			break;
		next_line++;
		len -= (next_line - line);
		line = next_line;
	}
	close(cp.out);

	if (finish_command(&cp))
		die("git status --porcelain failed");

	strbuf_release(&buf);
	return dirty_submodule;
}

static int find_first_merges(struct object_array *result, const char *path,
		struct commit *a, struct commit *b)
{
	int i, j;
	struct object_array merges;
	struct commit *commit;
	int contains_another;

	char merged_revision[42];
	const char *rev_args[] = { "rev-list", "--merges", "--ancestry-path",
				   "--all", merged_revision, NULL };
	struct rev_info revs;
	struct setup_revision_opt rev_opts;

	memset(&merges, 0, sizeof(merges));
	memset(result, 0, sizeof(struct object_array));
	memset(&rev_opts, 0, sizeof(rev_opts));

	/* get all revisions that merge commit a */
	snprintf(merged_revision, sizeof(merged_revision), "^%s",
			sha1_to_hex(a->object.sha1));
	init_revisions(&revs, NULL);
	rev_opts.submodule = path;
	setup_revisions(sizeof(rev_args)/sizeof(char *)-1, rev_args, &revs, &rev_opts);

	/* save all revisions from the above list that contain b */
	if (prepare_revision_walk(&revs))
		die("revision walk setup failed");
	while ((commit = get_revision(&revs)) != NULL) {
		struct object *o = &(commit->object);
		if (in_merge_bases(b, &commit, 1))
			add_object_array(o, NULL, &merges);
	}

	/* Now we've got all merges that contain a and b. Prune all
	 * merges that contain another found merge and save them in
	 * result.
	 */
	for (i = 0; i < merges.nr; i++) {
		struct commit *m1 = (struct commit *) merges.objects[i].item;

		contains_another = 0;
		for (j = 0; j < merges.nr; j++) {
			struct commit *m2 = (struct commit *) merges.objects[j].item;
			if (i != j && in_merge_bases(m2, &m1, 1)) {
				contains_another = 1;
				break;
			}
		}

		if (!contains_another)
			add_object_array(merges.objects[i].item,
					 merges.objects[i].name, result);
	}

	free(merges.objects);
	return result->nr;
}

static void print_commit(struct commit *commit)
{
	struct strbuf sb = STRBUF_INIT;
	struct pretty_print_context ctx = {0};
	ctx.date_mode = DATE_NORMAL;
	format_commit_message(commit, " %h: %m %s", &sb, &ctx);
	fprintf(stderr, "%s\n", sb.buf);
	strbuf_release(&sb);
}

#define MERGE_WARNING(path, msg) \
	warning("Failed to merge submodule %s (%s)", path, msg);

int merge_submodule(unsigned char result[20], const char *path,
		    const unsigned char base[20], const unsigned char a[20],
		    const unsigned char b[20])
{
	struct commit *commit_base, *commit_a, *commit_b;
	int parent_count;
	struct object_array merges;

	int i;

	/* store a in result in case we fail */
	hashcpy(result, a);

	/* we can not handle deletion conflicts */
	if (is_null_sha1(base))
		return 0;
	if (is_null_sha1(a))
		return 0;
	if (is_null_sha1(b))
		return 0;

	if (add_submodule_odb(path)) {
		MERGE_WARNING(path, "not checked out");
		return 0;
	}

	if (!(commit_base = lookup_commit_reference(base)) ||
	    !(commit_a = lookup_commit_reference(a)) ||
	    !(commit_b = lookup_commit_reference(b))) {
		MERGE_WARNING(path, "commits not present");
		return 0;
	}

	/* check whether both changes are forward */
	if (!in_merge_bases(commit_base, &commit_a, 1) ||
	    !in_merge_bases(commit_base, &commit_b, 1)) {
		MERGE_WARNING(path, "commits don't follow merge-base");
		return 0;
	}

	/* Case #1: a is contained in b or vice versa */
	if (in_merge_bases(commit_a, &commit_b, 1)) {
		hashcpy(result, b);
		return 1;
	}
	if (in_merge_bases(commit_b, &commit_a, 1)) {
		hashcpy(result, a);
		return 1;
	}

	/*
	 * Case #2: There are one or more merges that contain a and b in
	 * the submodule. If there is only one, then present it as a
	 * suggestion to the user, but leave it marked unmerged so the
	 * user needs to confirm the resolution.
	 */

	/* find commit which merges them */
	parent_count = find_first_merges(&merges, path, commit_a, commit_b);
	switch (parent_count) {
	case 0:
		MERGE_WARNING(path, "merge following commits not found");
		break;

	case 1:
		MERGE_WARNING(path, "not fast-forward");
		fprintf(stderr, "Found a possible merge resolution "
				"for the submodule:\n");
		print_commit((struct commit *) merges.objects[0].item);
		fprintf(stderr,
			"If this is correct simply add it to the index "
			"for example\n"
			"by using:\n\n"
			"  git update-index --cacheinfo 160000 %s \"%s\"\n\n"
			"which will accept this suggestion.\n",
			sha1_to_hex(merges.objects[0].item->sha1), path);
		break;

	default:
		MERGE_WARNING(path, "multiple merges found");
		for (i = 0; i < merges.nr; i++)
			print_commit((struct commit *) merges.objects[i].item);
	}

	free(merges.objects);
	return 0;
}<|MERGE_RESOLUTION|>--- conflicted
+++ resolved
@@ -9,18 +9,11 @@
 #include "refs.h"
 #include "string-list.h"
 
-<<<<<<< HEAD
 static struct string_list config_name_for_path;
 static struct string_list config_fetch_recurse_submodules_for_name;
 static struct string_list config_ignore_for_name;
-static int config_fetch_recurse_submodules;
-=======
-struct string_list config_name_for_path;
-struct string_list config_fetch_recurse_submodules_for_name;
-struct string_list config_ignore_for_name;
 static int config_fetch_recurse_submodules = RECURSE_SUBMODULES_ON_DEMAND;
-struct string_list changed_submodule_paths;
->>>>>>> 794a3592
+static struct string_list changed_submodule_paths;
 
 static int add_submodule_odb(const char *path)
 {
@@ -160,7 +153,6 @@
 		die("bad --ignore-submodules argument: %s", arg);
 }
 
-<<<<<<< HEAD
 static int prepare_submodule_summary(struct rev_info *rev, const char *path,
 		struct commit *left, struct commit *right,
 		int *fast_forward, int *fast_backward)
@@ -213,7 +205,8 @@
 		fprintf(f, "%s", sb.buf);
 	}
 	strbuf_release(&sb);
-=======
+}
+
 int parse_fetch_recurse_submodules_arg(const char *opt, const char *arg)
 {
 	switch (git_config_maybe_bool(opt, arg)) {
@@ -226,7 +219,6 @@
 			return RECURSE_SUBMODULES_ON_DEMAND;
 		die("bad %s argument: %s", opt, arg);
 	}
->>>>>>> 794a3592
 }
 
 void show_submodule_summary(FILE *f, const char *path,
