--- conflicted
+++ resolved
@@ -122,26 +122,6 @@
 
 static int lock_file(struct lock_file *lk, const char *path)
 {
-<<<<<<< HEAD
-	struct stat st;
-
-	if ((!lstat(path, &st)) && S_ISLNK(st.st_mode)) {
-		ssize_t sz;
-		static char target[PATH_MAX];
-		sz = readlink(path, target, sizeof(target));
-		if (sz < 0)
-			warning("Cannot readlink %s", path);
-		else if (target[0] != '/')
-			warning("Cannot lock target of relative symlink %s", path);
-		else
-			path = target;
-	}
-	sprintf(lk->filename, "%s.lock", path);
-	lk->fd = open(lk->filename, O_RDWR | O_CREAT | O_EXCL, 0666);
-	if (0 <= lk->fd) {
-=======
-	int fd;
-
 	if (strlen(path) >= sizeof(lk->filename)) return -1;
 	strcpy(lk->filename, path);
 	/*
@@ -150,9 +130,8 @@
 	 */
 	resolve_symlink(lk->filename, sizeof(lk->filename)-5);
 	strcat(lk->filename, ".lock");
-	fd = open(lk->filename, O_RDWR | O_CREAT | O_EXCL, 0666);
-	if (0 <= fd) {
->>>>>>> 4f8f03d6
+	lk->fd = open(lk->filename, O_RDWR | O_CREAT | O_EXCL, 0666);
+	if (0 <= lk->fd) {
 		if (!lock_file_list) {
 			signal(SIGINT, remove_lock_file_on_signal);
 			atexit(remove_lock_file);
