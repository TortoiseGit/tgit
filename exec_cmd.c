--- conflicted
+++ resolved
@@ -153,34 +153,4 @@
 
 	argv[argc] = NULL;
 	return execv_git_cmd(argv);
-<<<<<<< HEAD
-}
-
-int spawnv_git_cmd(const char **argv, int pin[2], int pout[2])
-{
-	pid_t pid;
-	struct strbuf cmd;
-	const char *tmp;
-
-	strbuf_init(&cmd, 0);
-	strbuf_addf(&cmd, "git-%s", argv[0]);
-
-	/* argv[0] must be the git command, but the argv array
-	 * belongs to the caller.  Save argv[0] and
-	 * restore it later.
-	 */
-
-	tmp = argv[0];
-	argv[0] = cmd.buf;
-
-	trace_argv_printf(argv, -1, "trace: exec:");
-
-	pid = spawnvpe_pipe(cmd.buf, argv, (const char **)environ,
-		pin, pout);
-
-	argv[0] = tmp;
-	return pid;
-
-=======
->>>>>>> 726fb5ed
 }