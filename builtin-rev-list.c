--- conflicted
+++ resolved
@@ -85,11 +85,7 @@
 		static char pretty_header[16384];
 		pretty_print_commit(revs.commit_format, commit, ~0,
 				    pretty_header, sizeof(pretty_header),
-<<<<<<< HEAD
-				    revs.abbrev, NULL);
-=======
 				    revs.abbrev, NULL, NULL);
->>>>>>> 68563738
 		printf("%s%c", pretty_header, hdr_termination);
 	}
 	fflush(stdout);
