--- conflicted
+++ resolved
@@ -1003,35 +1003,6 @@
 		strbuf_addstr(charset, "ISO-8859-1");
 }
 
-<<<<<<< HEAD
-
-/*
- * Guess the user's preferred languages from the value in LANGUAGE environment
- * variable and LC_MESSAGES locale category if NO_GETTEXT is not defined.
- *
- * The result can be a colon-separated list like "ko:ja:en".
- */
-static const char *get_preferred_languages(void)
-{
-	const char *retval;
-
-	retval = getenv("LANGUAGE");
-	if (retval && *retval)
-		return retval;
-
-#ifndef NO_GETTEXT
-	retval = setlocale(LC_MESSAGES, NULL);
-	if (retval && *retval &&
-		strcmp(retval, "C") &&
-		strcmp(retval, "POSIX"))
-		return retval;
-#endif
-
-	return NULL;
-}
-
-=======
->>>>>>> 93f7d910
 static void write_accept_language(struct strbuf *buf)
 {
 	/*
