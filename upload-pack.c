--- conflicted
+++ resolved
@@ -97,19 +97,12 @@
 	fprintf(pack_pipe, "-%s\n", sha1_to_hex(commit->object.sha1));
 }
 
-<<<<<<< HEAD
-static void do_rev_list(void *create_full_pack)
-=======
 static int do_rev_list(int fd, void *create_full_pack)
->>>>>>> 546bb582
 {
 	int i;
 	struct rev_info revs;
 
-<<<<<<< HEAD
-=======
 	pack_pipe = fdopen(fd, "w");
->>>>>>> 546bb582
 	if (create_full_pack)
 		use_thin_pack = 0; /* no point doing it */
 	init_revisions(&revs, NULL);
@@ -139,27 +132,15 @@
 	prepare_revision_walk(&revs);
 	mark_edges_uninteresting(revs.commits, &revs, show_edge);
 	traverse_commit_list(&revs, show_commit, show_object);
-<<<<<<< HEAD
 	fflush(pack_pipe);
 	fclose(pack_pipe);
-=======
 	return 0;
->>>>>>> 546bb582
 }
 
 static void create_pack_file(void)
 {
-<<<<<<< HEAD
-#ifndef __MINGW32__
-	/* Pipes between rev-list to pack-objects, pack-objects to us
-	 * and pack-objects error stream for progress bar.
-	 */
-	int lp_pipe[2], pu_pipe[2], pe_pipe[2];
-	pid_t pid_rev_list, pid_pack_objects;
-=======
 	struct async rev_list;
 	struct child_process pack_objects;
->>>>>>> 546bb582
 	int create_full_pack = (nr_our_refs == want_obj.nr && !have_obj.nr);
 	char data[8193], progress[128];
 	char abort_msg[] = "aborting due to possible repository "
@@ -174,21 +155,6 @@
 	if (start_async(&rev_list))
 		die("git-upload-pack: unable to fork git-rev-list");
 
-<<<<<<< HEAD
-	if (!pid_rev_list) {
-		close(lp_pipe[0]);
-		pack_pipe = fdopen(lp_pipe[1], "w");
-		do_rev_list(create_full_pack);
-		exit(0);
-	}
-
-	if (pipe(pu_pipe) < 0)
-		die("git-upload-pack: unable to create pipe");
-	if (pipe(pe_pipe) < 0)
-		die("git-upload-pack: unable to create pipe");
-	pid_pack_objects = fork();
-	if (pid_pack_objects < 0) {
-=======
 	argv[arg++] = "pack-objects";
 	argv[arg++] = "--stdout";
 	if (!no_progress)
@@ -205,12 +171,12 @@
 	pack_objects.argv = argv;
 
 	if (start_command(&pack_objects)) {
->>>>>>> 546bb582
 		/* daemon sets things up to ignore TERM */
 		kill(rev_list.pid, SIGKILL);
 		die("git-upload-pack: unable to fork git-pack-objects");
 	}
 
+#ifndef __MINGW32__
 	/* We read from pack_objects.err to capture stderr output for
 	 * progress bar, and pack_objects.out to capture the pack data.
 	 */
@@ -361,44 +327,12 @@
 	send_client_data(3, abort_msg, sizeof(abort_msg));
 	die("git-upload-pack: %s", abort_msg);
 #else
-	/* Pipes between rev-list to pack-objects, pack-objects to us. */
-	int lp_pipe[2], pu_pipe[2];
-	pid_t pid_pack_objects;
-	int create_full_pack = (nr_our_refs == want_obj.nr && !have_obj.nr);
-	char data[8193];
-	char abort_msg[] = "aborting due to possible repository "
-		"corruption on the remote side.";
-	int buffered = -1;
 	ssize_t sz;
 	char *cp;
-	const char *argv[10];
-	int i = 0;
-
-	if (pipe(lp_pipe) < 0)
-		die("git-upload-pack: unable to create pipe");
-	pack_pipe = fdopen(lp_pipe[1], "w");
-	if (_beginthread(do_rev_list, 0, create_full_pack ? &create_full_pack : NULL) < 0)
-		die("git-upload-pack: unable to run rev-list: %s", strerror(errno));
-
-	if (pipe(pu_pipe) < 0)
-		die("git-upload-pack: unable to create pipe");
-
-	argv[i++] = "pack-objects";
-	argv[i++] = "--stdout";
-	argv[i++] = "-q";
-	if (!no_progress)
-		argv[i++] = "--progress";
-	if (use_ofs_delta)
-		argv[i++] = "--delta-base-offset";
-	argv[i++] = NULL;
-
-	pid_pack_objects = spawnv_git_cmd(argv, lp_pipe, pu_pipe);
-	if (pid_pack_objects < 0)
-		die("git-upload-pack: unable to run git-pack-objects");
-
-	/* We read from pu_pipe[0] to capture the pack data. */
-
-	while ((sz = xread(pu_pipe[0], data+1, sizeof(data)-1)) > 0) {
+
+	/* We read from pack_objects.out to capture the pack data. */
+
+	while ((sz = xread(pack_objects.out, data+1, sizeof(data)-1)) > 0) {
 		cp = data+1;
 		/* Data ready; we keep the last byte to ourselves in case we
 		 * detect broken rev-list, so that we can leave the stream
@@ -422,8 +356,8 @@
 			goto fail;
 	}
 	if (sz == 0) {
-		close(pu_pipe[0]);
-		pu_pipe[0] = -1;
+		close(pack_objects.out);
+		pack_objects.out = -1;
 	}
 	else
 		goto fail;
@@ -438,13 +372,13 @@
 	}
 	if (use_sideband)
 		packet_flush(1);
-	if (waitpid(pid_pack_objects, NULL, 0) < 0)
+	if (waitpid(pack_objects.pid, NULL, 0) < 0)
 		die("git-upload-pack: waiting for pack-objects: %s",
 			strerror(errno));
 	return;
 
  fail:
-	kill(pid_pack_objects, SIGKILL);
+	kill(pack_objects.pid, SIGKILL);
 	send_client_data(3, abort_msg, sizeof(abort_msg));
 	die("git-upload-pack: %s", abort_msg);
 #endif
