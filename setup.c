#include "cache.h"
#include "dir.h"

static int inside_git_dir = -1;
static int inside_work_tree = -1;

#ifdef __MINGW32__
static inline int is_dir_sep(char c) { return c == '/' || c == '\\'; }
#else
static inline int is_dir_sep(char c) { return c == '/'; }
#endif

const char *prefix_path(const char *prefix, int len, const char *path)
{
	const char *orig = path;
	int do_pfx;
	for (;;) {
		char c;
		if (*path != '.')
			break;
		c = path[1];
		/* "." */
		if (!c) {
			path++;
			break;
		}
		/* "./" */
		if (is_dir_sep(c)) {
			path += 2;
			continue;
		}
		if (c != '.')
			break;
		c = path[2];
		if (!c)
			path += 2;
		else if (is_dir_sep(c))
			path += 3;
		else
			break;
		/* ".." and "../" */
		/* Remove last component of the prefix */
		do {
			if (!len)
				die("'%s' is outside repository", orig);
			len--;
		} while (len && !is_dir_sep(prefix[len-1]));
		continue;
	}
	do_pfx = len;
#ifdef __MINGW32__
	/* we want to convert '\' in path to '/' (prefix already has '/') */
	{
		const char *p = path;
		while (!do_pfx && *p) {
			do_pfx = *p++ == '\\';
		}
	}
#endif
	if (do_pfx) {
		int speclen = strlen(path);
		char *n = xmalloc(speclen + len + 1);
		char *p;

		memcpy(n, prefix, len);
		memcpy(n + len, path, speclen+1);
#ifdef __MINGW32__
		for (p = n + len; *p; p++)
			if (*p == '\\')
				*p = '/';
#endif
		path = n;
	}
	return path;
}

/*
 * Unlike prefix_path, this should be used if the named file does
 * not have to interact with index entry; i.e. name of a random file
 * on the filesystem.
 */
const char *prefix_filename(const char *pfx, int pfx_len, const char *arg)
{
	static char path[PATH_MAX];
<<<<<<< HEAD
	char *p;
#ifndef __MINGW32__
	if (!pfx || !*pfx || arg[0] == '/')
=======
	if (!pfx || !*pfx || is_absolute_path(arg))
>>>>>>> 65c6a469
		return arg;
#else
	/* don't add prefix to absolute paths */
	if (is_absolute_path(arg))
		pfx_len = 0;
	else
#endif
	memcpy(path, pfx, pfx_len);
	strcpy(path + pfx_len, arg);
	for (p = path + pfx_len; *p; p++)
		if (*p == '\\')
			*p = '/';
	return path;
}

/*
 * Verify a filename that we got as an argument for a pathspec
 * entry. Note that a filename that begins with "-" never verifies
 * as true, because even if such a filename were to exist, we want
 * it to be preceded by the "--" marker (or we want the user to
 * use a format like "./-filename")
 */
void verify_filename(const char *prefix, const char *arg)
{
	const char *name;
	struct stat st;

	if (*arg == '-')
		die("bad flag '%s' used after filename", arg);
	name = prefix ? prefix_filename(prefix, strlen(prefix), arg) : arg;
	if (!lstat(name, &st))
		return;
	if (errno == ENOENT)
		die("ambiguous argument '%s': unknown revision or path not in the working tree.\n"
		    "Use '--' to separate paths from revisions", arg);
	die("'%s': %s", arg, strerror(errno));
}

/*
 * Opposite of the above: the command line did not have -- marker
 * and we parsed the arg as a refname.  It should not be interpretable
 * as a filename.
 */
void verify_non_filename(const char *prefix, const char *arg)
{
	const char *name;
	struct stat st;

	if (!is_inside_work_tree() || is_inside_git_dir())
		return;
	if (*arg == '-')
		return; /* flag */
	name = prefix ? prefix_filename(prefix, strlen(prefix), arg) : arg;
	if (!lstat(name, &st))
		die("ambiguous argument '%s': both revision and filename\n"
		    "Use '--' to separate filenames from revisions", arg);
	if (errno != ENOENT && errno != ENOTDIR)
		die("'%s': %s", arg, strerror(errno));
}

const char **get_pathspec(const char *prefix, const char **pathspec)
{
	const char *entry = *pathspec;
	const char **p;
	int prefixlen;

	if (!prefix && !entry)
		return NULL;

	if (!entry) {
		static const char *spec[2];
		spec[0] = prefix;
		spec[1] = NULL;
		return spec;
	}

	/* Otherwise we have to re-write the entries.. */
	p = pathspec;
	prefixlen = prefix ? strlen(prefix) : 0;
	do {
		*p = prefix_path(prefix, prefixlen, entry);
	} while ((entry = *++p) != NULL);
	return (const char **) pathspec;
}

/*
 * Test if it looks like we're at a git directory.
 * We want to see:
 *
 *  - either a objects/ directory _or_ the proper
 *    GIT_OBJECT_DIRECTORY environment variable
 *  - a refs/ directory
 *  - either a HEAD symlink or a HEAD file that is formatted as
 *    a proper "ref:", or a regular file HEAD that has a properly
 *    formatted sha1 object name.
 */
static int is_git_directory(const char *suspect)
{
	char path[PATH_MAX];
	size_t len = strlen(suspect);

	strcpy(path, suspect);
	if (getenv(DB_ENVIRONMENT)) {
		if (access(getenv(DB_ENVIRONMENT), X_OK))
			return 0;
	}
	else {
		strcpy(path + len, "/objects");
		if (access(path, X_OK))
			return 0;
	}

	strcpy(path + len, "/refs");
	if (access(path, X_OK))
		return 0;

	strcpy(path + len, "/HEAD");
	if (validate_headref(path))
		return 0;

	return 1;
}

int is_inside_git_dir(void)
{
	if (inside_git_dir < 0)
		inside_git_dir = is_inside_dir(get_git_dir());
	return inside_git_dir;
}

int is_inside_work_tree(void)
{
	if (inside_work_tree < 0)
		inside_work_tree = is_inside_dir(get_git_work_tree());
	return inside_work_tree;
}

/*
 * set_work_tree() is only ever called if you set GIT_DIR explicitely.
 * The old behaviour (which we retain here) is to set the work tree root
 * to the cwd, unless overridden by the config, the command line, or
 * GIT_WORK_TREE.
 */
static const char *set_work_tree(const char *dir)
{
	char buffer[PATH_MAX + 1];

	if (!getcwd(buffer, sizeof(buffer)))
		die ("Could not get the current working directory");
	git_work_tree_cfg = xstrdup(buffer);
	inside_work_tree = 1;

	return NULL;
}

void setup_work_tree(void)
{
	const char *work_tree, *git_dir;
	static int initialized = 0;

	if (initialized)
		return;
	work_tree = get_git_work_tree();
	git_dir = get_git_dir();
	if (!is_absolute_path(git_dir))
		set_git_dir(make_absolute_path(git_dir));
	if (!work_tree || chdir(work_tree))
		die("This operation must be run in a work tree");
	initialized = 1;
}

/*
 * We cannot decide in this function whether we are in the work tree or
 * not, since the config can only be read _after_ this function was called.
 */
const char *setup_git_directory_gently(int *nongit_ok)
{
	const char *work_tree_env = getenv(GIT_WORK_TREE_ENVIRONMENT);
	static char cwd[PATH_MAX+1];
	const char *gitdirenv;
	int len, offset;
	int minoffset = 0;

	/*
	 * If GIT_DIR is set explicitly, we're not going
	 * to do any discovery, but we still do repository
	 * validation.
	 */
	gitdirenv = getenv(GIT_DIR_ENVIRONMENT);
	if (gitdirenv) {
		if (PATH_MAX - 40 < strlen(gitdirenv))
			die("'$%s' too big", GIT_DIR_ENVIRONMENT);
		if (is_git_directory(gitdirenv)) {
			static char buffer[1024 + 1];
			const char *retval;

			if (!work_tree_env)
				return set_work_tree(gitdirenv);
			retval = get_relative_cwd(buffer, sizeof(buffer) - 1,
					get_git_work_tree());
			if (!retval || !*retval)
				return NULL;
			set_git_dir(make_absolute_path(gitdirenv));
			if (chdir(work_tree_env) < 0)
				die ("Could not chdir to %s", work_tree_env);
			strcat(buffer, "/");
			return retval;
		}
		if (nongit_ok) {
			*nongit_ok = 1;
			return NULL;
		}
		die("Not a git repository: '%s'", gitdirenv);
	}

	if (!getcwd(cwd, sizeof(cwd)-1))
		die("Unable to read current working directory");
#ifdef __MINGW32__
	if (cwd[1] == ':')
		minoffset = 2;
#endif

	/*
	 * Test in the following order (relative to the cwd):
	 * - .git/
	 * - ./ (bare)
	 * - ../.git/
	 * - ../ (bare)
	 * - ../../.git/
	 *   etc.
	 */
	offset = len = strlen(cwd);
	for (;;) {
		if (is_git_directory(DEFAULT_GIT_DIR_ENVIRONMENT))
			break;
		if (is_git_directory(".")) {
			inside_git_dir = 1;
			if (!work_tree_env)
				inside_work_tree = 0;
			setenv(GIT_DIR_ENVIRONMENT, ".", 1);
			return NULL;
		}
		chdir("..");
		do {
			if (offset <= minoffset) {
				if (nongit_ok) {
					if (chdir(cwd))
						die("Cannot come back to cwd");
					*nongit_ok = 1;
					return NULL;
				}
				die("Not a git repository");
			}
		} while (offset > minoffset && cwd[--offset] != '/');
	}

	inside_git_dir = 0;
	if (!work_tree_env)
		inside_work_tree = 1;
	git_work_tree_cfg = xstrndup(cwd, offset);
	if (offset == len)
		return NULL;

	/* Make "offset" point to past the '/', and add a '/' at the end */
	offset++;
	cwd[len++] = '/';
	cwd[len] = 0;
	return cwd + offset;
}

int git_config_perm(const char *var, const char *value)
{
	if (value) {
		int i;
		if (!strcmp(value, "umask"))
			return PERM_UMASK;
		if (!strcmp(value, "group"))
			return PERM_GROUP;
		if (!strcmp(value, "all") ||
		    !strcmp(value, "world") ||
		    !strcmp(value, "everybody"))
			return PERM_EVERYBODY;
		i = atoi(value);
		if (i > 1)
			return i;
	}
	return git_config_bool(var, value);
}

int check_repository_format_version(const char *var, const char *value)
{
	if (strcmp(var, "core.repositoryformatversion") == 0)
		repository_format_version = git_config_int(var, value);
	else if (strcmp(var, "core.sharedrepository") == 0)
		shared_repository = git_config_perm(var, value);
	else if (strcmp(var, "core.bare") == 0) {
		is_bare_repository_cfg = git_config_bool(var, value);
		if (is_bare_repository_cfg == 1)
			inside_work_tree = -1;
	} else if (strcmp(var, "core.worktree") == 0) {
		if (git_work_tree_cfg)
			free(git_work_tree_cfg);
		git_work_tree_cfg = xstrdup(value);
		inside_work_tree = -1;
	}
	return 0;
}

int check_repository_format(void)
{
	git_config(check_repository_format_version);
	if (GIT_REPO_VERSION < repository_format_version)
		die ("Expected git repo version <= %d, found %d",
		     GIT_REPO_VERSION, repository_format_version);
	return 0;
}

const char *setup_git_directory(void)
{
	const char *retval = setup_git_directory_gently(NULL);
	check_repository_format();

	/* If the work tree is not the default one, recompute prefix */
	if (inside_work_tree < 0) {
		static char buffer[PATH_MAX + 1];
		char *rel;
		if (retval && chdir(retval))
			die ("Could not jump back into original cwd");
		rel = get_relative_cwd(buffer, PATH_MAX, get_git_work_tree());
		return rel && *rel ? strcat(rel, "/") : NULL;
	}

	return retval;
}<|MERGE_RESOLUTION|>--- conflicted
+++ resolved
@@ -82,13 +82,9 @@
 const char *prefix_filename(const char *pfx, int pfx_len, const char *arg)
 {
 	static char path[PATH_MAX];
-<<<<<<< HEAD
 	char *p;
 #ifndef __MINGW32__
-	if (!pfx || !*pfx || arg[0] == '/')
-=======
 	if (!pfx || !*pfx || is_absolute_path(arg))
->>>>>>> 65c6a469
 		return arg;
 #else
 	/* don't add prefix to absolute paths */
