--- conflicted
+++ resolved
@@ -398,18 +398,9 @@
 	NO_MKDTEMP = YesPlease
 	NO_INTTYPES_H = YesPlease
 	# VS2015 with UCRT claims that snprintf and friends are C99 compliant,
-<<<<<<< HEAD
-	# so we don't need this.
-	#
-	# TODO If we want to support older compilers, we need to make this
-	# TODO conditional on the compiler version.
-	#
-	# SNPRINTF_RETURNS_BOGUS = YesPlease
-=======
 	# so we don't need this:
 	#
 	#   SNPRINTF_RETURNS_BOGUS = YesPlease
->>>>>>> 98970ee8
 	NO_SVN_TESTS = YesPlease
 	RUNTIME_PREFIX = YesPlease
 	HAVE_WPGMPTR = YesWeDo
