--- conflicted
+++ resolved
@@ -1528,8 +1528,7 @@
 
 	for (i = 0; i < t->entry_count; i++) {
 		e = t->entries[i];
-<<<<<<< HEAD
-		if (e->name->str_len == n && !strncmp(p, e->name->str_dat, n)) {
+		if (e->name->str_len == n && !strncmp_icase(p, e->name->str_dat, n)) {
 			if (slash1 && !S_ISDIR(e->versions[1].mode))
 				/*
 				 * If p names a file in some subdirectory, and a
@@ -1538,9 +1537,6 @@
 				 * exist and need not be deleted.
 				 */
 				return 1;
-=======
-		if (e->name->str_len == n && !strncmp_icase(p, e->name->str_dat, n)) {
->>>>>>> ac1c80f7
 			if (!slash1 || !S_ISDIR(e->versions[1].mode))
 				goto del_entry;
 			if (!e->tree)
