--- conflicted
+++ resolved
@@ -1715,13 +1715,8 @@
 }
 
 static int config_set_element_cmp(const void *unused_cmp_data,
-<<<<<<< HEAD
 				  const void *entry,
 				  const void *entry_or_key,
-=======
-				  const struct config_set_element *e1,
-				  const struct config_set_element *e2,
->>>>>>> b521fd12
 				  const void *unused_keydata)
 {
 	const struct config_set_element *e1 = entry;
@@ -1732,12 +1727,7 @@
 
 void git_configset_init(struct config_set *cs)
 {
-<<<<<<< HEAD
 	hashmap_init(&cs->config_hash, config_set_element_cmp, NULL, 0);
-=======
-	hashmap_init(&cs->config_hash, (hashmap_cmp_fn)config_set_element_cmp,
-		     NULL, 0);
->>>>>>> b521fd12
 	cs->hash_initialized = 1;
 	cs->list.nr = 0;
 	cs->list.alloc = 0;
