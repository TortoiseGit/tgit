#include "cache.h"
#include "config.h"
#include "run-command.h"
#include "strbuf.h"
#include "gpg-interface.h"
#include "sigchain.h"
#include "tempfile.h"

static char *configured_signing_key;
static enum signature_trust_level configured_min_trust_level = TRUST_UNDEFINED;

struct gpg_format {
	const char *name;
	const char *program;
	const char **verify_args;
	const char **sigs;
};

static const char *openpgp_verify_args[] = {
	"--keyid-format=long",
	NULL
};
static const char *openpgp_sigs[] = {
	"-----BEGIN PGP SIGNATURE-----",
	"-----BEGIN PGP MESSAGE-----",
	NULL
};

static const char *x509_verify_args[] = {
	NULL
};
static const char *x509_sigs[] = {
	"-----BEGIN SIGNED MESSAGE-----",
	NULL
};

static struct gpg_format gpg_format[] = {
	{ .name = "openpgp", .program = "gpg",
	  .verify_args = openpgp_verify_args,
	  .sigs = openpgp_sigs
	},
	{ .name = "x509", .program = "gpgsm",
	  .verify_args = x509_verify_args,
	  .sigs = x509_sigs
	},
};

static struct gpg_format *use_format = &gpg_format[0];

static struct gpg_format *get_format_by_name(const char *str)
{
	int i;

	for (i = 0; i < ARRAY_SIZE(gpg_format); i++)
		if (!strcmp(gpg_format[i].name, str))
			return gpg_format + i;
	return NULL;
}

static struct gpg_format *get_format_by_sig(const char *sig)
{
	int i, j;

	for (i = 0; i < ARRAY_SIZE(gpg_format); i++)
		for (j = 0; gpg_format[i].sigs[j]; j++)
			if (starts_with(sig, gpg_format[i].sigs[j]))
				return gpg_format + i;
	return NULL;
}

void signature_check_clear(struct signature_check *sigc)
{
	FREE_AND_NULL(sigc->payload);
	FREE_AND_NULL(sigc->gpg_output);
	FREE_AND_NULL(sigc->gpg_status);
	FREE_AND_NULL(sigc->signer);
	FREE_AND_NULL(sigc->key);
	FREE_AND_NULL(sigc->fingerprint);
	FREE_AND_NULL(sigc->primary_key_fingerprint);
}

/* An exclusive status -- only one of them can appear in output */
#define GPG_STATUS_EXCLUSIVE	(1<<0)
/* The status includes key identifier */
#define GPG_STATUS_KEYID	(1<<1)
/* The status includes user identifier */
#define GPG_STATUS_UID		(1<<2)
/* The status includes key fingerprints */
#define GPG_STATUS_FINGERPRINT	(1<<3)
/* The status includes trust level */
#define GPG_STATUS_TRUST_LEVEL	(1<<4)

/* Short-hand for standard exclusive *SIG status with keyid & UID */
#define GPG_STATUS_STDSIG	(GPG_STATUS_EXCLUSIVE|GPG_STATUS_KEYID|GPG_STATUS_UID)

static struct {
	char result;
	const char *check;
	unsigned int flags;
} sigcheck_gpg_status[] = {
	{ 'G', "GOODSIG ", GPG_STATUS_STDSIG },
	{ 'B', "BADSIG ", GPG_STATUS_STDSIG },
	{ 'E', "ERRSIG ", GPG_STATUS_EXCLUSIVE|GPG_STATUS_KEYID },
	{ 'X', "EXPSIG ", GPG_STATUS_STDSIG },
	{ 'Y', "EXPKEYSIG ", GPG_STATUS_STDSIG },
	{ 'R', "REVKEYSIG ", GPG_STATUS_STDSIG },
	{ 0, "VALIDSIG ", GPG_STATUS_FINGERPRINT },
	{ 0, "TRUST_", GPG_STATUS_TRUST_LEVEL },
};

static struct {
	const char *key;
	enum signature_trust_level value;
} sigcheck_gpg_trust_level[] = {
	{ "UNDEFINED", TRUST_UNDEFINED },
	{ "NEVER", TRUST_NEVER },
	{ "MARGINAL", TRUST_MARGINAL },
	{ "FULLY", TRUST_FULLY },
	{ "ULTIMATE", TRUST_ULTIMATE },
};

static void replace_cstring(char **field, const char *line, const char *next)
{
	free(*field);

	if (line && next)
		*field = xmemdupz(line, next - line);
	else
		*field = NULL;
}

static int parse_gpg_trust_level(const char *level,
				 enum signature_trust_level *res)
{
	size_t i;

	for (i = 0; i < ARRAY_SIZE(sigcheck_gpg_trust_level); i++) {
		if (!strcmp(sigcheck_gpg_trust_level[i].key, level)) {
			*res = sigcheck_gpg_trust_level[i].value;
			return 0;
		}
	}
	return 1;
}

static void parse_gpg_output(struct signature_check *sigc)
{
	const char *buf = sigc->gpg_status;
	const char *line, *next;
	int i, j;
	int seen_exclusive_status = 0;

	/* Iterate over all lines */
	for (line = buf; *line; line = strchrnul(line+1, '\n')) {
		while (*line == '\n')
			line++;
		if (!*line)
			break;

		/* Skip lines that don't start with GNUPG status */
		if (!skip_prefix(line, "[GNUPG:] ", &line))
			continue;

		/* Iterate over all search strings */
		for (i = 0; i < ARRAY_SIZE(sigcheck_gpg_status); i++) {
			if (skip_prefix(line, sigcheck_gpg_status[i].check, &line)) {
				/*
				 * GOODSIG, BADSIG etc. can occur only once for
				 * each signature.  Therefore, if we had more
				 * than one then we're dealing with multiple
				 * signatures.  We don't support them
				 * currently, and they're rather hard to
				 * create, so something is likely fishy and we
				 * should reject them altogether.
				 */
				if (sigcheck_gpg_status[i].flags & GPG_STATUS_EXCLUSIVE) {
					if (seen_exclusive_status++)
						goto error;
				}

				if (sigcheck_gpg_status[i].result)
					sigc->result = sigcheck_gpg_status[i].result;
				/* Do we have key information? */
				if (sigcheck_gpg_status[i].flags & GPG_STATUS_KEYID) {
					next = strchrnul(line, ' ');
					replace_cstring(&sigc->key, line, next);
					/* Do we have signer information? */
					if (*next && (sigcheck_gpg_status[i].flags & GPG_STATUS_UID)) {
						line = next + 1;
						next = strchrnul(line, '\n');
						replace_cstring(&sigc->signer, line, next);
					}
				}

				/* Do we have trust level? */
				if (sigcheck_gpg_status[i].flags & GPG_STATUS_TRUST_LEVEL) {
					/*
					 * GPG v1 and v2 differs in how the
					 * TRUST_ lines are written.  Some
					 * trust lines contain no additional
					 * space-separated information for v1.
					 */
					size_t trust_size = strcspn(line, " \n");
					char *trust = xmemdupz(line, trust_size);

					if (parse_gpg_trust_level(trust, &sigc->trust_level)) {
						free(trust);
						goto error;
					}
					free(trust);
				}

				/* Do we have fingerprint? */
				if (sigcheck_gpg_status[i].flags & GPG_STATUS_FINGERPRINT) {
					const char *limit;
					char **field;

					next = strchrnul(line, ' ');
					replace_cstring(&sigc->fingerprint, line, next);

					/*
					 * Skip interim fields.  The search is
					 * limited to the same line since only
					 * OpenPGP signatures has a field with
					 * the primary fingerprint.
					 */
					limit = strchrnul(line, '\n');
					for (j = 9; j > 0; j--) {
						if (!*next || limit <= next)
							break;
						line = next + 1;
						next = strchrnul(line, ' ');
					}

					field = &sigc->primary_key_fingerprint;
					if (!j) {
						next = strchrnul(line, '\n');
						replace_cstring(field, line, next);
					} else {
						replace_cstring(field, NULL, NULL);
					}
				}

				break;
			}
		}
	}
	return;

error:
	sigc->result = 'E';
	/* Clear partial data to avoid confusion */
	FREE_AND_NULL(sigc->primary_key_fingerprint);
	FREE_AND_NULL(sigc->fingerprint);
	FREE_AND_NULL(sigc->signer);
	FREE_AND_NULL(sigc->key);
}

static int verify_signed_buffer(const char *payload, size_t payload_size,
				const char *signature, size_t signature_size,
				struct strbuf *gpg_output,
				struct strbuf *gpg_status)
{
	struct child_process gpg = CHILD_PROCESS_INIT;
	struct gpg_format *fmt;
	struct tempfile *temp;
	int ret;
	struct strbuf buf = STRBUF_INIT;

	temp = mks_tempfile_t(".git_vtag_tmpXXXXXX");
	if (!temp)
		return error_errno(_("could not create temporary file"));
	if (write_in_full(temp->fd, signature, signature_size) < 0 ||
	    close_tempfile_gently(temp) < 0) {
		error_errno(_("failed writing detached signature to '%s'"),
			    temp->filename.buf);
		delete_tempfile(&temp);
		return -1;
	}

	fmt = get_format_by_sig(signature);
	if (!fmt)
		BUG("bad signature '%s'", signature);

	strvec_push(&gpg.args, fmt->program);
	strvec_pushv(&gpg.args, fmt->verify_args);
	strvec_pushl(&gpg.args,
		     "--status-fd=1",
		     "--verify", temp->filename.buf, "-",
		     NULL);

	if (!gpg_status)
		gpg_status = &buf;

	sigchain_push(SIGPIPE, SIG_IGN);
	ret = pipe_command(&gpg, payload, payload_size,
			   gpg_status, 0, gpg_output, 0);
	sigchain_pop(SIGPIPE);

	delete_tempfile(&temp);

	ret |= !strstr(gpg_status->buf, "\n[GNUPG:] GOODSIG ");
	strbuf_release(&buf); /* no matter it was used or not */

	return ret;
}

int check_signature(const char *payload, size_t plen, const char *signature,
	size_t slen, struct signature_check *sigc)
{
	struct strbuf gpg_output = STRBUF_INIT;
	struct strbuf gpg_status = STRBUF_INIT;
	int status;

	sigc->result = 'N';
	sigc->trust_level = -1;

	status = verify_signed_buffer(payload, plen, signature, slen,
				      &gpg_output, &gpg_status);
	if (status && !gpg_output.len)
		goto out;
	sigc->payload = xmemdupz(payload, plen);
	sigc->gpg_output = strbuf_detach(&gpg_output, NULL);
	sigc->gpg_status = strbuf_detach(&gpg_status, NULL);
	parse_gpg_output(sigc);
	status |= sigc->result != 'G';
	status |= sigc->trust_level < configured_min_trust_level;

 out:
	strbuf_release(&gpg_status);
	strbuf_release(&gpg_output);

	return !!status;
}

void print_signature_buffer(const struct signature_check *sigc, unsigned flags)
{
	const char *output = flags & GPG_VERIFY_RAW ?
		sigc->gpg_status : sigc->gpg_output;

	if (flags & GPG_VERIFY_VERBOSE && sigc->payload)
		fputs(sigc->payload, stdout);

	if (output)
		fputs(output, stderr);
}

size_t parse_signature(const char *buf, size_t size)
{
	size_t len = 0;
	size_t match = size;
	while (len < size) {
		const char *eol;

		if (get_format_by_sig(buf + len))
			match = len;

		eol = memchr(buf + len, '\n', size - len);
		len += eol ? eol - (buf + len) + 1 : size - len;
	}
	return match;
}

void set_signing_key(const char *key)
{
	free(configured_signing_key);
	configured_signing_key = xstrdup(key);
}

int git_gpg_config(const char *var, const char *value, void *cb)
{
	struct gpg_format *fmt = NULL;
	char *fmtname = NULL;
	char *trust;
	int ret;

	if (!strcmp(var, "user.signingkey")) {
		if (!value)
			return config_error_nonbool(var);
		set_signing_key(value);
		return 0;
	}

	if (!strcmp(var, "gpg.format")) {
		if (!value)
			return config_error_nonbool(var);
		fmt = get_format_by_name(value);
		if (!fmt)
			return error("unsupported value for %s: %s",
				     var, value);
		use_format = fmt;
		return 0;
	}

	if (!strcmp(var, "gpg.mintrustlevel")) {
		if (!value)
			return config_error_nonbool(var);

		trust = xstrdup_toupper(value);
		ret = parse_gpg_trust_level(trust, &configured_min_trust_level);
		free(trust);

		if (ret)
			return error("unsupported value for %s: %s", var,
				     value);
		return 0;
	}

	if (!strcmp(var, "gpg.program") || !strcmp(var, "gpg.openpgp.program"))
		fmtname = "openpgp";

	if (!strcmp(var, "gpg.x509.program"))
		fmtname = "x509";

	if (fmtname) {
		fmt = get_format_by_name(fmtname);
		return git_config_string(&fmt->program, var, value);
	}

	return 0;
}

const char *get_signing_key(void)
{
	if (configured_signing_key)
		return configured_signing_key;
	return git_committer_info(IDENT_STRICT|IDENT_NO_DATE);
}

int sign_buffer(struct strbuf *buffer, struct strbuf *signature, const char *signing_key)
{
	struct child_process gpg = CHILD_PROCESS_INIT;
	int ret;
	size_t i, j, bottom;

	strvec_pushl(&gpg.args,
		     use_format->program,
<<<<<<< HEAD
=======
		     "--status-fd=2",
>>>>>>> d70a9eb6
		     "-bsau", signing_key,
		     NULL);

	bottom = signature->len;

	/*
	 * When the username signingkey is bad, program could be terminated
	 * because gpg exits without reading and then write gets SIGPIPE.
	 */
	sigchain_push(SIGPIPE, SIG_IGN);
	ret = pipe_command(&gpg, buffer->buf, buffer->len,
			   signature, 1024, NULL, 0);
	sigchain_pop(SIGPIPE);

	if (ret || signature->len == bottom)
		return error(_("gpg failed to sign the data"));

	/* Strip CR from the line endings, in case we are on Windows. */
	for (i = j = bottom; i < signature->len; i++)
		if (signature->buf[i] != '\r') {
			if (i != j)
				signature->buf[j] = signature->buf[i];
			j++;
		}
	strbuf_setlen(signature, j);

	return 0;
}<|MERGE_RESOLUTION|>--- conflicted
+++ resolved
@@ -435,10 +435,6 @@
 
 	strvec_pushl(&gpg.args,
 		     use_format->program,
-<<<<<<< HEAD
-=======
-		     "--status-fd=2",
->>>>>>> d70a9eb6
 		     "-bsau", signing_key,
 		     NULL);
 
