--- conflicted
+++ resolved
@@ -1,13 +1,6 @@
 #ifndef DELTA_H
 #define DELTA_H
 
-<<<<<<< HEAD
-/* handling of delta buffers */
-extern void *diff_delta(const void *from_buf, unsigned long from_size,
-			const void *to_buf, unsigned long to_size,
-		        unsigned long *delta_size, unsigned long max_size);
-extern void *patch_delta(void *src_buf, unsigned long src_size,
-=======
 /* opaque object for delta index */
 struct delta_index;
 
@@ -74,7 +67,6 @@
  * returned.  The returned buffer must be freed by the caller.
  */
 extern void *patch_delta(const void *src_buf, unsigned long src_size,
->>>>>>> 06a9f920
 			 const void *delta_buf, unsigned long delta_size,
 			 unsigned long *dst_size);
 
