--- conflicted
+++ resolved
@@ -482,7 +482,6 @@
 }
 
 static int remove_empty_dir_recursive(char *path, int len)
-<<<<<<< HEAD
 {
 	DIR *dir = opendir(path);
 	struct dirent *e;
@@ -537,62 +536,6 @@
 
 static struct ref_lock *lock_ref_sha1_basic(const char *ref, const unsigned char *old_sha1, int *flag)
 {
-=======
-{
-	DIR *dir = opendir(path);
-	struct dirent *e;
-	int ret = 0;
-
-	if (!dir)
-		return -1;
-	if (path[len-1] != '/')
-		path[len++] = '/';
-	while ((e = readdir(dir)) != NULL) {
-		struct stat st;
-		int namlen;
-		if ((e->d_name[0] == '.') &&
-		    ((e->d_name[1] == 0) ||
-		     ((e->d_name[1] == '.') && e->d_name[2] == 0)))
-			continue; /* "." and ".." */
-
-		namlen = strlen(e->d_name);
-		if ((len + namlen < PATH_MAX) &&
-		    strcpy(path + len, e->d_name) &&
-		    !lstat(path, &st) &&
-		    S_ISDIR(st.st_mode) &&
-		    !remove_empty_dir_recursive(path, len + namlen))
-			continue; /* happy */
-
-		/* path too long, stat fails, or non-directory still exists */
-		ret = -1;
-		break;
-	}
-	closedir(dir);
-	if (!ret) {
-		path[len] = 0;
-		ret = rmdir(path);
-	}
-	return ret;
-}
-
-static int remove_empty_directories(char *file)
-{
-	/* we want to create a file but there is a directory there;
-	 * if that is an empty directory (or a directory that contains
-	 * only empty directories), remove them.
-	 */
-	char path[PATH_MAX];
-	int len = strlen(file);
-
-	if (len >= PATH_MAX) /* path too long ;-) */
-		return -1;
-	strcpy(path, file);
-	return remove_empty_dir_recursive(path, len);
-}
-
-static struct ref_lock *lock_ref_sha1_basic(const char *ref, const unsigned char *old_sha1, int *flag)
-{
->>>>>>> ff989b8d
 	char *ref_file;
 	const char *orig_ref = ref;
 	struct ref_lock *lock;
@@ -623,7 +566,6 @@
 		error("unable to resolve reference %s: %s",
 			orig_ref, strerror(errno));
 		goto error_return;
-<<<<<<< HEAD
 	}
 	if (is_null_sha1(lock->old_sha1)) {
 		/* The ref did not exist and we are creating it.
@@ -648,32 +590,6 @@
 			list = list->next;
 		}
 	}
-=======
-	}
-	if (is_null_sha1(lock->old_sha1)) {
-		/* The ref did not exist and we are creating it.
-		 * Make sure there is no existing ref that is packed
-		 * whose name begins with our refname, nor a ref whose
-		 * name is a proper prefix of our refname.
-		 */
-		int namlen = strlen(ref); /* e.g. 'foo/bar' */
-		struct ref_list *list = get_packed_refs();
-		while (list) {
-			/* list->name could be 'foo' or 'foo/bar/baz' */
-			int len = strlen(list->name);
-			int cmplen = (namlen < len) ? namlen : len;
-			const char *lead = (namlen < len) ? list->name : ref;
-
-			if (!strncmp(ref, list->name, cmplen) &&
-			    lead[cmplen] == '/') {
-				error("'%s' exists; cannot create '%s'",
-				      list->name, ref);
-				goto error_return;
-			}
-			list = list->next;
-		}
-	}
->>>>>>> ff989b8d
 
 	lock->lk = xcalloc(1, sizeof(struct lock_file));
 
@@ -707,7 +623,6 @@
 }
 
 struct ref_lock *lock_any_ref_for_update(const char *ref, const unsigned char *old_sha1)
-<<<<<<< HEAD
 {
 	return lock_ref_sha1_basic(ref, old_sha1, NULL);
 }
@@ -752,52 +667,6 @@
 
 int delete_ref(const char *refname, unsigned char *sha1)
 {
-=======
-{
-	return lock_ref_sha1_basic(ref, old_sha1, NULL);
-}
-
-static struct lock_file packlock;
-
-static int repack_without_ref(const char *refname)
-{
-	struct ref_list *list, *packed_ref_list;
-	int fd;
-	int found = 0;
-
-	packed_ref_list = get_packed_refs();
-	for (list = packed_ref_list; list; list = list->next) {
-		if (!strcmp(refname, list->name)) {
-			found = 1;
-			break;
-		}
-	}
-	if (!found)
-		return 0;
-	memset(&packlock, 0, sizeof(packlock));
-	fd = hold_lock_file_for_update(&packlock, git_path("packed-refs"), 0);
-	if (fd < 0)
-		return error("cannot delete '%s' from packed refs", refname);
-
-	for (list = packed_ref_list; list; list = list->next) {
-		char line[PATH_MAX + 100];
-		int len;
-
-		if (!strcmp(refname, list->name))
-			continue;
-		len = snprintf(line, sizeof(line), "%s %s\n",
-			       sha1_to_hex(list->sha1), list->name);
-		/* this should not happen but just being defensive */
-		if (len > sizeof(line))
-			die("too long a refname '%s'", list->name);
-		write_or_die(fd, line, len);
-	}
-	return commit_lock_file(&packlock);
-}
-
-int delete_ref(const char *refname, unsigned char *sha1)
-{
->>>>>>> ff989b8d
 	struct ref_lock *lock;
 	int err, i, ret = 0, flag = 0;
 
