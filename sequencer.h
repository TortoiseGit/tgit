--- conflicted
+++ resolved
@@ -130,15 +130,11 @@
 #define SUMMARY_SHOW_AUTHOR_DATE (1 << 1)
 void print_commit_summary(const char *prefix, const struct object_id *oid,
 			  unsigned int flags);
-<<<<<<< HEAD
+
+int read_author_script(const char *path, char **name, char **email, char **date,
+		       int allow_missing);
 #endif
 
 void parse_strategy_opts(struct replay_opts *opts, char *raw_opts);
 int write_basic_state(struct replay_opts *opts, const char *head_name,
-		      const char *onto, const char *orig_head);
-=======
-
-int read_author_script(const char *path, char **name, char **email, char **date,
-		       int allow_missing);
-#endif
->>>>>>> 4d010a75
+		      const char *onto, const char *orig_head);