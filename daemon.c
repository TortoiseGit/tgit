#include "cache.h"
#include "pkt-line.h"
#include "exec_cmd.h"

#include <syslog.h>

#ifndef HOST_NAME_MAX
#define HOST_NAME_MAX 256
#endif

#ifndef NI_MAXSERV
#define NI_MAXSERV 32
#endif

static int log_syslog;
static int verbose;
static int reuseaddr;

static const char daemon_usage[] =
"git daemon [--verbose] [--syslog] [--export-all]\n"
"           [--timeout=n] [--init-timeout=n] [--max-connections=n]\n"
"           [--strict-paths] [--base-path=path] [--base-path-relaxed]\n"
"           [--user-path | --user-path=path]\n"
"           [--interpolated-path=path]\n"
"           [--reuseaddr] [--detach] [--pid-file=file]\n"
"           [--[enable|disable|allow-override|forbid-override]=service]\n"
"           [--inetd | [--listen=host_or_ipaddr] [--port=n]\n"
"                      [--user=user [--group=group]]\n"
"           [directory...]";

/* List of acceptable pathname prefixes */
static char **ok_paths;
static int strict_paths;

/* If this is set, git-daemon-export-ok is not required */
static int export_all_trees;

/* Take all paths relative to this one if non-NULL */
static char *base_path;
static char *interpolated_path;
static int base_path_relaxed;

/* Flag indicating client sent extra args. */
static int saw_extended_args;

/* If defined, ~user notation is allowed and the string is inserted
 * after ~user/.  E.g. a request to git://host/~alice/frotz would
 * go to /home/alice/pub_git/frotz with --user-path=pub_git.
 */
static const char *user_path;

/* Timeout, and initial timeout */
static unsigned int timeout;
static unsigned int init_timeout;

static char *hostname;
static char *canon_hostname;
static char *ip_address;
static char *tcp_port;

static void logreport(int priority, const char *err, va_list params)
{
	if (log_syslog) {
		char buf[1024];
		vsnprintf(buf, sizeof(buf), err, params);
		syslog(priority, "%s", buf);
	} else {
		/*
		 * Since stderr is set to linebuffered mode, the
		 * logging of different processes will not overlap
		 */
		fprintf(stderr, "[%"PRIuMAX"] ", (uintmax_t)getpid());
		vfprintf(stderr, err, params);
		fputc('\n', stderr);
	}
}

static void logerror(const char *err, ...)
{
	va_list params;
	va_start(params, err);
	logreport(LOG_ERR, err, params);
	va_end(params);
}

static void loginfo(const char *err, ...)
{
	va_list params;
	if (!verbose)
		return;
	va_start(params, err);
	logreport(LOG_INFO, err, params);
	va_end(params);
}

static void NORETURN daemon_die(const char *err, va_list params)
{
	logreport(LOG_ERR, err, params);
	exit(1);
}

static int avoid_alias(char *p)
{
	int sl, ndot;

	/*
	 * This resurrects the belts and suspenders paranoia check by HPA
	 * done in <435560F7.4080006@zytor.com> thread, now enter_repo()
	 * does not do getcwd() based path canonicalizations.
	 *
	 * sl becomes true immediately after seeing '/' and continues to
	 * be true as long as dots continue after that without intervening
	 * non-dot character.
	 */
	if (!p || (*p != '/' && *p != '~'))
		return -1;
	sl = 1; ndot = 0;
	p++;

	while (1) {
		char ch = *p++;
		if (sl) {
			if (ch == '.')
				ndot++;
			else if (ch == '/') {
				if (ndot < 3)
					/* reject //, /./ and /../ */
					return -1;
				ndot = 0;
			}
			else if (ch == 0) {
				if (0 < ndot && ndot < 3)
					/* reject /.$ and /..$ */
					return -1;
				return 0;
			}
			else
				sl = ndot = 0;
		}
		else if (ch == 0)
			return 0;
		else if (ch == '/') {
			sl = 1;
			ndot = 0;
		}
	}
}

static char *path_ok(char *directory)
{
	static char rpath[PATH_MAX];
	static char interp_path[PATH_MAX];
	int retried_path = 0;
	char *path;
	char *dir;

	dir = directory;

	if (avoid_alias(dir)) {
		logerror("'%s': aliased", dir);
		return NULL;
	}

	if (*dir == '~') {
		if (!user_path) {
			logerror("'%s': User-path not allowed", dir);
			return NULL;
		}
		if (*user_path) {
			/* Got either "~alice" or "~alice/foo";
			 * rewrite them to "~alice/%s" or
			 * "~alice/%s/foo".
			 */
			int namlen, restlen = strlen(dir);
			char *slash = strchr(dir, '/');
			if (!slash)
				slash = dir + restlen;
			namlen = slash - dir;
			restlen -= namlen;
			loginfo("userpath <%s>, request <%s>, namlen %d, restlen %d, slash <%s>", user_path, dir, namlen, restlen, slash);
			snprintf(rpath, PATH_MAX, "%.*s/%s%.*s",
				 namlen, dir, user_path, restlen, slash);
			dir = rpath;
		}
	}
	else if (interpolated_path && saw_extended_args) {
		struct strbuf expanded_path = STRBUF_INIT;
		struct strbuf_expand_dict_entry dict[] = {
			{ "H", hostname },
			{ "CH", canon_hostname },
			{ "IP", ip_address },
			{ "P", tcp_port },
			{ "D", directory },
			{ "%", "%" },
			{ NULL }
		};

		if (*dir != '/') {
			/* Allow only absolute */
			logerror("'%s': Non-absolute path denied (interpolated-path active)", dir);
			return NULL;
		}

		strbuf_expand(&expanded_path, interpolated_path,
				strbuf_expand_dict_cb, &dict);
		strlcpy(interp_path, expanded_path.buf, PATH_MAX);
		strbuf_release(&expanded_path);
		loginfo("Interpolated dir '%s'", interp_path);

		dir = interp_path;
	}
	else if (base_path) {
		if (*dir != '/') {
			/* Allow only absolute */
			logerror("'%s': Non-absolute path denied (base-path active)", dir);
			return NULL;
		}
		snprintf(rpath, PATH_MAX, "%s%s", base_path, dir);
		dir = rpath;
	}

	do {
		path = enter_repo(dir, strict_paths);
		if (path)
			break;

		/*
		 * if we fail and base_path_relaxed is enabled, try without
		 * prefixing the base path
		 */
		if (base_path && base_path_relaxed && !retried_path) {
			dir = directory;
			retried_path = 1;
			continue;
		}
		break;
	} while (1);

	if (!path) {
		logerror("'%s': unable to chdir or not a git archive", dir);
		return NULL;
	}

	if ( ok_paths && *ok_paths ) {
		char **pp;
		int pathlen = strlen(path);

		/* The validation is done on the paths after enter_repo
		 * appends optional {.git,.git/.git} and friends, but
		 * it does not use getcwd().  So if your /pub is
		 * a symlink to /mnt/pub, you can whitelist /pub and
		 * do not have to say /mnt/pub.
		 * Do not say /pub/.
		 */
		for ( pp = ok_paths ; *pp ; pp++ ) {
			int len = strlen(*pp);
			if (len <= pathlen &&
			    !memcmp(*pp, path, len) &&
			    (path[len] == '\0' ||
			     (!strict_paths && path[len] == '/')))
				return path;
		}
	}
	else {
		/* be backwards compatible */
		if (!strict_paths)
			return path;
	}

	logerror("'%s': not in whitelist", path);
	return NULL;		/* Fallthrough. Deny by default */
}

typedef int (*daemon_service_fn)(void);
struct daemon_service {
	const char *name;
	const char *config_name;
	daemon_service_fn fn;
	int enabled;
	int overridable;
};

static struct daemon_service *service_looking_at;
static int service_enabled;

static int git_daemon_config(const char *var, const char *value, void *cb)
{
	if (!prefixcmp(var, "daemon.") &&
	    !strcmp(var + 7, service_looking_at->config_name)) {
		service_enabled = git_config_bool(var, value);
		return 0;
	}

	/* we are not interested in parsing any other configuration here */
	return 0;
}

static int run_service(char *dir, struct daemon_service *service)
{
	const char *path;
	int enabled = service->enabled;

	loginfo("Request %s for '%s'", service->name, dir);

	if (!enabled && !service->overridable) {
		logerror("'%s': service not enabled.", service->name);
		errno = EACCES;
		return -1;
	}

	if (!(path = path_ok(dir)))
		return -1;

	/*
	 * Security on the cheap.
	 *
	 * We want a readable HEAD, usable "objects" directory, and
	 * a "git-daemon-export-ok" flag that says that the other side
	 * is ok with us doing this.
	 *
	 * path_ok() uses enter_repo() and does whitelist checking.
	 * We only need to make sure the repository is exported.
	 */

	if (!export_all_trees && access("git-daemon-export-ok", F_OK)) {
		logerror("'%s': repository not exported.", path);
		errno = EACCES;
		return -1;
	}

	if (service->overridable) {
		service_looking_at = service;
		service_enabled = -1;
		git_config(git_daemon_config, NULL);
		if (0 <= service_enabled)
			enabled = service_enabled;
	}
	if (!enabled) {
		logerror("'%s': service not enabled for '%s'",
			 service->name, path);
		errno = EACCES;
		return -1;
	}

	/*
	 * We'll ignore SIGTERM from now on, we have a
	 * good client.
	 */
	signal(SIGTERM, SIG_IGN);

	return service->fn();
}

static int upload_pack(void)
{
	/* Timeout as string */
	char timeout_buf[64];

	snprintf(timeout_buf, sizeof timeout_buf, "--timeout=%u", timeout);

	/* git-upload-pack only ever reads stuff, so this is safe */
	execl_git_cmd("upload-pack", "--strict", timeout_buf, ".", NULL);
	return -1;
}

static int upload_archive(void)
{
	execl_git_cmd("upload-archive", ".", NULL);
	return -1;
}

static int receive_pack(void)
{
	execl_git_cmd("receive-pack", ".", NULL);
	return -1;
}

static struct daemon_service daemon_service[] = {
	{ "upload-archive", "uploadarch", upload_archive, 0, 1 },
	{ "upload-pack", "uploadpack", upload_pack, 1, 1 },
	{ "receive-pack", "receivepack", receive_pack, 0, 1 },
};

static void enable_service(const char *name, int ena)
{
	int i;
	for (i = 0; i < ARRAY_SIZE(daemon_service); i++) {
		if (!strcmp(daemon_service[i].name, name)) {
			daemon_service[i].enabled = ena;
			return;
		}
	}
	die("No such service %s", name);
}

static void make_service_overridable(const char *name, int ena)
{
	int i;
	for (i = 0; i < ARRAY_SIZE(daemon_service); i++) {
		if (!strcmp(daemon_service[i].name, name)) {
			daemon_service[i].overridable = ena;
			return;
		}
	}
	die("No such service %s", name);
}

/*
 * Separate the "extra args" information as supplied by the client connection.
 */
static void parse_extra_args(char *extra_args, int buflen)
{
	char *val;
	int vallen;
	char *end = extra_args + buflen;
	char *hp;

	while (extra_args < end && *extra_args) {
		saw_extended_args = 1;
		if (strncasecmp("host=", extra_args, 5) == 0) {
			val = extra_args + 5;
			vallen = strlen(val) + 1;
			if (*val) {
				/* Split <host>:<port> at colon. */
				char *host = val;
				char *port = strrchr(host, ':');
				if (port) {
					*port = 0;
					port++;
					free(tcp_port);
					tcp_port = xstrdup(port);
				}
				free(hostname);
				hostname = xstrdup(host);
			}

			/* On to the next one */
			extra_args = val + vallen;
		}
	}

	/*
	 * Replace literal host with lowercase-ized hostname.
	 */
	hp = hostname;
	if (!hp)
		return;
	for ( ; *hp; hp++)
		*hp = tolower(*hp);

	/*
	 * Locate canonical hostname and its IP address.
	 */
#ifndef NO_IPV6
	{
		struct addrinfo hints;
		struct addrinfo *ai, *ai0;
		int gai;
		static char addrbuf[HOST_NAME_MAX + 1];

		memset(&hints, 0, sizeof(hints));
		hints.ai_flags = AI_CANONNAME;

		gai = getaddrinfo(hostname, 0, &hints, &ai0);
		if (!gai) {
			for (ai = ai0; ai; ai = ai->ai_next) {
				struct sockaddr_in *sin_addr = (void *)ai->ai_addr;

				inet_ntop(AF_INET, &sin_addr->sin_addr,
					  addrbuf, sizeof(addrbuf));
				free(canon_hostname);
				canon_hostname = xstrdup(ai->ai_canonname);
				free(ip_address);
				ip_address = xstrdup(addrbuf);
				break;
			}
			freeaddrinfo(ai0);
		}
	}
#else
	{
		struct hostent *hent;
		struct sockaddr_in sa;
		char **ap;
		static char addrbuf[HOST_NAME_MAX + 1];

		hent = gethostbyname(hostname);

		ap = hent->h_addr_list;
		memset(&sa, 0, sizeof sa);
		sa.sin_family = hent->h_addrtype;
		sa.sin_port = htons(0);
		memcpy(&sa.sin_addr, *ap, hent->h_length);

		inet_ntop(hent->h_addrtype, &sa.sin_addr,
			  addrbuf, sizeof(addrbuf));

		free(canon_hostname);
		canon_hostname = xstrdup(hent->h_name);
		free(ip_address);
		ip_address = xstrdup(addrbuf);
	}
#endif
}


static int execute(struct sockaddr *addr)
{
	static char line[1000];
	int pktlen, len, i;

	if (addr) {
		char addrbuf[256] = "";
		int port = -1;

		if (addr->sa_family == AF_INET) {
			struct sockaddr_in *sin_addr = (void *) addr;
			inet_ntop(addr->sa_family, &sin_addr->sin_addr, addrbuf, sizeof(addrbuf));
			port = ntohs(sin_addr->sin_port);
#ifndef NO_IPV6
		} else if (addr && addr->sa_family == AF_INET6) {
			struct sockaddr_in6 *sin6_addr = (void *) addr;

			char *buf = addrbuf;
			*buf++ = '['; *buf = '\0'; /* stpcpy() is cool */
			inet_ntop(AF_INET6, &sin6_addr->sin6_addr, buf, sizeof(addrbuf) - 1);
			strcat(buf, "]");

			port = ntohs(sin6_addr->sin6_port);
#endif
		}
		loginfo("Connection from %s:%d", addrbuf, port);
		setenv("REMOTE_ADDR", addrbuf, 1);
	}
	else {
		unsetenv("REMOTE_ADDR");
	}

	alarm(init_timeout ? init_timeout : timeout);
	pktlen = packet_read_line(0, line, sizeof(line));
	alarm(0);

	len = strlen(line);
	if (pktlen != len)
		loginfo("Extended attributes (%d bytes) exist <%.*s>",
			(int) pktlen - len,
			(int) pktlen - len, line + len + 1);
	if (len && line[len-1] == '\n') {
		line[--len] = 0;
		pktlen--;
	}

	free(hostname);
	free(canon_hostname);
	free(ip_address);
	free(tcp_port);
	hostname = canon_hostname = ip_address = tcp_port = NULL;

	if (len != pktlen)
		parse_extra_args(line + len + 1, pktlen - len - 1);

	for (i = 0; i < ARRAY_SIZE(daemon_service); i++) {
		struct daemon_service *s = &(daemon_service[i]);
		int namelen = strlen(s->name);
		if (!prefixcmp(line, "git-") &&
		    !strncmp(s->name, line + 4, namelen) &&
		    line[namelen + 4] == ' ') {
			/*
			 * Note: The directory here is probably context sensitive,
			 * and might depend on the actual service being performed.
			 */
			return run_service(line + namelen + 5, s);
		}
	}

	logerror("Protocol error: '%s'", line);
	return -1;
}

static int max_connections = 32;

static unsigned int live_children;

static struct child {
	struct child *next;
	pid_t pid;
	struct sockaddr_storage address;
} *firstborn;

static void add_child(pid_t pid, struct sockaddr *addr, int addrlen)
{
	struct child *newborn, **cradle;

	/*
	 * This must be xcalloc() -- we'll compare the whole sockaddr_storage
	 * but individual address may be shorter.
	 */
	newborn = xcalloc(1, sizeof(*newborn));
	live_children++;
	newborn->pid = pid;
	memcpy(&newborn->address, addr, addrlen);
	for (cradle = &firstborn; *cradle; cradle = &(*cradle)->next)
		if (!memcmp(&(*cradle)->address, &newborn->address,
			    sizeof(newborn->address)))
			break;
	newborn->next = *cradle;
	*cradle = newborn;
}

static void remove_child(pid_t pid)
{
	struct child **cradle, *blanket;

	for (cradle = &firstborn; (blanket = *cradle); cradle = &blanket->next)
		if (blanket->pid == pid) {
			*cradle = blanket->next;
			live_children--;
			free(blanket);
			break;
		}
}

/*
 * This gets called if the number of connections grows
 * past "max_connections".
 *
 * We kill the newest connection from a duplicate IP.
 */
static void kill_some_child(void)
{
	const struct child *blanket, *next;

	if (!(blanket = firstborn))
		return;

	for (; (next = blanket->next); blanket = next)
		if (!memcmp(&blanket->address, &next->address,
			    sizeof(next->address))) {
			kill(blanket->pid, SIGTERM);
			break;
		}
}

static void check_dead_children(void)
{
	int status;
	pid_t pid;

	while ((pid = waitpid(-1, &status, WNOHANG)) > 0) {
		const char *dead = "";
		remove_child(pid);
		if (!WIFEXITED(status) || (WEXITSTATUS(status) > 0))
			dead = " (with error)";
		loginfo("[%"PRIuMAX"] Disconnected%s", (uintmax_t)pid, dead);
	}
}

static void handle(int incoming, struct sockaddr *addr, int addrlen)
{
	pid_t pid;

	if (max_connections && live_children >= max_connections) {
		kill_some_child();
		sleep(1);  /* give it some time to die */
		check_dead_children();
		if (live_children >= max_connections) {
			close(incoming);
			logerror("Too many children, dropping connection");
			return;
		}
	}

	if ((pid = fork())) {
		close(incoming);
		if (pid < 0) {
			logerror("Couldn't fork %s", strerror(errno));
			return;
		}

		add_child(pid, addr, addrlen);
		return;
	}

	dup2(incoming, 0);
	dup2(incoming, 1);
	close(incoming);

	exit(execute(addr));
}

static void child_handler(int signo)
{
	/*
	 * Otherwise empty handler because systemcalls will get interrupted
	 * upon signal receipt
	 * SysV needs the handler to be rearmed
	 */
	signal(SIGCHLD, child_handler);
}

static int set_reuse_addr(int sockfd)
{
	int on = 1;

	if (!reuseaddr)
		return 0;
	return setsockopt(sockfd, SOL_SOCKET, SO_REUSEADDR,
			  &on, sizeof(on));
}

#ifndef NO_IPV6

static int socksetup(char *listen_addr, int listen_port, int **socklist_p)
{
	int socknum = 0, *socklist = NULL;
	int maxfd = -1;
	char pbuf[NI_MAXSERV];
	struct addrinfo hints, *ai0, *ai;
	int gai;
	long flags;

	sprintf(pbuf, "%d", listen_port);
	memset(&hints, 0, sizeof(hints));
	hints.ai_family = AF_UNSPEC;
	hints.ai_socktype = SOCK_STREAM;
	hints.ai_protocol = IPPROTO_TCP;
	hints.ai_flags = AI_PASSIVE;

	gai = getaddrinfo(listen_addr, pbuf, &hints, &ai0);
	if (gai)
		die("getaddrinfo() failed: %s\n", gai_strerror(gai));

	for (ai = ai0; ai; ai = ai->ai_next) {
		int sockfd;

		sockfd = socket(ai->ai_family, ai->ai_socktype, ai->ai_protocol);
		if (sockfd < 0)
			continue;
		if (sockfd >= FD_SETSIZE) {
			logerror("Socket descriptor too large");
			close(sockfd);
			continue;
		}

#ifdef IPV6_V6ONLY
		if (ai->ai_family == AF_INET6) {
			int on = 1;
			setsockopt(sockfd, IPPROTO_IPV6, IPV6_V6ONLY,
				   &on, sizeof(on));
			/* Note: error is not fatal */
		}
#endif

		if (set_reuse_addr(sockfd)) {
			close(sockfd);
			continue;
		}

		if (bind(sockfd, ai->ai_addr, ai->ai_addrlen) < 0) {
			close(sockfd);
			continue;	/* not fatal */
		}
		if (listen(sockfd, 5) < 0) {
			close(sockfd);
			continue;	/* not fatal */
		}

		flags = fcntl(sockfd, F_GETFD, 0);
		if (flags >= 0)
			fcntl(sockfd, F_SETFD, flags | FD_CLOEXEC);

		socklist = xrealloc(socklist, sizeof(int) * (socknum + 1));
		socklist[socknum++] = sockfd;

		if (maxfd < sockfd)
			maxfd = sockfd;
	}

	freeaddrinfo(ai0);

	*socklist_p = socklist;
	return socknum;
}

#else /* NO_IPV6 */

static int socksetup(char *listen_addr, int listen_port, int **socklist_p)
{
	struct sockaddr_in sin;
	int sockfd;
	long flags;

	memset(&sin, 0, sizeof sin);
	sin.sin_family = AF_INET;
	sin.sin_port = htons(listen_port);

	if (listen_addr) {
		/* Well, host better be an IP address here. */
		if (inet_pton(AF_INET, listen_addr, &sin.sin_addr.s_addr) <= 0)
			return 0;
	} else {
		sin.sin_addr.s_addr = htonl(INADDR_ANY);
	}

	sockfd = socket(AF_INET, SOCK_STREAM, 0);
	if (sockfd < 0)
		return 0;

	if (set_reuse_addr(sockfd)) {
		close(sockfd);
		return 0;
	}

	if ( bind(sockfd, (struct sockaddr *)&sin, sizeof sin) < 0 ) {
		close(sockfd);
		return 0;
	}

	if (listen(sockfd, 5) < 0) {
		close(sockfd);
		return 0;
	}

	flags = fcntl(sockfd, F_GETFD, 0);
	if (flags >= 0)
		fcntl(sockfd, F_SETFD, flags | FD_CLOEXEC);

	*socklist_p = xmalloc(sizeof(int));
	**socklist_p = sockfd;
	return 1;
}

#endif

static int service_loop(int socknum, int *socklist)
{
	struct pollfd *pfd;
	int i;

	pfd = xcalloc(socknum, sizeof(struct pollfd));

	for (i = 0; i < socknum; i++) {
		pfd[i].fd = socklist[i];
		pfd[i].events = POLLIN;
	}

	signal(SIGCHLD, child_handler);

	for (;;) {
		int i;

		check_dead_children();

		if (poll(pfd, socknum, -1) < 0) {
			if (errno != EINTR) {
				logerror("Poll failed, resuming: %s",
				      strerror(errno));
				sleep(1);
			}
			continue;
		}

		for (i = 0; i < socknum; i++) {
			if (pfd[i].revents & POLLIN) {
				struct sockaddr_storage ss;
				unsigned int sslen = sizeof(ss);
				int incoming = accept(pfd[i].fd, (struct sockaddr *)&ss, &sslen);
				if (incoming < 0) {
					switch (errno) {
					case EAGAIN:
					case EINTR:
					case ECONNABORTED:
						continue;
					default:
						die("accept returned %s", strerror(errno));
					}
				}
				handle(incoming, (struct sockaddr *)&ss, sslen);
			}
		}
	}
}

/* if any standard file descriptor is missing open it to /dev/null */
static void sanitize_stdfds(void)
{
	int fd = open("/dev/null", O_RDWR, 0);
	while (fd != -1 && fd < 2)
		fd = dup(fd);
	if (fd == -1)
		die("open /dev/null or dup failed: %s", strerror(errno));
	if (fd > 2)
		close(fd);
}

static void daemonize(void)
{
	switch (fork()) {
		case 0:
			break;
		case -1:
			die("fork failed: %s", strerror(errno));
		default:
			exit(0);
	}
	if (setsid() == -1)
		die("setsid failed: %s", strerror(errno));
	close(0);
	close(1);
	close(2);
	sanitize_stdfds();
}

static void store_pid(const char *path)
{
	FILE *f = fopen(path, "w");
	if (!f)
		die("cannot open pid file %s: %s", path, strerror(errno));
	if (fprintf(f, "%"PRIuMAX"\n", (uintmax_t) getpid()) < 0 || fclose(f) != 0)
		die("failed to write pid file %s: %s", path, strerror(errno));
}

static int serve(char *listen_addr, int listen_port, struct passwd *pass, gid_t gid)
{
	int socknum, *socklist;

	socknum = socksetup(listen_addr, listen_port, &socklist);
	if (socknum == 0)
		die("unable to allocate any listen sockets on host %s port %u",
		    listen_addr, listen_port);

	if (pass && gid &&
	    (initgroups(pass->pw_name, gid) || setgid (gid) ||
	     setuid(pass->pw_uid)))
		die("cannot drop privileges");

	return service_loop(socknum, socklist);
}

int main(int argc, char **argv)
{
	int listen_port = 0;
	char *listen_addr = NULL;
	int inetd_mode = 0;
	const char *pid_file = NULL, *user_name = NULL, *group_name = NULL;
	int detach = 0;
	struct passwd *pass = NULL;
	struct group *group;
	gid_t gid = 0;
	int i;

<<<<<<< HEAD
	if (argv[0] && *argv[0])
		git_extract_argv0_path(argv[0]);

	/* Without this we cannot rely on waitpid() to tell
	 * what happened to our children.
	 */
	signal(SIGCHLD, SIG_DFL);

=======
>>>>>>> 2fb7da97
	for (i = 1; i < argc; i++) {
		char *arg = argv[i];

		if (!prefixcmp(arg, "--listen=")) {
		    char *p = arg + 9;
		    char *ph = listen_addr = xmalloc(strlen(arg + 9) + 1);
		    while (*p)
			*ph++ = tolower(*p++);
		    *ph = 0;
		    continue;
		}
		if (!prefixcmp(arg, "--port=")) {
			char *end;
			unsigned long n;
			n = strtoul(arg+7, &end, 0);
			if (arg[7] && !*end) {
				listen_port = n;
				continue;
			}
		}
		if (!strcmp(arg, "--inetd")) {
			inetd_mode = 1;
			log_syslog = 1;
			continue;
		}
		if (!strcmp(arg, "--verbose")) {
			verbose = 1;
			continue;
		}
		if (!strcmp(arg, "--syslog")) {
			log_syslog = 1;
			continue;
		}
		if (!strcmp(arg, "--export-all")) {
			export_all_trees = 1;
			continue;
		}
		if (!prefixcmp(arg, "--timeout=")) {
			timeout = atoi(arg+10);
			continue;
		}
		if (!prefixcmp(arg, "--init-timeout=")) {
			init_timeout = atoi(arg+15);
			continue;
		}
		if (!prefixcmp(arg, "--max-connections=")) {
			max_connections = atoi(arg+18);
			if (max_connections < 0)
				max_connections = 0;	        /* unlimited */
			continue;
		}
		if (!strcmp(arg, "--strict-paths")) {
			strict_paths = 1;
			continue;
		}
		if (!prefixcmp(arg, "--base-path=")) {
			base_path = arg+12;
			continue;
		}
		if (!strcmp(arg, "--base-path-relaxed")) {
			base_path_relaxed = 1;
			continue;
		}
		if (!prefixcmp(arg, "--interpolated-path=")) {
			interpolated_path = arg+20;
			continue;
		}
		if (!strcmp(arg, "--reuseaddr")) {
			reuseaddr = 1;
			continue;
		}
		if (!strcmp(arg, "--user-path")) {
			user_path = "";
			continue;
		}
		if (!prefixcmp(arg, "--user-path=")) {
			user_path = arg + 12;
			continue;
		}
		if (!prefixcmp(arg, "--pid-file=")) {
			pid_file = arg + 11;
			continue;
		}
		if (!strcmp(arg, "--detach")) {
			detach = 1;
			log_syslog = 1;
			continue;
		}
		if (!prefixcmp(arg, "--user=")) {
			user_name = arg + 7;
			continue;
		}
		if (!prefixcmp(arg, "--group=")) {
			group_name = arg + 8;
			continue;
		}
		if (!prefixcmp(arg, "--enable=")) {
			enable_service(arg + 9, 1);
			continue;
		}
		if (!prefixcmp(arg, "--disable=")) {
			enable_service(arg + 10, 0);
			continue;
		}
		if (!prefixcmp(arg, "--allow-override=")) {
			make_service_overridable(arg + 17, 1);
			continue;
		}
		if (!prefixcmp(arg, "--forbid-override=")) {
			make_service_overridable(arg + 18, 0);
			continue;
		}
		if (!strcmp(arg, "--")) {
			ok_paths = &argv[i+1];
			break;
		} else if (arg[0] != '-') {
			ok_paths = &argv[i];
			break;
		}

		usage(daemon_usage);
	}

	if (log_syslog) {
		openlog("git-daemon", LOG_PID, LOG_DAEMON);
		set_die_routine(daemon_die);
	} else
		/* avoid splitting a message in the middle */
		setvbuf(stderr, NULL, _IOLBF, 0);

	if (inetd_mode && (group_name || user_name))
		die("--user and --group are incompatible with --inetd");

	if (inetd_mode && (listen_port || listen_addr))
		die("--listen= and --port= are incompatible with --inetd");
	else if (listen_port == 0)
		listen_port = DEFAULT_GIT_PORT;

	if (group_name && !user_name)
		die("--group supplied without --user");

	if (user_name) {
		pass = getpwnam(user_name);
		if (!pass)
			die("user not found - %s", user_name);

		if (!group_name)
			gid = pass->pw_gid;
		else {
			group = getgrnam(group_name);
			if (!group)
				die("group not found - %s", group_name);

			gid = group->gr_gid;
		}
	}

	if (strict_paths && (!ok_paths || !*ok_paths))
		die("option --strict-paths requires a whitelist");

	if (base_path && !is_directory(base_path))
		die("base-path '%s' does not exist or is not a directory",
		    base_path);

	if (inetd_mode) {
		struct sockaddr_storage ss;
		struct sockaddr *peer = (struct sockaddr *)&ss;
		socklen_t slen = sizeof(ss);

		freopen("/dev/null", "w", stderr);

		if (getpeername(0, peer, &slen))
			peer = NULL;

		return execute(peer);
	}

	if (detach) {
		daemonize();
		loginfo("Ready to rumble");
	}
	else
		sanitize_stdfds();

	if (pid_file)
		store_pid(pid_file);

	return serve(listen_addr, listen_port, pass, gid);
}<|MERGE_RESOLUTION|>--- conflicted
+++ resolved
@@ -949,7 +949,6 @@
 	gid_t gid = 0;
 	int i;
 
-<<<<<<< HEAD
 	if (argv[0] && *argv[0])
 		git_extract_argv0_path(argv[0]);
 
@@ -958,8 +957,6 @@
 	 */
 	signal(SIGCHLD, SIG_DFL);
 
-=======
->>>>>>> 2fb7da97
 	for (i = 1; i < argc; i++) {
 		char *arg = argv[i];
 
