--- conflicted
+++ resolved
@@ -1,11 +1,8 @@
 #include "cache.h"
 #include "tag.h"
 #include "commit.h"
-<<<<<<< HEAD
 #include "pkt-line.h"
-=======
 #include "utf8.h"
->>>>>>> 52883fbd
 
 int save_commit_buffer = 1;
 
